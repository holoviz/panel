--- conflicted
+++ resolved
@@ -25,7 +25,7 @@
 doc_files = [df for df in sorted(DOC_PATH.rglob("*.md")) if not any(ig in str(df).lower() for ig in IGNORED)]
 doc_available = pytest.mark.skipif(not DOC_PATH.is_dir(), reason="folder 'doc' not found")
 
-ALLOWED_NO_DOCS_MODULES = ("altair",)
+ALLOWED_NO_DOCS_MODULES = ("altair", "pandas")
 
 @ref_available
 def test_layouts_are_in_reference_gallery():
@@ -139,18 +139,10 @@
     with open(mod, 'w', encoding='utf-8') as f:
         f.writelines(lines)
 
-<<<<<<< HEAD
-    # HACK: Not sure if we should keep or remove this try/except
-    try:
-        runpy.run_path(str(mod))
-    except ModuleNotFoundError as e:
-        if e.name != "pandas":
-=======
     try:
         runpy.run_path(str(mod))
     except ModuleNotFoundError as e:
         if e.name not in ALLOWED_NO_DOCS_MODULES:
->>>>>>> 8eb0b14f
             raise e
 
 
