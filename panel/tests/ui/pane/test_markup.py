--- conflicted
+++ resolved
@@ -36,12 +36,7 @@
     - Bullet
     - Points
     """
-<<<<<<< HEAD
     wait_until(lambda: int(page.locator(".markdown").bounding_box()['height']) == 37, page)
-=======
-    time.sleep(0.1)
-    height = page.locator(".markdown").bounding_box()['height']
-    assert int(height) == 37
 
 
 def test_markdown_pane_visible_toggle(page, port):
@@ -57,7 +52,4 @@
 
     md.visible = True
 
-    time.sleep(0.2)
-
-    assert page.locator(".markdown").locator("div").is_visible()
->>>>>>> 9ea8c34d
+    wait_until(lambda: page.locator(".markdown").locator("div").is_visible(), page)