import unittest.mock
from functools import partial
from typing import Mapping, Union

import bokeh.core.properties as bp
import param
import pytest
from bokeh.document import Document
from bokeh.io.doc import patch_curdoc
from bokeh.models import Div

from panel.layout import Tabs, WidgetBox
from panel.reactive import Reactive, ReactiveHTML
from panel.viewable import Viewable
<<<<<<< HEAD
from panel.widgets import Checkbox, IntInput, StaticText, TextInput
=======
from panel.widgets import (
    Checkbox, IntInput, StaticText, TextInput,
)
>>>>>>> 168d9af3


def test_reactive_default_title():
    doc = ReactiveHTML().server_doc()

    assert doc.title == 'Panel Application'


def test_reactive_servable_title():
    doc = Document()

    session_context = unittest.mock.Mock()

    with patch_curdoc(doc):
        doc._session_context = lambda: session_context
        ReactiveHTML().servable(title='A')
        ReactiveHTML().servable(title='B')

    assert doc.title == 'B'


def test_link():
    "Link two Reactive objects"

    class ReactiveLink(Reactive):

        a = param.Parameter()

    obj = ReactiveLink()
    obj2 = ReactiveLink()
    obj.link(obj2, a='a')
    obj.a = 1

    assert obj.a == 1
    assert obj2.a == 1


def test_param_rename():
    "Test that Reactive renames params and properties"

    class ReactiveRename(Reactive):

        a = param.Parameter()

        _rename: Mapping[str, Union[str, None]] = {'a': 'b'}

    obj = ReactiveRename()

    params = obj._process_property_change({'b': 1})
    assert params == {'a': 1}

    properties = obj._process_param_change({'a': 1})
    assert properties == {'b': 1}


def test_link_properties_nb(document, comm):

    class ReactiveLink(Reactive):

        text = param.String(default='A')

    obj = ReactiveLink()
    div = Div()

    # Link property and check bokeh js property callback is defined
    obj._link_props(div, ['text'], document, div, comm)
    assert 'text' in div._callbacks

    # Assert callback is set up correctly
    cb = div._callbacks['text'][0]
    assert isinstance(cb, partial)
    assert cb.args == (document, div.ref['id'], comm, None)
    assert cb.func == obj._comm_change


def test_link_properties_server(document):

    class ReactiveLink(Reactive):

        text = param.String(default='A')

    obj = ReactiveLink()
    div = Div()

    # Link property and check bokeh callback is defined
    obj._link_props(div, ['text'], document, div)
    assert 'text' in div._callbacks

    # Assert callback is set up correctly
    cb = div._callbacks['text'][0]
    assert isinstance(cb, partial)
    assert cb.args == (document, div.ref['id'], None)
    assert cb.func == obj._server_change


def test_text_input_controls():
    text_input = TextInput()

    controls = text_input.controls()

    assert isinstance(controls, Tabs)
    assert len(controls) == 2
    wb1, wb2 = controls
    assert isinstance(wb1, WidgetBox)
    assert len(wb1) == 6
    name, disabled, *(ws) = wb1

    assert isinstance(name, StaticText)
    assert isinstance(disabled, Checkbox)

    not_checked = []
    for w in ws:
        if w.name == 'Value':
            assert isinstance(w, TextInput)
            text_input.value = "New value"
            assert w.value == "New value"
        elif w.name == 'Value input':
            assert isinstance(w, TextInput)
        elif w.name == 'Placeholder':
            assert isinstance(w, TextInput)
            text_input.placeholder = "Test placeholder..."
            assert w.value == "Test placeholder..."
        elif w.name == 'Max length':
            assert isinstance(w, IntInput)
        else:
            not_checked.append(w)

    assert not not_checked

    assert isinstance(wb2, WidgetBox)
    assert len(wb2) == len(list(Viewable.param)) + 1



def test_text_input_controls_explicit():
    text_input = TextInput()

    controls = text_input.controls(['placeholder', 'disabled'])

    assert isinstance(controls, WidgetBox)
    assert len(controls) == 3
    name, disabled, placeholder = controls

    assert isinstance(name, StaticText)
    assert isinstance(disabled, Checkbox)
    assert isinstance(placeholder, TextInput)

    text_input.disabled = True
    assert disabled.value

    text_input.placeholder = "Test placeholder..."
    assert placeholder.value == "Test placeholder..."


def test_reactive_html_basic():

    class Test(ReactiveHTML):

        int = param.Integer(default=3, doc='An integer')

        float = param.Number(default=3.14, doc='A float')

        _template = '<div id="div" width=${int}></div>'

    data_model = Test._data_model
    assert data_model.__name__ == 'Test1'

    properties = data_model.properties()
    assert 'int' in properties
    assert 'float' in properties

    int_prop = data_model.lookup('int')
    assert isinstance(int_prop.property, bp.Int)
    assert int_prop.class_default(data_model) == 3

    float_prop = data_model.lookup('float')
    assert isinstance(float_prop.property, bp.Float)
    assert float_prop.class_default(data_model) == 3.14

    assert Test._node_callbacks == {}

    test = Test()
    root = test.get_root()
    assert test._attrs == {'div': [('width', ['int'], '{int}')]}
    assert root.callbacks == {}
    assert root.events == {}

def test_reactive_html_no_id_param_error():

    with pytest.raises(ValueError) as excinfo:
        class Test(ReactiveHTML):
            width = param.Number(default=200)

            _template = '<div width=${width}></div>'

    assert "Found <div> node with the `width` attribute referencing the `width` parameter." in str(excinfo.value)

def test_reactive_html_no_id_method_error():

    with pytest.raises(ValueError) as excinfo:
        class Test(ReactiveHTML):

            _template = '<div onclick=${_onclick}></div>'

            def _onclick(self):
                pass
    assert "Found <div> node with the `onclick` callback referencing the `_onclick` method." in str(excinfo.value)

def test_reactive_html_dom_events():

    class TestDOMEvents(ReactiveHTML):

        int = param.Integer(default=3, doc='An integer')

        float = param.Number(default=3.14, doc='A float')

        _template = '<div id="div" width=${int}></div>'

        _dom_events = {'div': ['change']}

    data_model = TestDOMEvents._data_model
    assert data_model.__name__ == 'TestDOMEvents1'

    properties = data_model.properties()
    assert 'int' in properties
    assert 'float' in properties

    int_prop = data_model.lookup('int')
    assert isinstance(int_prop.property, bp.Int)
    assert int_prop.class_default(data_model) == 3

    float_prop = data_model.lookup('float')
    assert isinstance(float_prop.property, bp.Float)
    assert float_prop.class_default(data_model) == 3.14

    assert TestDOMEvents._node_callbacks == {}

    test = TestDOMEvents()
    root = test.get_root()
    assert test._attrs == {'div': [('width', ['int'], '{int}')]}
    assert root.callbacks == {}
    assert root.events == {'div': {'change': True}}


def test_reactive_html_inline():
    class TestInline(ReactiveHTML):

        int = param.Integer(default=3, doc='An integer')

        _template = '<div id="div" onchange=${_div_change} width=${int}></div>'

        def _div_change(self, event):
            pass

    data_model = TestInline._data_model
    assert data_model.__name__ == 'TestInline1'

    properties = data_model.properties()
    assert 'int' in properties

    int_prop = data_model.lookup('int')
    assert isinstance(int_prop.property, bp.Int)
    assert int_prop.class_default(data_model) == 3

    assert TestInline._node_callbacks == {'div': [('onchange', '_div_change')]}
    assert TestInline._inline_callbacks == [('div', 'onchange', '_div_change')]

    test = TestInline()
    root = test.get_root()
    assert test._attrs == {
        'div': [
            ('onchange', [], '{_div_change}'),
            ('width', ['int'], '{int}')
        ]
    }
    assert root.callbacks == {'div': [('onchange', '_div_change')]}
    assert root.events == {}

    test.on_event('div', 'click', print)
    assert root.events == {'div': {'click': False}}


def test_reactive_html_children():

    class TestChildren(ReactiveHTML):

        children = param.List(default=[])

        _template = '<div id="div">${children}</div>'

    assert TestChildren._node_callbacks == {}
    assert TestChildren._inline_callbacks == []
    assert TestChildren._parser.children == {'div': 'children'}

    widget = TextInput()
    test = TestChildren(children=[widget])
    root = test.get_root()
    assert test._attrs == {}
    assert root.children == {'div': [widget._models[root.ref['id']][0]]}
    assert len(widget._models) == 1
    assert test._panes == {'children': [widget]}

    widget_new = TextInput()
    test.children = [widget_new]
    assert len(widget._models) == 0
    assert root.children == {'div': [widget_new._models[root.ref['id']][0]]}
    assert test._panes == {'children': [widget_new]}

    test._cleanup(root)
    assert len(test._models) == 0
    assert len(widget_new._models) == 0


def test_reactive_html_templated_children():

    class TestTemplatedChildren(ReactiveHTML):

        children = param.List(default=[])

        _template = """
        <select id="select">
        {% for option in children %}
        <option id="option-{{ loop.index0 }}">${children[{{ loop.index0 }}]}</option>
        {% endfor %}
        </div>
        """

    assert TestTemplatedChildren._node_callbacks == {}
    assert TestTemplatedChildren._inline_callbacks == []
    assert TestTemplatedChildren._parser.children == {'option': 'children'}

    widget = TextInput()
    test = TestTemplatedChildren(children=[widget])
    root = test.get_root()
    assert test._attrs == {}
    assert root.looped == ['option']
    assert root.children == {'option': [widget._models[root.ref['id']][0]]}
    assert test._panes == {'children': [widget]}

    widget_new = TextInput()
    test.children = [widget_new]
    assert len(widget._models) == 0
    assert root.children == {'option': [widget_new._models[root.ref['id']][0]]}
    assert test._panes == {'children': [widget_new]}


def test_reactive_html_templated_dict_children():

    class TestTemplatedChildren(ReactiveHTML):

        children = param.Dict(default={})

        _template = """
        <select id="select">
        {% for key, option in children.items() %}
        <option id="option-{{ loop.index0 }}">${children[{{ key }}]}</option>
        {% endfor %}
        </div>
        """

    assert TestTemplatedChildren._node_callbacks == {}
    assert TestTemplatedChildren._inline_callbacks == []
    assert TestTemplatedChildren._parser.children == {'option': 'children'}

    widget = TextInput()
    test = TestTemplatedChildren(children={'test': widget})
    root = test.get_root()
    assert test._attrs == {}
    assert root.looped == ['option']
    assert root.children == {'option': [widget._models[root.ref['id']][0]]}
    assert test._panes == {'children': [widget]}
    widget_model = widget._models[root.ref['id']][0]

    widget_new = TextInput()
    test.children = {'test': widget_new, 'test2': widget}
    assert len(widget._models) == 1
    assert root.children == {
        'option': [
            widget_new._models[root.ref['id']][0],
            widget_model
        ]
    }
    assert test._panes == {'children': [widget_new, widget]}


def test_reactive_html_templated_children_add_loop_id():

    class TestTemplatedChildren(ReactiveHTML):

        children = param.List(default=[])

        _template = """
        <select id="select">
        {%- for option in children %}
          <option id="option">${children[{{ loop.index0 }}]}</option>
        {%- endfor %}
        </select>
        """

    assert TestTemplatedChildren._node_callbacks == {}
    assert TestTemplatedChildren._inline_callbacks == []
    assert TestTemplatedChildren._parser.children == {'option': 'children'}

    test = TestTemplatedChildren(children=['A', 'B', 'C'])

    assert test._get_template()[0] == """
        <select id="select-${id}">
          <option id="option-0-${id}"></option>
          <option id="option-1-${id}"></option>
          <option id="option-2-${id}"></option>
        </select>
        """

    model = test.get_root()
    assert test._attrs == {}
    assert model.looped == ['option']


def test_reactive_html_templated_children_add_loop_id_and_for_loop_var():

    class TestTemplatedChildren(ReactiveHTML):

        children = param.List(default=[])

        _template = """
        <select id="select">
        {%- for option in children %}
          <option id="option">${option}</option>
        {%- endfor %}
        </select>
        """

    assert TestTemplatedChildren._node_callbacks == {}
    assert TestTemplatedChildren._inline_callbacks == []
    assert TestTemplatedChildren._parser.children == {'option': 'children'}

    test = TestTemplatedChildren(children=['A', 'B', 'C'])

    assert test._get_template()[0] == """
        <select id="select-${id}">
          <option id="option-0-${id}"></option>
          <option id="option-1-${id}"></option>
          <option id="option-2-${id}"></option>
        </select>
        """
    model = test.get_root()
    assert test._attrs == {}
    assert model.looped == ['option']


@pytest.mark.parametrize('operator', ['', '+', '-', '*', '\\', '%', '**', '>>', '<<', '>>>', '&', '^', '&&', '||', '??'])

@pytest.mark.parametrize('sep', [' ', ''])
def test_reactive_html_scripts_linked_properties_assignment_operator(operator, sep):

    class TestScripts(ReactiveHTML):

        clicks = param.Integer()

        _template = "<div id='test'></div>"

        _scripts = {'render': f'test.onclick = () => {{ data.clicks{sep}{operator}= 1 }}'}

    assert TestScripts()._linked_properties() == ['clicks']<|MERGE_RESOLUTION|>--- conflicted
+++ resolved
@@ -12,13 +12,9 @@
 from panel.layout import Tabs, WidgetBox
 from panel.reactive import Reactive, ReactiveHTML
 from panel.viewable import Viewable
-<<<<<<< HEAD
-from panel.widgets import Checkbox, IntInput, StaticText, TextInput
-=======
 from panel.widgets import (
     Checkbox, IntInput, StaticText, TextInput,
 )
->>>>>>> 168d9af3
 
 
 def test_reactive_default_title():
