--- conflicted
+++ resolved
@@ -59,8 +59,6 @@
 except (RuntimeError, DeprecationWarning):
     asyncio.set_event_loop(asyncio.new_event_loop())
 
-<<<<<<< HEAD
-=======
 @cache
 def internet_available(host="8.8.8.8", port=53, timeout=3):
     """Check if the internet connection is available."""
@@ -71,7 +69,6 @@
         return True
     except socket.error:
         return False
->>>>>>> 647db1ab
 
 def port_open(port):
     sock = socket.socket(socket.AF_INET, socket.SOCK_STREAM)
