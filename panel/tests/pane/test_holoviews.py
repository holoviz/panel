import datetime as dt
import warnings

from collections import OrderedDict

import numpy as np
import pytest

try:
    import holoviews as hv
except Exception:
    hv = None

try:
    import holoviews.plotting.plotly as hv_plotly
except Exception:
    hv_plotly = None
plotly_available = pytest.mark.skipif(hv_plotly is None, reason="requires plotly backend")

from bokeh.models import (
    Column as BkColumn, ColumnDataSource, GlyphRenderer, GridPlot, Line,
    Row as BkRow, Scatter, Select as BkSelect, Slider as BkSlider,
    Spacer as BkSpacer,
)
from bokeh.plotting import figure

import panel as pn

from panel.depends import bind
from panel.layout import Column, FlexBox, Row
from panel.pane import HoloViews, PaneBase, panel
from panel.tests.util import hv_available, mpl_available
from panel.util.warnings import PanelDeprecationWarning
<<<<<<< HEAD
from panel.widgets import DiscreteSlider, FloatSlider, Select
=======
from panel.widgets import (
    Checkbox, DiscreteSlider, FloatSlider, Select,
)
>>>>>>> 48b7a5de


@hv_available
def test_get_holoviews_pane_type():
    curve = hv.Curve([1, 2, 3])
    assert PaneBase.get_pane_type(curve) is HoloViews


@pytest.mark.usefixtures("hv_mpl")
@mpl_available
@hv_available
def test_holoviews_pane_mpl_renderer(document, comm):
    curve = hv.Curve([1, 2, 3])
    pane = pn.panel(curve)

    # Create pane
    row = pane.get_root(document, comm=comm)
    assert isinstance(row, BkRow)
    assert len(row.children) == 1
    model = row.children[0]
    assert pane._models[row.ref['id']][0] is model
    assert model.text.startswith('&lt;img src=')

    # Replace Pane.object
    scatter = hv.Scatter([1, 2, 3])
    pane.object = scatter
    new_model = row.children[0]
    assert model.text != new_model.text

    # Cleanup
    pane._cleanup(row)
    assert pane._models == {}


@pytest.mark.usefixtures("hv_mpl")
@pytest.mark.usefixtures("hv_bokeh")
@mpl_available
@hv_available
def test_holoviews_pane_switch_backend(document, comm):
    curve = hv.Curve([1, 2, 3])
    pane = pn.panel(curve)

    # Create pane
    row = pane.get_root(document, comm=comm)
    assert isinstance(row, BkRow)
    assert len(row.children) == 1
    model = row.children[0]
    assert pane._models[row.ref['id']][0] is model
    assert model.text.startswith('&lt;img src=')

    # Replace Pane.object
    pane.backend = 'bokeh'
    model = row.children[0]
    assert isinstance(model, figure)

    # Cleanup
    pane._cleanup(row)
    assert pane._models == {}


@pytest.mark.usefixtures("hv_bokeh")
@hv_available
def test_holoviews_pane_bokeh_renderer(document, comm):
    curve = hv.Curve([1, 2, 3])
    pane = pn.panel(curve)

    # Create pane
    row = pane.get_root(document, comm=comm)
    assert isinstance(row, BkRow)
    assert len(row.children) == 1
    model = row.children[0]
    assert isinstance(model, figure)
    assert pane._models[row.ref['id']][0] is model
    renderers = [r for r in model.renderers if isinstance(r, GlyphRenderer)]
    assert len(renderers) == 1
    assert isinstance(renderers[0].glyph, Line)

    # Replace Pane.object
    scatter = hv.Scatter([1, 2, 3])
    pane.object = scatter
    model = row.children[0]
    assert isinstance(model, figure)
    renderers = [r for r in model.renderers if isinstance(r, GlyphRenderer)]
    assert len(renderers) == 1
    assert isinstance(renderers[0].glyph, Scatter)
    assert pane._models[row.ref['id']][0] is model

    # Cleanup
    pane._cleanup(row)
    assert pane._models == {}

@pytest.mark.usefixtures("hv_bokeh")
@hv_available
def test_holoviews_pane_initialize_empty(document, comm):
    pane = HoloViews()

    # Create pane
    row = pane.get_root(document, comm=comm)

    assert isinstance(row, BkRow)
    assert len(row.children) == 1
    model = row.children[0]
    assert isinstance(model, BkSpacer)

    pane.object = hv.Curve([1, 2, 3])
    model = row.children[0]
    assert isinstance(model, figure)

@pytest.mark.usefixtures("hv_bokeh")
@hv_available
def test_holoviews_pane_reflect_responsive(document, comm):
    curve = hv.Curve([1, 2, 3]).opts(responsive=True)
    pane = HoloViews(curve)

    # Create pane
    row = pane.get_root(document, comm=comm)

    assert row.sizing_mode == 'stretch_both'
    assert pane.sizing_mode == 'stretch_both'

    pane.object = hv.Curve([1, 2, 3])

    assert row.sizing_mode == 'fixed'
    assert pane.sizing_mode == 'fixed'

@pytest.mark.usefixtures("hv_bokeh")
@hv_available
def test_holoviews_pane_reflect_responsive_override(document, comm):
    curve = hv.Curve([1, 2, 3]).opts(responsive=True)
    pane = HoloViews(curve, sizing_mode='fixed')

    # Create pane
    row = pane.get_root(document, comm=comm)

    assert row.sizing_mode == 'fixed'
    assert pane.sizing_mode == 'fixed'

    # Unset override
    pane.sizing_mode = None

    row = pane.get_root(document, comm=comm)

    assert row.sizing_mode == 'stretch_both'
    assert pane.sizing_mode == 'stretch_both'

@pytest.mark.usefixtures("hv_bokeh")
@hv_available
def test_holoviews_pane_reflect_responsive_interact_function(document, comm):
    curve_fn = lambda: hv.Curve([1, 2, 3]).opts(responsive=True)
    pane = panel(curve_fn)

    # Create pane
    row = pane.get_root(document, comm=comm)

    assert row.sizing_mode == 'stretch_both'

@pytest.mark.usefixtures("hv_bokeh")
@hv_available
def test_holoviews_pane_reflect_responsive_bind_function(document, comm):
    checkbox = Checkbox(value=True)
    curve_fn = lambda responsive: hv.Curve([1, 2, 3]).opts(responsive=responsive)
    pane = panel(bind(curve_fn, responsive=checkbox))

    # Create pane
    col = pane.get_root(document, comm=comm)

    assert col.sizing_mode == 'stretch_both'

    checkbox.value = False

    assert col.sizing_mode == 'fixed'

@hv_available
@plotly_available
def test_holoviews_pane_reflect_responsive_plotly(document, comm):
    curve = hv.Curve([1, 2, 3]).opts(responsive=True, backend='plotly')
    pane = HoloViews(curve, backend='plotly')

    # Create pane
    row = pane.get_root(document, comm=comm)

    assert row.sizing_mode == 'stretch_both'
    assert pane.sizing_mode == 'stretch_both'

    pane.object = hv.Curve([1, 2, 3])

    assert row.sizing_mode is None
    assert pane.sizing_mode is None

@hv_available
def test_holoviews_widgets_from_dynamicmap(document, comm):
    range_dim = hv.Dimension('A', range=(0, 10.))
    range_step_dim = hv.Dimension('B', range=(0, 10.), step=0.2)
    range_default_dim = hv.Dimension('C', range=(0, 10.), default=3)
    value_dim = hv.Dimension('D', values=['a', 'b', 'c'])
    value_default_dim = hv.Dimension('E', values=['a', 'b', 'c', 'd'], default='b')
    value_numeric_dim = hv.Dimension('F', values=[1, 3, 10], default=3)
    kdims = [range_dim, range_step_dim, range_default_dim,
             value_dim, value_default_dim, value_numeric_dim]
    dmap = hv.DynamicMap(lambda A, B, C, D, E, F: hv.Curve([]), kdims=kdims)
    widgets, _ = HoloViews.widgets_from_dimensions(dmap)

    assert len(widgets) == len(kdims)

    assert isinstance(widgets[0], FloatSlider)
    assert widgets[0].name == 'A'
    assert widgets[0].start == range_dim.range[0]
    assert widgets[0].end == range_dim.range[1]
    assert widgets[0].value == range_dim.range[0]
    assert widgets[0].step == 0.1

    assert isinstance(widgets[1], FloatSlider)
    assert widgets[1].name == 'B'
    assert widgets[1].start == range_step_dim.range[0]
    assert widgets[1].end == range_step_dim.range[1]
    assert widgets[1].value == range_step_dim.range[0]
    assert widgets[1].step == range_step_dim.step

    assert isinstance(widgets[2], FloatSlider)
    assert widgets[2].name == 'C'
    assert widgets[2].start == range_default_dim.range[0]
    assert widgets[2].end == range_default_dim.range[1]
    assert widgets[2].value == range_default_dim.default
    assert widgets[2].step == 0.1

    assert isinstance(widgets[3], Select)
    assert widgets[3].name == 'D'
    assert widgets[3].options == value_dim.values
    assert widgets[3].value == value_dim.values[0]

    assert isinstance(widgets[4], Select)
    assert widgets[4].name == 'E'
    assert widgets[4].options == value_default_dim.values
    assert widgets[4].value == value_default_dim.default

    assert isinstance(widgets[5], DiscreteSlider)
    assert widgets[5].name == 'F'
    assert widgets[5].options == OrderedDict([(str(v), v) for v in value_numeric_dim.values])
    assert widgets[5].value == value_numeric_dim.default


@hv_available
def test_holoviews_with_widgets(document, comm):
    hmap = hv.HoloMap({(i, chr(65+i)): hv.Curve([i]) for i in range(3)}, kdims=['X', 'Y'])

    hv_pane = HoloViews(hmap)
    layout = hv_pane.get_root(document, comm)
    model = layout.children[0]
    assert len(hv_pane.widget_box.objects) == 2
    assert hv_pane.widget_box.objects[0].name == 'X'
    assert hv_pane.widget_box.objects[1].name == 'Y'

    assert hv_pane._models[layout.ref['id']][0] is model

    hmap = hv.HoloMap({(i, chr(65+i)): hv.Curve([i]) for i in range(3)}, kdims=['A', 'B'])
    hv_pane.object = hmap
    assert len(hv_pane.widget_box.objects) == 2
    assert hv_pane.widget_box.objects[0].name == 'A'
    assert hv_pane.widget_box.objects[1].name == 'B'


@hv_available
def test_holoviews_updates_widgets(document, comm):
    hmap = hv.HoloMap({(i, chr(65+i)): hv.Curve([i]) for i in range(3)}, kdims=['X', 'Y'])

    hv_pane = HoloViews(hmap)
    layout = hv_pane.get_root(document, comm)

    hv_pane.widgets = {'X': Select}
    assert isinstance(hv_pane.widget_box[0], Select)
    assert isinstance(layout.children[1].children[0].children[0], BkSelect)

    hv_pane.widgets = {'X': DiscreteSlider}
    assert isinstance(hv_pane.widget_box[0], DiscreteSlider)
    assert isinstance(layout.children[1].children[0].children[0], BkColumn)
    assert isinstance(layout.children[1].children[0].children[0].children[1], BkSlider)

@hv_available
def test_holoviews_widgets_update_plot(document, comm):
    hmap = hv.HoloMap({(i, chr(65+i)): hv.Curve([i]) for i in range(3)}, kdims=['X', 'Y'])

    hv_pane = HoloViews(hmap, backend='bokeh')
    layout = hv_pane.get_root(document, comm)

    cds = layout.children[0].select_one(ColumnDataSource)
    assert cds.data['y'] == np.array([0])
    hv_pane.widget_box[0].value = 1
    hv_pane.widget_box[1].value = chr(65+1)
    assert cds.data['y'] == np.array([1])


@hv_available
def test_holoviews_with_widgets_not_shown(document, comm):
    hmap = hv.HoloMap({(i, chr(65+i)): hv.Curve([i]) for i in range(3)}, kdims=['X', 'Y'])

    hv_pane = HoloViews(hmap, show_widgets=False)
    layout_obj = Column(hv_pane, hv_pane.widget_box)
    layout = layout_obj.get_root(document, comm)
    model = layout.children[0]
    assert len(hv_pane.widget_box.objects) == 2
    assert hv_pane.widget_box.objects[0].name == 'X'
    assert hv_pane.widget_box.objects[1].name == 'Y'

    assert hv_pane._models[layout.ref['id']][0] is model

    hmap = hv.HoloMap({(i, chr(65+i)): hv.Curve([i]) for i in range(3)}, kdims=['A', 'B'])
    hv_pane.object = hmap
    assert len(hv_pane.widget_box.objects) == 2
    assert hv_pane.widget_box.objects[0].name == 'A'
    assert hv_pane.widget_box.objects[1].name == 'B'


@hv_available
def test_holoviews_layouts(document, comm):
    hmap = hv.HoloMap({(i, chr(65+i)): hv.Curve([i]) for i in range(3)}, kdims=['X', 'Y'])

    hv_pane = HoloViews(hmap, backend='bokeh')
    layout = hv_pane.layout
    model = layout.get_root(document, comm)

    for center in (True, False):
        for loc in HoloViews.param.widget_location.objects:
            hv_pane.param.update(center=center, widget_location=loc)
            if center:
                if loc.startswith('left'):
                    assert len(layout) == 4
                    widgets, hv_obj = layout[0], layout[2]
                    wmodel, hv_model = model.children[0],  model.children[2]
                elif loc.startswith('right'):
                    assert len(layout) == 4
                    hv_obj, widgets = layout[1], layout[3]
                    wmodel, hv_model = model.children[3],  model.children[1]
                elif loc.startswith('top'):
                    assert len(layout) == 3
                    col = layout[1]
                    cmodel = model.children[1]
                    assert isinstance(col, Column)
                    widgets, hv_col = col
                    hv_obj = hv_col[1]
                    wmodel, hv_model = cmodel.children[0],  cmodel.children[1].children[1]
                elif loc.startswith('bottom'):
                    col = layout[1]
                    cmodel = model.children[1]
                    assert isinstance(col, Column)
                    hv_col, widgets = col
                    hv_obj = hv_col[1]
                    wmodel, hv_model = cmodel.children[1],  cmodel.children[0].children[1]
            else:
                if loc.startswith('left'):
                    assert len(layout) == 2
                    widgets, hv_obj = layout
                    wmodel, hv_model = model.children
                elif loc.startswith('right'):
                    assert len(layout) == 2
                    hv_obj, widgets = layout
                    hv_model, wmodel = model.children
                elif loc.startswith('top'):
                    assert len(layout) == 1
                    col = layout[0]
                    cmodel = model.children[0]
                    assert isinstance(col, Column)
                    widgets, hv_obj = col
                    wmodel, hv_model = cmodel.children
                elif loc.startswith('bottom'):
                    assert len(layout) == 1
                    col = layout[0]
                    cmodel = model.children[0]
                    assert isinstance(col, Column)
                    hv_obj, widgets = col
                    hv_model, wmodel = cmodel.children
            assert hv_pane is hv_obj
            assert isinstance(hv_model, figure)

            if loc in ('left', 'right', 'top', 'bottom',
                       'top_right', 'right_bottom', 'bottom_right',
                       'left_bottom'):
                box = widgets[1]
                boxmodel = wmodel.children[1]
            else:
                box = widgets[0]
                boxmodel = wmodel.children[0]
            assert hv_pane.widget_box is box
            assert isinstance(boxmodel, BkColumn)
            assert isinstance(boxmodel.children[0], BkColumn)
            assert isinstance(boxmodel.children[0].children[1], BkSlider)
            assert isinstance(boxmodel.children[1], BkSelect)


@hv_available
def test_holoviews_widgets_from_holomap():
    hmap = hv.HoloMap({(i, chr(65+i)): hv.Curve([i]) for i in range(3)}, kdims=['X', 'Y'])

    widgets, _ = HoloViews.widgets_from_dimensions(hmap)

    assert isinstance(widgets[0], DiscreteSlider)
    assert widgets[0].name == 'X'
    assert widgets[0].options == OrderedDict([(str(i), i) for i in range(3)])
    assert widgets[0].value == 0

    assert isinstance(widgets[1], Select)
    assert widgets[1].name == 'Y'
    assert widgets[1].options == ['A', 'B', 'C']
    assert widgets[1].value == 'A'


@hv_available
def test_holoviews_date_slider_widgets_from_holomap():
    hmap = hv.HoloMap({dt.datetime(2016, 1, i+1): hv.Curve([i]) for i in range(3)}, kdims=['X'])

    widgets, _ = HoloViews.widgets_from_dimensions(hmap)

    assert isinstance(widgets[0], DiscreteSlider)
    assert widgets[0].name == 'X'
    assert widgets[0].options == OrderedDict([
        ('2016-01-01 00:00:00', dt.datetime(2016, 1, 1)),
        ('2016-01-02 00:00:00', dt.datetime(2016, 1, 2)),
        ('2016-01-03 00:00:00', dt.datetime(2016, 1, 3))])
    assert widgets[0].value == dt.datetime(2016, 1, 1)


@hv_available
def test_holoviews_widgets_explicit_widget_type_override():
    hmap = hv.HoloMap({(i, chr(65+i)): hv.Curve([i]) for i in range(3)}, kdims=['X', 'Y'])

    widgets, _ = HoloViews.widgets_from_dimensions(hmap, widget_types={'X': Select})

    assert isinstance(widgets[0], Select)
    assert widgets[0].name == 'X'
    assert widgets[0].options == OrderedDict([(str(i), i) for i in range(3)])
    assert widgets[0].value == 0


@hv_available
def test_holoviews_widgets_invalid_widget_type_override():
    hmap = hv.HoloMap({(i, chr(65+i)): hv.Curve([i]) for i in range(3)}, kdims=['X', 'Y'])

    with pytest.raises(ValueError):
        HoloViews.widgets_from_dimensions(hmap, widget_types={'X': 1})


@hv_available
def test_holoviews_widgets_explicit_widget_instance_override():
    hmap = hv.HoloMap({(i, chr(65+i)): hv.Curve([i]) for i in range(3)}, kdims=['X', 'Y'])

    widget = Select(options=[1, 2, 3], value=3)
    widgets, _ = HoloViews.widgets_from_dimensions(hmap, widget_types={'X': widget})

    assert widgets[0] is widget


@hv_available
def test_holoviews_linked_axes(document, comm):
    c1 = hv.Curve([1, 2, 3])
    c2 = hv.Curve([1, 2, 3])

    layout = Row(HoloViews(c1, backend='bokeh'), HoloViews(c2, backend='bokeh'))

    row_model = layout.get_root(document, comm=comm)

    p1, p2 = row_model.select({'type': figure})

    assert p1.x_range is p2.x_range
    assert p1.y_range is p2.y_range


@hv_available
def test_holoviews_linked_axes_flexbox(document, comm):
    c1 = hv.Curve([1, 2, 3])
    c2 = hv.Curve([1, 2, 3])

    layout = FlexBox(HoloViews(c1, backend='bokeh'), HoloViews(c2, backend='bokeh'))

    row_model = layout.get_root(document, comm=comm)

    p1, p2 = row_model.select({'type': figure})

    assert p1.x_range is p2.x_range
    assert p1.y_range is p2.y_range


@hv_available
def test_holoviews_linked_axes_merged_ranges(document, comm):
    c1 = hv.Curve([1, 2, 3])
    c2 = hv.Curve([0, 1, 2, 3, 4])

    layout = Row(HoloViews(c1, backend='bokeh'), HoloViews(c2, backend='bokeh'))

    row_model = layout.get_root(document, comm=comm)

    p1, p2 = row_model.select({'type': figure})

    assert p1.x_range is p2.x_range
    assert p1.y_range is p2.y_range
    assert p1.y_range.start == -0.4
    assert p1.y_range.end == 4.4


@hv_available
def test_holoviews_linked_x_axis(document, comm):
    c1 = hv.Curve([1, 2, 3])
    c2 = hv.Curve([1, 2, 3], vdims='y2')

    layout = Row(HoloViews(c1, backend='bokeh'), HoloViews(c2, backend='bokeh'))

    row_model = layout.get_root(document, comm=comm)

    p1, p2 = row_model.select({'type': figure})

    assert p1.x_range is p2.x_range
    assert p1.y_range is not p2.y_range


@hv_available
def test_holoviews_axiswise_not_linked_axes(document, comm):
    c1 = hv.Curve([1, 2, 3])
    c2 = hv.Curve([1, 2, 3]).opts(axiswise=True, backend='bokeh')

    layout = Row(HoloViews(c1, backend='bokeh'), HoloViews(c2, backend='bokeh'))

    row_model = layout.get_root(document, comm=comm)

    p1, p2 = row_model.select({'type': figure})

    assert p1.x_range is not p2.x_range
    assert p1.y_range is not p2.y_range


@hv_available
def test_holoviews_shared_axes_opt_not_linked_axes(document, comm):
    c1 = hv.Curve([1, 2, 3])
    c2 = hv.Curve([1, 2, 3]).opts(shared_axes=False, backend='bokeh')

    layout = Row(HoloViews(c1, backend='bokeh'), HoloViews(c2, backend='bokeh'))

    row_model = layout.get_root(document, comm=comm)

    p1, p2 = row_model.select({'type': figure})

    assert p1.x_range is not p2.x_range
    assert p1.y_range is not p2.y_range


@hv_available
def test_holoviews_not_linked_axes(document, comm):
    c1 = hv.Curve([1, 2, 3])
    c2 = hv.Curve([1, 2, 3])

    layout = Row(
        HoloViews(c1, backend='bokeh'),
        HoloViews(c2, backend='bokeh', linked_axes=False)
    )

    row_model = layout.get_root(document, comm=comm)

    p1, p2 = row_model.select({'type': figure})

    assert p1.x_range is not p2.x_range
    assert p1.y_range is not p2.y_range


@hv_available
def test_holoviews_link_across_panes(document, comm):
    from bokeh.models.tools import RangeTool
    from holoviews.plotting.links import RangeToolLink

    c1 = hv.Curve([])
    c2 = hv.Curve([])

    RangeToolLink(c1, c2)

    layout = Row(pn.panel(c1, backend='bokeh'), pn.panel(c2, backend='bokeh'))
    row = layout.get_root(document, comm=comm)

    assert len(row.children) == 2
    p1, p2 = row.children

    assert isinstance(p1, figure)
    assert isinstance(p2, figure)

    range_tool = row.select_one({'type': RangeTool})
    assert isinstance(range_tool, RangeTool)
    assert range_tool.x_range == p2.x_range


@hv_available
def test_holoviews_link_after_adding_item(document, comm):
    from bokeh.models.tools import RangeTool
    from holoviews.plotting.links import RangeToolLink

    c1 = hv.Curve([])
    c2 = hv.Curve([])

    RangeToolLink(c1, c2)

    layout = Row(pn.panel(c1, backend='bokeh'))
    row = layout.get_root(document, comm=comm)

    assert len(row.children) == 1
    p1, = row.children

    assert isinstance(p1, figure)
    range_tool = row.select_one({'type': RangeTool})
    assert range_tool is None

    layout.append(pn.panel(c2, backend='bokeh'))
    _, p2 = row.children
    assert isinstance(p2, figure)
    range_tool = row.select_one({'type': RangeTool})
    assert isinstance(range_tool, RangeTool)
    assert range_tool.x_range == p2.x_range


@hv_available
def test_holoviews_link_within_pane(document, comm):
    from bokeh.models.tools import RangeTool
    from holoviews.plotting.links import RangeToolLink

    c1 = hv.Curve([])
    c2 = hv.Curve([])

    RangeToolLink(c1, c2)

    pane = pn.panel(pn.panel(hv.Layout([c1, c2]), backend='bokeh'))
    column = pane.get_root(document, comm=comm)

    assert len(column.children) == 1
    grid_plot = column.children[0]
    assert isinstance(grid_plot, GridPlot)
    assert len(grid_plot.children) == 2
    (p1, _, _), (p2, _, _) = grid_plot.children

    assert isinstance(p1, figure)
    assert isinstance(p2, figure)

    range_tool = grid_plot.select_one({'type': RangeTool})
    assert isinstance(range_tool, RangeTool)
    assert range_tool.x_range == p2.x_range


@hv_available
def test_holoviews_property_override_old_method(document, comm):
    c1 = hv.Curve([])

    with warnings.catch_warnings():
        warnings.simplefilter("ignore", PanelDeprecationWarning)
        pane = pn.panel(c1, backend='bokeh', background='red',
                        css_classes=['test_class'])
    model = pane.get_root(document, comm=comm)

    assert model.styles["background"] == 'red'
    assert model.css_classes == ['test_class']

@hv_available
def test_holoviews_property_override(document, comm):
    c1 = hv.Curve([])

    pane = pn.panel(c1, backend='bokeh',
                styles={'background': 'red'},
                css_classes=['test_class'])
    model = pane.get_root(document, comm=comm)

    assert model.styles["background"] == 'red'
    assert model.css_classes == ['test_class']<|MERGE_RESOLUTION|>--- conflicted
+++ resolved
@@ -31,13 +31,9 @@
 from panel.pane import HoloViews, PaneBase, panel
 from panel.tests.util import hv_available, mpl_available
 from panel.util.warnings import PanelDeprecationWarning
-<<<<<<< HEAD
-from panel.widgets import DiscreteSlider, FloatSlider, Select
-=======
 from panel.widgets import (
     Checkbox, DiscreteSlider, FloatSlider, Select,
 )
->>>>>>> 48b7a5de
 
 
 @hv_available
