import sys

from copy import deepcopy
<<<<<<< HEAD
from importlib.util import find_spec
from typing import Any
=======
from unittest.mock import patch
>>>>>>> f9a72b70

import pytest

from packaging.version import Version

try:
    import altair as alt
    altair_version = Version(alt.__version__)
except Exception:
    alt = None  # type: ignore

altair_available = pytest.mark.skipif(alt is None, reason="requires altair")

import numpy as np

import panel as pn

from panel.models.vega import VegaPlot
from panel.pane import PaneBase, Vega
from panel.pane.image import PDF, SVG, Image
from panel.pane.markup import HTML

try:
    import vl_convert as vlc  # type: ignore[import-untyped]
except ImportError:
    vlc = None

blank_schema = {'$schema': ''}

vega4_config = {'view': {'continuousHeight': 300, 'continuousWidth': 400}}
vega5_config = {'view': {'continuousHeight': 300, 'continuousWidth': 300}}

vega_example = {
    'config': {
        'mark': {'tooltip': None},
        'view': {'height': 300, 'width': 400}
    },
    'data': {'values': [{'x': 'A', 'y': 5},
                        {'x': 'B', 'y': 3},
                        {'x': 'C', 'y': 6},
                        {'x': 'D', 'y': 7},
                        {'x': 'E', 'y': 2}]},
    'mark': 'bar',
    'encoding': {'x': {'type': 'ordinal', 'field': 'x'},
                 'y': {'type': 'quantitative', 'field': 'y'}},
    '$schema': 'https://vega.github.io/schema/vega-lite/v3.2.1.json'
}

vega_df_example: dict[str, Any] | None
if find_spec("pandas"):
    import pandas as pd
    vega_df_example = {
        'config': {
            'mark': {'tooltip': None},
            'view': {'height': 300, 'width': 400}
        },
        'data': {'values': pd.DataFrame({'x': ['A', 'B', 'C', 'D', 'E'], 'y': [5, 3, 6, 7, 2]})},
        'mark': 'bar',
        'encoding': {'x': {'type': 'ordinal', 'field': 'x'},
                     'y': {'type': 'quantitative', 'field': 'y'}},
        '$schema': 'https://vega.github.io/schema/vega-lite/v3.2.1.json'
    }
else:
    vega_df_example = None

vega4_selection_example = {
    'config': {'view': {'continuousWidth': 300, 'continuousHeight': 300}},
    'data': {'url': 'https://raw.githubusercontent.com/vega/vega/master/docs/data/penguins.json'},
    'mark': {'type': 'point'},
    'encoding': {
        'color': {
            'condition': {
                'selection': 'brush',
                'field': 'Species',
                'type': 'nominal'
            },
            'value': 'lightgray'},
        'x': {
            'field': 'Beak Length (mm)',
            'scale': {'zero': False},
            'type': 'quantitative'
        },
        'y': {
            'field': 'Beak Depth (mm)',
            'scale': {'zero': False},
            'type': 'quantitative'}
    },
    'height': 250,
    'selection': {'brush': {'type': 'interval'}},
    'width': 250,
    '$schema': 'https://vega.github.io/schema/vega-lite/v4.17.0.json'
}

vega5_selection_example = {
    'config': {'view': {'continuousWidth': 300, 'continuousHeight': 300}},
    'data': {'url': 'https://raw.githubusercontent.com/vega/vega/master/docs/data/penguins.json'},
    'mark': {'type': 'point'},
    'encoding': {
        'color': {
            'condition': {
                'param': 'brush',
                'field': 'Species',
                'type': 'nominal'
            },
            'value': 'lightgray'},
        'x': {
            'field': 'Beak Length (mm)',
            'scale': {'zero': False},
            'type': 'quantitative'
        },
        'y': {
            'field': 'Beak Depth (mm)',
            'scale': {'zero': False},
            'type': 'quantitative'}
    },
    'height': 250,
    'params': [{'name': 'brush', 'select': {'type': 'interval'}}],
    'width': 250,
    '$schema': 'https://vega.github.io/schema/vega-lite/v5.6.1.json'
}

vega_inline_example = {
    'config': {
        'view': {'width': 400, 'height': 300},
        'mark': {'tooltip': None}},
    'data': {'name': 'data-2f2c0ff233b8675aa09202457ebe7506',
             'format': {'property': 'features', 'type': 'json'}},
    'mark': 'geoshape',
    'encoding': {
        'color': {
            'type': 'quantitative',
            'field': 'properties.percent_no_internet'
        }
    },
    'projection': {'type': 'albersUsa'},
    '$schema': 'https://vega.github.io/schema/vega-lite/v3.2.1.json',
    'datasets': {
        'data-2f2c0ff233b8675aa09202457ebe7506': {
            'type': 'FeatureCollection',
            'features': [
                {'id': '0',
                 'type': 'Feature',
                 'properties': {
                     'name': 'Autauga County, Alabama',
                     'percent_no_internet': 0.2341122827016244,
                     'percent_no_internet_normalized': 0.2589760005042632},
                 'geometry': {
                     'type': 'Polygon',
                     'coordinates': [[[-86.411786, 32.706342],
                                      [-86.411786, 32.410587],
                                      [-86.499417, 32.344863],
                                      [-86.817079, 32.339387],
                                      [-86.915664, 32.662526],
                                      [-86.411786, 32.706342]]]
                 }
                }
            ]
        }
    }
}

gdf_example = {
    'config': {'view': {'continuousWidth': 400, 'continuousHeight': 300}},
    'data': {'name': 'data-778223ce4ff5da49611148b060c0cd3d'},
    'mark': {'type': 'geoshape', 'fill': 'lightgray', 'stroke': 'white'},
    'height': 600,
    'projection': {'reflectY': True, 'type': 'identity'},
    'width': 800,
    '$schema': 'https://vega.github.io/schema/vega-lite/v4.0.0.json',
    'datasets': {
        'data-778223ce4ff5da49611148b060c0cd3d': [
            {
                'bid': 'SR01-01',
                'type': 'Feature',
                'geometry': {
                    'type': 'Polygon',
                    'coordinates': [
                        [[120.0, 855.0],
                         [120.0, 925.0],
                         [20.0, 925.0],
                         [20.0, 855.0],
                         [120.0, 855.0]]
                    ]
                }
            },
            {
                'bid': 'SR02-02',
                'type': 'Feature',
                'geometry': {
                    'type': 'Polygon',
                    'coordinates': [
                        [[120.0, 940.0],
                         [120.0, 1010.0],
                         [20.0, 1010.0],
                         [20.0, 940.0],
                         [120.0, 940.0]]
                    ]
                }
            },
            {
                'bid': 'SR03-03',
                'type': 'Feature',
                'geometry': {
                    'type': 'Polygon',
                    'coordinates': [
                        [[240.0, 940.0],
                         [240.0, 1010.0],
                         [140.0, 1010.0],
                         [140.0, 940.0],
                         [240.0, 940.0]]
                    ]
                }
            }
        ]
    }
}

def test_get_vega_pane_type_from_dict():
    assert PaneBase.get_pane_type(vega_example) is Vega


@pytest.mark.parametrize('example', [vega_example, vega_df_example])
def test_vega_pane(document, comm, example):
    if example is None:
        pytest.skip("pandas not installed")
    pane = pn.panel(example)

    # Create pane
    model = pane.get_root(document, comm=comm)
    assert isinstance(model, VegaPlot)

    expected = dict(vega_example, data={})

    assert dict(model.data, **blank_schema) == dict(expected, **blank_schema)
    cds_data = model.data_sources['data'].data
    np.testing.assert_array_equal(cds_data['x'], np.array(['A', 'B', 'C', 'D', 'E']))
    np.testing.assert_array_equal(cds_data['y'], np.array([5, 3, 6, 7, 2]))

    point_example = dict(deepcopy(vega_example), mark='point')
    point_example['data']['values'][0]['x'] = 'C'
    pane.object = point_example
    point_example = dict(point_example, data={})
    assert model.data == point_example
    cds_data = model.data_sources['data'].data
    np.testing.assert_array_equal(cds_data['x'], np.array(['C', 'B', 'C', 'D', 'E']))
    np.testing.assert_array_equal(cds_data['y'], np.array([5, 3, 6, 7, 2]))

    pane._cleanup(model)
    assert pane._models == {}


def test_vega_geometry_data(document, comm):
    pane = pn.panel(gdf_example)

    # Create pane
    model = pane.get_root(document, comm=comm)
    assert isinstance(model, VegaPlot)

    # Ensure geometries are not packed into CDS
    assert model.data_sources == {}


def test_vega_pane_inline(document, comm):
    pane = pn.panel(vega_inline_example)

    # Create pane
    model = pane.get_root(document, comm=comm)
    assert isinstance(model, VegaPlot)

    assert dict(model.data, **blank_schema) == dict(vega_inline_example, **blank_schema)
    assert model.data_sources == {}

    pane._cleanup(model)
    assert pane._models == {}


def test_vega_lite_4_selection_spec(document, comm):
    vega = Vega(vega4_selection_example)
    assert vega._selections == {'brush': 'interval'}

def test_vega_lite_5_selection_spec(document, comm):
    vega = Vega(vega5_selection_example)
    assert vega._selections == {'brush': 'interval'}

def altair_example():
    import altair as alt
    data = alt.Data(values=[{'x': 'A', 'y': 5},
                            {'x': 'B', 'y': 3},
                            {'x': 'C', 'y': 6},
                            {'x': 'D', 'y': 7},
                            {'x': 'E', 'y': 2}])
    chart = alt.Chart(data).mark_bar().encode(
        x='x:O',  # specify ordinal data
        y='y:Q',  # specify quantitative data
    )
    return chart

@altair_available
def test_get_vega_pane_type_from_altair():
    assert PaneBase.get_pane_type(altair_example()) is Vega

@altair_available
def test_altair_pane(document, comm):
    pane = Vega(altair_example())

    # Create pane
    model = pane.get_root(document, comm=comm)
    assert isinstance(model, VegaPlot)

    expected = dict(vega_example, data={})
    if altair_version >= Version('5.0.0rc1'):
        expected['mark'] = {'type': 'bar'}
        expected['config'] = vega5_config
    elif altair_version >= Version('4.0.0'):
        expected['config'] = vega4_config
    assert dict(model.data, **blank_schema) == dict(expected, **blank_schema)

    cds_data = model.data_sources['data'].data
    assert np.array_equal(cds_data['x'], np.array(['A', 'B', 'C', 'D', 'E']))
    assert np.array_equal(cds_data['y'], np.array([5, 3, 6, 7, 2]))

    chart = altair_example()
    chart.mark = 'point'
    chart.data.values[0]['x'] = 'C'
    pane.object = chart
    point_example = dict(vega_example, data={},  mark='point')
    if altair_version >= Version('5.0.0rc1'):
        point_example['mark'] = {'type': 'point'}
        point_example['config'] = vega5_config
    elif altair_version >= Version('4.0.0'):
        point_example['config'] = vega4_config
    assert dict(model.data, **blank_schema) == dict(point_example, **blank_schema)
    cds_data = model.data_sources['data'].data
    assert np.array_equal(cds_data['x'], np.array(['C', 'B', 'C', 'D', 'E']))
    assert np.array_equal(cds_data['y'], np.array([5, 3, 6, 7, 2]))

    pane._cleanup(model)
    assert pane._models == {}

def test_vega_can_instantiate_empty_with_sizing_mode(document, comm):
    pane = Vega(sizing_mode="stretch_width")
    pane.get_root(document, comm=comm)


class TestVegaExport:
    """Tests for Vega.export() method."""

    @pytest.fixture
    def vl_convert(self):
        """Fixture to skip tests if vl_convert is not available."""
        pytest.importorskip('vl_convert')

    def test_export_requires_vl_convert(self):
        """Test that export raises ImportError if vl_convert is not available."""
        pane = Vega(vega_example)
        with patch.dict(sys.modules, {'vl_convert': None}):
            with pytest.raises(ImportError, match='vl-convert-python is required'):
                pane.export('png')

    def test_export_with_dict_spec(self, vl_convert):
        """Test export with a dict specification."""
        pane = Vega(vega_example)

        # Test PNG export returns bytes
        result = pane.export('png')
        assert isinstance(result, bytes)
        assert len(result) > 0

        # Test SVG export returns string
        result = pane.export('svg')
        assert isinstance(result, str)
        assert '<svg' in result.lower()

    @altair_available
    def test_export_with_altair_chart(self, vl_convert):
        """Test export with an Altair chart object."""

        pane = Vega(altair_example())

        # Test PNG export returns bytes
        result = pane.export('png')
        assert isinstance(result, bytes)
        assert len(result) > 0

        # Test SVG export returns string
        result = pane.export('svg')
        assert isinstance(result, str)
        assert '<svg' in result.lower()

    def test_export_png_format(self, vl_convert):
        """Test PNG export format."""
        pane = Vega(vega_example)
        result = pane.export('png')
        assert isinstance(result, bytes)
        # PNG files start with specific magic bytes
        assert result[:8] == b'\x89PNG\r\n\x1a\n'

    def test_export_jpeg_format(self, vl_convert):
        """Test JPEG export format."""
        pane = Vega(vega_example)
        result = pane.export('jpeg')
        assert isinstance(result, bytes)
        # JPEG files start with FFD8
        assert result[:2] == b'\xff\xd8'

    def test_export_svg_format(self, vl_convert):
        """Test SVG export format."""
        pane = Vega(vega_example)
        result = pane.export('svg')
        assert isinstance(result, str)
        assert result.startswith('<svg')
        assert '</svg>' in result

    def test_export_pdf_format(self, vl_convert):
        """Test PDF export format."""
        pane = Vega(vega_example)
        result = pane.export('pdf')
        assert isinstance(result, bytes)
        # PDF files start with %PDF
        assert result.startswith(b'%PDF')

    def test_export_html_format(self, vl_convert):
        """Test HTML export format."""
        pane = Vega(vega_example)
        result = pane.export('html')
        assert isinstance(result, str)
        assert '<html' in result.lower() or '<!doctype' in result.lower()

    def test_export_url_format(self, vl_convert):
        """Test URL export format."""
        pane = Vega(vega_example)
        result = pane.export('url')
        assert isinstance(result, str)
        assert result.startswith('https://')
        assert 'vega.github.io' in result

    def test_export_case_insensitive(self, vl_convert):
        """Test that format is case insensitive."""
        pane = Vega(vega_example)

        # Should handle uppercase
        result_upper = pane.export('PNG')
        assert isinstance(result_upper, bytes)

        result_mixed = pane.export('Svg')
        assert isinstance(result_mixed, str)

    def test_export_invalid_format(self, vl_convert):
        """Test that invalid format raises ValueError."""
        pane = Vega(vega_example)

        with pytest.raises(ValueError, match="Unsupported format 'invalid'"):
            pane.export('invalid')

    def test_export_dimension_handling(self, vl_convert):
        """Test dimension handling: pane params > spec values > defaults (800x600)."""
        # Test 1: Default dimensions when nothing specified
        spec_no_dims = {
            '$schema': 'https://vega.github.io/schema/vega-lite/v5.0.0.json',
            'mark': 'bar',
            'data': {'values': [{'x': 'A', 'y': 5}]},
            'encoding': {'x': {'field': 'x', 'type': 'ordinal'},
                        'y': {'field': 'y', 'type': 'quantitative'}}
        }
        pane = Vega(spec_no_dims)
        result = pane.export('svg')
        assert '800' in result and '600' in result

        # Test 2: Spec dimensions used when pane has none
        spec = dict(vega_example)
        spec['width'] = 500
        spec['height'] = 400
        pane = Vega(spec, width=None, height=None)
        result = pane.export('svg')
        assert '500' in result and '400' in result

        # Test 3: Pane width overrides spec width, spec height preserved
        spec['width'] = 300
        spec['height'] = 250
        pane = Vega(spec, width=700)
        result = pane.export('svg')
        assert '700' in result and '250' in result

        # Test 4: Pane height overrides spec height, spec width preserved
        pane = Vega(spec, height=600)
        result = pane.export('svg')
        assert '300' in result and '600' in result

        # Test 5: Both pane dimensions override spec
        pane = Vega(spec, width=1000, height=800)
        result = pane.export('svg')
        assert '1000' in result and '800' in result

    @altair_available
    def test_export_altair_dimensions(self, vl_convert):
        """Test dimension handling with Altair charts."""
        # Altair chart dimensions in spec
        chart = altair_example()
        chart = chart.properties(width=600, height=400)
        pane = Vega(chart)
        result = pane.export('svg')
        assert '600' in result and '400' in result

        # Pane dimensions override Altair dimensions
        chart = chart.properties(width=300, height=200)
        pane = Vega(chart, width=1000, height=750)
        result = pane.export('svg')
        assert '1000' in result and '750' in result

    def test_export_kwargs_passed_to_vl_convert(self, vl_convert):
        """Test that additional kwargs are passed to vl_convert functions."""
        pane = Vega(vega_example)
        with patch.object(vlc, 'vegalite_to_png', return_value=b'fake_png') as mock_convert:
            result = pane.export('png', scale=2.0)
            assert result == b'fake_png'
            assert mock_convert.call_args[1]['scale'] == 2.0

    @pytest.mark.parametrize('fmt,expected_pane', [
        ('png', Image),
        ('jpeg', Image),
        ('svg', SVG),
        ('pdf', PDF),
        ('html', HTML),
    ])
    def test_export_as_pane(self, vl_convert, fmt, expected_pane):
        """Test export with as_pane=True returns correct pane type."""
        pane = Vega(vega_example)
        result = pane.export(fmt, as_pane=True)
        assert isinstance(result, expected_pane)

    def test_export_as_pane_url(self, vl_convert):
        """Test URL export with as_pane=True returns HTML pane with iframe."""
        pane = Vega(vega_example)
        result = pane.export('url', as_pane=True)
        assert isinstance(result, HTML)
        # Check that the object contains an iframe tag
        assert '<iframe' in result.object.lower()
        assert 'https://' in result.object

    def test_export_as_pane_false_returns_raw_data(self, vl_convert):
        """Test that as_pane=False returns raw data, not panes."""
        pane = Vega(vega_example)

        # PNG returns bytes, not Image pane
        result = pane.export('png', as_pane=False)
        assert isinstance(result, bytes)
        assert not isinstance(result, Image)

        # SVG returns string, not SVG pane
        result = pane.export('svg', as_pane=False)
        assert isinstance(result, str)
        assert not isinstance(result, SVG)<|MERGE_RESOLUTION|>--- conflicted
+++ resolved
@@ -1,12 +1,9 @@
 import sys
 
 from copy import deepcopy
-<<<<<<< HEAD
 from importlib.util import find_spec
 from typing import Any
-=======
 from unittest.mock import patch
->>>>>>> f9a72b70
 
 import pytest
 
