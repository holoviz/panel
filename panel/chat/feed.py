"""
The feed module provides a high-level API for interacting
with a list of `ChatMessage` objects through the backend methods.
"""

from __future__ import annotations

import asyncio
import traceback

from enum import Enum
from functools import partial
from inspect import (
    isasyncgen, isasyncgenfunction, isawaitable, iscoroutinefunction,
    isgenerator,
)
from io import BytesIO
from typing import (
    TYPE_CHECKING, Any, Callable, ClassVar, Dict, List, Literal,
)

import param

from .._param import Margin
from ..io.resources import CDN_DIST
from ..layout import Feed, ListPanel
from ..layout.card import Card
from ..layout.spacer import VSpacer
from ..pane.image import SVG
from ..widgets.button import Button
from .message import ChatMessage

if TYPE_CHECKING:
    from bokeh.document import Document
    from bokeh.model import Model
    from pyviz_comms import Comm


PLACEHOLDER_SVG = """
    <svg xmlns="http://www.w3.org/2000/svg" class="icon icon-tabler icon-tabler-loader-3" width="40" height="40" viewBox="0 0 24 24" stroke-width="2" stroke="currentColor" fill="none" stroke-linecap="round" stroke-linejoin="round">
        <path stroke="none" d="M0 0h24v24H0z" fill="none"></path>
        <path d="M3 12a9 9 0 0 0 9 9a9 9 0 0 0 9 -9a9 9 0 0 0 -9 -9"></path>
        <path d="M17 12a5 5 0 1 0 -5 5"></path>
    </svg>
"""  # noqa: E501


class CallbackState(Enum):
    IDLE = "idle"
    RUNNING = "running"
    GENERATING = "generating"
    STOPPING = "stopping"
    STOPPED = "stopped"


class StopCallback(Exception):
    pass


class ChatFeed(ListPanel):
    """
    A widget to display a list of `ChatMessage` objects and interact with them.

    This widget provides methods to:
    - Send (append) messages to the chat log.
    - Stream tokens to the latest `ChatMessage` in the chat log.
    - Execute callbacks when a user sends a message.
    - Undo a number of sent `ChatMessage` objects.
    - Clear the chat log of all `ChatMessage` objects.

    Reference: https://panel.holoviz.org/reference/chat/ChatFeed.html

    :Example:

    >>> async def say_welcome(contents, user, instance):
    >>>    yield "Welcome!"
    >>>    yield "Glad you're here!"

    >>> chat_feed = ChatFeed(callback=say_welcome, header="Welcome Feed")
    >>> chat_feed.send("Hello World!", user="New User", avatar="😊")
    """

    auto_scroll_limit = param.Integer(default=200, bounds=(0, None), doc="""
        Max pixel distance from the latest object in the Column to
        activate automatic scrolling upon update. Setting to 0
        disables auto-scrolling.""",)

    callback = param.Callable(allow_refs=False, doc="""
        Callback to execute when a user sends a message or
        when `respond` is called. The signature must include
        the previous message value `contents`, the previous `user` name,
        and the component `instance`.""")

    callback_exception = param.ObjectSelector(
        default="summary", objects=["raise", "summary", "verbose", "ignore"], doc="""
        How to handle exceptions raised by the callback.
        If "raise", the exception will be raised.
        If "summary", a summary will be sent to the chat feed.
        If "verbose", the full traceback will be sent to the chat feed.
        If "ignore", the exception will be ignored.
        """)

    callback_user = param.String(default="Assistant", doc="""
        The default user name to use for the message provided by the callback.""")

    card_params = param.Dict(default={}, doc="""
        Params to pass to Card, like `header`, `header_background`, `header_color`, etc.""")

    collapsible = param.Boolean(default=False, readonly=True, doc="""
        Whether the Card should be expandable and collapsible.""")

    disabled = param.Boolean(default=False, doc="""
       Whether the feed is disabled.""")

    message_params = param.Dict(default={}, doc="""
        Params to pass to each ChatMessage, like `reaction_icons`, `timestamp_format`,
        `show_avatar`, `show_user`, and `show_timestamp`. Params passed
        that are not ChatFeed params will be forwarded into `message_params`.""")

    header = param.Parameter(doc="""
        The header of the chat feed; commonly used for the title.
        Can be a string, pane, or widget.""")

    margin = Margin(default=5, doc="""
        Allows to create additional space around the component. May
        be specified as a two-tuple of the form (vertical, horizontal)
        or a four-tuple (top, right, bottom, left).""")

    objects = param.List(default=[], doc="""
        The list of child objects that make up the layout.""")

    help_text = param.String(default="", doc="""
        If provided, initializes a chat message in the chat log
        using the provided help text as the message object and
        `help` as the user. This is useful for providing instructions,
        and will not be included in the `serialize` method by default.""")

    placeholder_text = param.String(default="", doc="""
        If placeholder is the default LoadingSpinner the text to display
        next to it.""")

    placeholder_threshold = param.Number(default=1, bounds=(0, None), doc="""
        Min duration in seconds of buffering before displaying the placeholder.
        If 0, the placeholder will be disabled.""")

    renderers = param.HookList(doc="""
        A callable or list of callables that accept the value and return a
        Panel object to render the value. If a list is provided, will
        attempt to use the first renderer that does not raise an
        exception. If None, will attempt to infer the renderer
        from the value.""")

    load_buffer = param.Integer(default=50, bounds=(0, None), doc="""
        The number of objects loaded on each side of the visible objects.
        When scrolled halfway into the buffer, the feed will automatically
        load additional objects while unloading objects on the opposite side.""")

    scroll_button_threshold = param.Integer(default=100, bounds=(0, None),doc="""
        Min pixel distance from the latest object in the Column to
        display the scroll button. Setting to 0
        disables the scroll button.""")

    show_activity_dot = param.Boolean(default=True, doc="""
        Whether to show an activity dot on the ChatMessage while
        streaming the callback response.""")

    view_latest = param.Boolean(default=True, doc="""
        Whether to scroll to the latest object on init. If not
        enabled the view will be on the first object.""")

    _placeholder = param.ClassSelector(class_=ChatMessage, allow_refs=False, doc="""
        The placeholder wrapped in a ChatMessage object;
        primarily to prevent recursion error in _update_placeholder.""")

    _callback_state = param.ObjectSelector(objects=list(CallbackState), doc="""
        The current state of the callback.""")

    _was_disabled = param.Boolean(default=False, doc="""
        The previous disabled state of the feed.""")

    _stylesheets: ClassVar[List[str]] = [f"{CDN_DIST}css/chat_feed.css"]

    def __init__(self, *objects, **params):
        self._callback_future = None

        if params.get("renderers") and not isinstance(params["renderers"], list):
            params["renderers"] = [params["renderers"]]
        if params.get("width") is None and params.get("sizing_mode") is None:
            params["sizing_mode"] = "stretch_width"

        # forward message params to ChatMessage for convenience
        message_params = params.get("message_params", {})
        for param_key in params.copy():
            if param_key not in self.param and param_key in ChatMessage.param:
                message_params[param_key] = params.pop(param_key)
        params["message_params"] = message_params

        super().__init__(*objects, **params)

        if self.help_text:
            self.objects = [ChatMessage(self.help_text, user="Help"), *self.objects]

        # instantiate the card's column
        linked_params = dict(
            design=self.param.design,
            sizing_mode=self.param.sizing_mode,
            width=self.param.width,
            max_width=self.param.max_width,
            min_width=self.param.min_width,
            visible=self.param.visible
        )
        # we separate out chat log for the auto scroll feature
<<<<<<< HEAD
        self._chat_log = Feed(
            *objects,
            load_buffer=self.load_buffer,
=======
        self._chat_log = Column(
            *self.objects,
>>>>>>> d4a216eb
            auto_scroll_limit=self.auto_scroll_limit,
            scroll_button_threshold=self.scroll_button_threshold,
            view_latest=self.view_latest,
            css_classes=["chat-feed-log"],
            stylesheets=self._stylesheets,
            **linked_params
        )
        self._chat_log.height = None
        card_params = linked_params.copy()
        card_stylesheets = (
            self._stylesheets +
            self.param.stylesheets.rx() +
            self.param.card_params.rx().get('stylesheets', [])
        )
        card_params.update(
            margin=self.param.margin,
            align=self.param.align,
            header=self.header,
            height=self.param.height,
            hide_header=self.param.header.rx().rx.in_((None, "")),
            collapsible=False,
            css_classes=["chat-feed"] + self.param.css_classes.rx(),
            header_css_classes=["chat-feed-header"],
            max_height=self.param.max_height,
            min_height=self.param.min_height,
            title_css_classes=["chat-feed-title"],
            styles={"padding": "0px"},
            stylesheets=card_stylesheets
        )
        card_overrides = self.card_params.copy()
        card_overrides.pop('stylesheets', None)
        card_params.update(card_overrides)
        self.link(self._chat_log, objects='objects', bidirectional=True)
        # we have a card for the title
        self._card = Card(
            self._chat_log,
            VSpacer(),
            **card_params
        )

        # handle async callbacks using this trick
        self._callback_trigger = Button(visible=False)
        self._callback_trigger.on_click(self._prepare_response)

    def _get_model(
        self, doc: Document, root: Model | None = None,
        parent: Model | None = None, comm: Comm | None = None
    ) -> Model:
        model = self._card._get_model(doc, root, parent, comm)
        ref = (root or model).ref['id']
        self._models[ref] = (model, parent)
        return model

    def _update_model(
        self, events: Dict[str, param.parameterized.Event], msg: Dict[str, Any],
        root: Model, model: Model, doc: Document, comm: Comm | None
    ) -> None:
        return

    def _cleanup(self, root: Model | None = None) -> None:
        self._card._cleanup(root)
        super()._cleanup(root)

    @param.depends("load_buffer", "auto_scroll_limit", "scroll_button_threshold", watch=True)
    def _update_chat_log_params(self):
        self._chat_log.load_buffer = self.load_buffer
        self._chat_log.auto_scroll_limit = self.auto_scroll_limit
        self._chat_log.scroll_button_threshold = self.scroll_button_threshold

    @param.depends("card_params", watch=True)
    def _update_card_params(self):
        card_params = self.card_params.copy()
        card_params.pop('stylesheets', None)
        self._card.param.update(**card_params)

    @param.depends("placeholder_text", watch=True, on_init=True)
    def _update_placeholder(self):
        if self._placeholder is not None:
            self._placeholder.param.update(object=self.placeholder_text)
            return

        loading_avatar = SVG(
            PLACEHOLDER_SVG, sizing_mode=None, css_classes=["rotating-placeholder"]
        )
        self._placeholder = ChatMessage(
            self.placeholder_text,
            user=" ",
            show_timestamp=False,
            avatar=loading_avatar,
            reaction_icons={},
            show_copy_icon=False,
        )

    def _replace_placeholder(self, message: ChatMessage | None = None) -> None:
        """
        Replace the placeholder from the chat log with the message
        if placeholder, otherwise simply append the message.
        Replacing helps lessen the chat log jumping around.
        """
        index = None
        if self.placeholder_threshold > 0:
            try:
                index = self.index(self._placeholder)
            except ValueError:
                pass

        if index is not None:
            if message is not None:
                self[index] = message
            elif message is None:
                self.remove(self._placeholder)
        elif message is not None:
            self.append(message)

    def _build_message(
        self,
        value: dict,
        user: str | None = None,
        avatar: str | bytes | BytesIO | None = None,
    ) -> ChatMessage | None:
        """
        Builds a ChatMessage from the value.
        """
        if "value" in value and "object" in value:
            raise ValueError(f"Cannot pass both 'value' and 'object' together; got {value!r}")
        elif "value" in value:
            value["object"] = value.pop("value")
        elif "object" not in value:
            raise ValueError(
                f"If 'value' is a dict, it must contain an 'object' key, "
                f"e.g. {{'object': 'Hello World'}}; got {value!r}"
            )
        message_params = dict(value, renderers=self.renderers, **self.message_params)
        if user:
            message_params["user"] = user
        if avatar:
            message_params["avatar"] = avatar
        if self.width:
            message_params["width"] = int(self.width - 80)

        message = ChatMessage(**message_params)
        return message

    def _upsert_message(
        self, value: Any, message: ChatMessage | None = None
    ) -> ChatMessage | None:
        """
        Replace the placeholder message with the response or update
        the message's value with the response.
        """
        is_stopping = self._callback_state == CallbackState.STOPPING
        is_stopped = self._callback_future is not None and self._callback_future.cancelled()
        if value is None:
            # don't add new message if the callback returns None
            return
        elif is_stopping or is_stopped:
            raise StopCallback("Callback was stopped.")

        user = self.callback_user
        avatar = None
        if isinstance(value, dict):
            user = value.get("user", user)
            avatar = value.get("avatar")

        if message is not None:
            # ChatMessage is already created; updating existing ChatMessage
            if isinstance(value, ChatMessage):
                # Cannot set user or avatar when explicitly sending
                # a ChatMessage; need to set them directly on the ChatMessage.
                user = value.user
                avatar = value.avatar
                value = value.object
            message.update(value, user=user, avatar=avatar)
            return message
        elif isinstance(value, ChatMessage):
            # ChatMessage is not created yet, but a ChatMessage is passed; use it
            self._replace_placeholder(value)
            return value

        # ChatMessage is not created yet, create a ChatMessage from string/dict
        if not isinstance(value, dict):
            value = {"object": value}
        new_message = self._build_message(value, user=user, avatar=avatar)
        self._replace_placeholder(new_message)
        return new_message

    def _gather_callback_args(self, message: ChatMessage) -> Any:
        """
        Extracts the contents from the message's panel object.
        """
        value = message._object_panel
        if hasattr(value, "object"):
            contents = value.object
        elif hasattr(value, "objects"):
            contents = value.objects
        elif hasattr(value, "value"):
            contents = value.value
        else:
            contents = value
        return contents, message.user, self

    async def _serialize_response(self, response: Any) -> ChatMessage | None:
        """
        Serializes the response by iterating over it and
        updating the message's value.
        """
        response_message = None
        try:
            if isasyncgen(response):
                self._callback_state = CallbackState.GENERATING
                async for token in response:
                    response_message = self._upsert_message(token, response_message)
                    response_message.show_activity_dot = self.show_activity_dot
            elif isgenerator(response):
                self._callback_state = CallbackState.GENERATING
                for token in response:
                    response_message = self._upsert_message(token, response_message)
                    response_message.show_activity_dot = self.show_activity_dot
            elif isawaitable(response):
                response_message = self._upsert_message(await response, response_message)
            else:
                response_message = self._upsert_message(response, response_message)
        finally:
            if response_message:
                response_message.show_activity_dot = False
        return response_message

    async def _schedule_placeholder(
        self,
        task: asyncio.Task,
        num_entries: int,
    ) -> None:
        """
        Schedules the placeholder to be added to the chat log
        if the callback takes longer than the placeholder threshold.
        """
        if self.placeholder_threshold == 0:
            return

        start = asyncio.get_event_loop().time()
        while not task.done() and num_entries == len(self._chat_log):
            duration = asyncio.get_event_loop().time() - start
            if duration > self.placeholder_threshold:
                self.append(self._placeholder)
                return
            await asyncio.sleep(0.1)

    async def _handle_callback(self, message, loop):
        callback_args = self._gather_callback_args(message)
        if iscoroutinefunction(self.callback):
            response = await self.callback(*callback_args)
        elif isasyncgenfunction(self.callback):
            response = self.callback(*callback_args)
        else:
            response = await loop.run_in_executor(
                None, partial(self.callback, *callback_args)
            )
        await self._serialize_response(response)

    async def _prepare_response(self, _) -> None:
        """
        Prepares the response by scheduling the placeholder and
        executing the callback.
        """
        if self.callback is None:
            return

        self._was_disabled = self.disabled
        try:
            with param.parameterized.batch_call_watchers(self):
                self.disabled = True
                self._callback_state = CallbackState.RUNNING

            message = self._chat_log[-1]
            if not isinstance(message, ChatMessage):
                return

            num_entries = len(self._chat_log)
            loop = asyncio.get_event_loop()
            future = loop.create_task(self._handle_callback(message, loop))
            self._callback_future = future
            await asyncio.gather(
                self._schedule_placeholder(future, num_entries), future,
            )
        except StopCallback:
            # callback was stopped by user
            self._callback_state = CallbackState.STOPPED
        except Exception as e:
            send_kwargs = dict(user="Exception", respond=False)
            if self.callback_exception == "summary":
                self.send(
                    f"Encountered `{e!r}`. "
                    f"Set `callback_exception='verbose'` to see the full traceback.",
                    **send_kwargs
                )
            elif self.callback_exception == "verbose":
                self.send(f"```python\n{traceback.format_exc()}\n```", **send_kwargs)
            elif self.callback_exception == "ignore":
                return
            else:
                raise e
        finally:
            await self._cleanup_response()

    async def _cleanup_response(self):
        """
        Events to always execute after the callback is done.
        """
        with param.parameterized.batch_call_watchers(self):
            self._replace_placeholder(None)
            self._callback_state = CallbackState.IDLE
            self.disabled = self._was_disabled

    # Public API

    def send(
        self,
        value: ChatMessage | dict | Any,
        user: str | None = None,
        avatar: str | bytes | BytesIO | None = None,
        respond: bool = True,
    ) -> ChatMessage | None:
        """
        Sends a value and creates a new message in the chat log.

        If `respond` is `True`, additionally executes the callback, if provided.

        Arguments
        ---------
        value : ChatMessage | dict | Any
            The message contents to send.
        user : str | None
            The user to send as; overrides the message message's user if provided.
        avatar : str | bytes | BytesIO | None
            The avatar to use; overrides the message message's avatar if provided.
        respond : bool
            Whether to execute the callback.

        Returns
        -------
        The message that was created.
        """
        if isinstance(value, ChatMessage):
            if user is not None or avatar is not None:
                raise ValueError(
                    "Cannot set user or avatar when explicitly sending "
                    "a ChatMessage. Set them directly on the ChatMessage."
                )
            message = value
        else:
            if not isinstance(value, dict):
                value = {"object": value}
            message = self._build_message(value, user=user, avatar=avatar)
        self.append(message)
        if respond:
            self.respond()
        return message

    def stream(
        self,
        value: str,
        user: str | None = None,
        avatar: str | bytes | BytesIO | None = None,
        message: ChatMessage | None = None,
        replace: bool = False,
    ) -> ChatMessage | None:
        """
        Streams a token and updates the provided message, if provided.
        Otherwise creates a new message in the chat log, so be sure the
        returned message is passed back into the method, e.g.
        `message = chat.stream(token, message=message)`.

        This method is primarily for outputs that are not generators--
        notably LangChain. For most cases, use the send method instead.

        Arguments
        ---------
        value : str | dict | ChatMessage
            The new token value to stream.
        user : str | None
            The user to stream as; overrides the message's user if provided.
        avatar : str | bytes | BytesIO | None
            The avatar to use; overrides the message's avatar if provided.
        message : ChatMessage | None
            The message to update.
        replace : bool
            Whether to replace the existing text when streaming a string or dict.

        Returns
        -------
        The message that was updated.
        """
        if self._callback_future is not None and self._callback_future.cancelled():
            raise StopCallback("Callback was stopped.")

        if isinstance(value, ChatMessage) and (user is not None or avatar is not None):
            raise ValueError(
                "Cannot set user or avatar when explicitly streaming "
                "a ChatMessage. Set them directly on the ChatMessage."
            )
        elif message:
            if isinstance(value, (str, dict)):
                message.stream(value, replace=replace)
                if user:
                    message.user = user
                if avatar:
                    message.avatar = avatar
            else:
                message.update(value, user=user, avatar=avatar)
            return message

        if isinstance(value, ChatMessage):
            message = value
        else:
            if not isinstance(value, dict):
                value = {"object": value}
            message = self._build_message(value, user=user, avatar=avatar)
        self._replace_placeholder(message)
        return message

    def respond(self):
        """
        Executes the callback with the latest message in the chat log.
        """
        self._callback_trigger.param.trigger("clicks")

    def stop(self) -> bool:
        """
        Cancels the current callback task if possible.

        Returns
        -------
        Whether the task was successfully stopped or done.
        """
        if self._callback_future is None:
            cancelled = False
        elif self._callback_state == CallbackState.GENERATING:
            # cannot cancel generator directly as it's already "finished"
            # by the time cancel is called; instead, set the state to STOPPING
            # and let upsert_message raise StopCallback
            self._callback_state = CallbackState.STOPPING
            cancelled = True
        else:
            cancelled = self._callback_future.cancel()

        if cancelled:
            self.disabled = self._was_disabled
            self._replace_placeholder(None)
        return cancelled

    def undo(self, count: int = 1) -> List[Any]:
        """
        Removes the last `count` of messages from the chat log and returns them.

        Parameters
        ----------
        count : int
            The number of messages to remove, starting from the last message.

        Returns
        -------
        The messages that were removed.
        """
        if count <= 0:
            return []
        messages = self._chat_log.objects
        undone_entries = messages[-count:]
        self[:] = messages[:-count]
        return undone_entries

    def clear(self) -> List[Any]:
        """
        Clears the chat log and returns the messages that were cleared.

        Returns
        -------
        The messages that were cleared.
        """
        cleared_entries = self._chat_log.objects
        self._chat_log.clear()
        return cleared_entries

    def _serialize_for_transformers(
        self,
        messages: List[ChatMessage],
        role_names: Dict[str, str | List[str]] | None = None,
        default_role: str | None = "assistant",
        custom_serializer: Callable = None
    ) -> List[Dict[str, Any]]:
        """
        Exports the chat log for use with transformers.
        """
        if role_names is None:
            role_names = {
                "user": ["user"],
                "assistant": [self.callback_user],
            }

        names_role = {}
        for role, names in role_names.items():
            # reverse the role_names dict and pd.explode list of names
            # as keys for efficient look up
            if isinstance(names, str):
                names = [names]
            for name in names:
                names_role[name.lower()] = role

        serialized_messages = []
        for message in messages:

            lowercase_name = message.user.lower()
            if lowercase_name not in names_role and not default_role:
                raise ValueError(
                    f"User {message.user!r} not found in role_names; "
                    f"got {role_names!r}."
                )

            role = names_role.get(lowercase_name, default_role)

            if custom_serializer:
                content = custom_serializer(message.object)
                if not isinstance(content, str):
                    raise ValueError(
                        f"The provided custom_serializer must return a string; "
                        f"it returned a {type(content)} type"
                    )
            else:
                content = str(message)

            serialized_messages.append({"role": role, "content": content})
        return serialized_messages

    def serialize(
        self,
        exclude_users: List[str] | None = None,
        filter_by: Callable | None = None,
        format: Literal["transformers"] = "transformers",
        custom_serializer: Callable | None = None,
        **serialize_kwargs
    ):
        """
        Exports the chat log.

        Arguments
        ---------
        format : str
            The format to export the chat log as; currently only
            supports "transformers".
        exclude_users : list(str) | None
            A list of user (case insensitive names) to exclude from serialization.
            If not provided, defaults to ["help"]. This will be executed before `filter_by`.
        filter_by : callable
            A function to filter the chat log by.
            The function must accept and return a list of ChatMessage objects.
        custom_serializer : callable
            A custom function to format the ChatMessage's object. The function must
            accept one positional argument, the ChatMessage object, and return a string.
            If not provided, uses the serialize method on ChatMessage.
        **serialize_kwargs
            Additional keyword arguments to use for the specified format.

            - format="transformers"
              role_names : dict(str, str | list(str)) | None
                  A dictionary mapping the role to the ChatMessage's user name.
                  Defaults to `{"user": ["user"], "assistant": [self.callback_user]}`
                  if not set. The keys and values are case insensitive as the strings
                  will all be lowercased. The values can be a string or a list of strings,
                  e.g. `{"user": "user", "assistant": ["executor", "langchain"]}`.
              default_role : str
                  The default role to use if the user name is not found in role_names.
                  If this is set to None, raises a ValueError if the user name is not found.

        Returns
        -------
        The chat log serialized in the specified format.
        """
        if exclude_users is None:
            exclude_users = ["help"]
        else:
            exclude_users = [user.lower() for user in exclude_users]
        messages = [
            message for message in self._chat_log.objects
            if message.user.lower() not in exclude_users
        ]

        if filter_by is not None:
            messages = filter_by(messages)

        if format == "transformers":
            return self._serialize_for_transformers(
                messages, custom_serializer=custom_serializer, **serialize_kwargs
            )
        raise NotImplementedError(f"Format {format!r} is not supported.")

    def select(self, selector=None):
        """
        Iterates over the ChatInterface and any potential children in the
        applying the selector.

        Arguments
        ---------
        selector: type or callable or None
          The selector allows selecting a subset of Viewables by
          declaring a type or callable function to filter by.

        Returns
        -------
        viewables: list(Viewable)
        """
        selected = []
        if (selector is None or
            (isinstance(selector, type) and isinstance(self, selector)) or
            (callable(selector) and not isinstance(selector, type) and selector(self))):
            selected.append(self)
        return selected + self._card.select(selector)<|MERGE_RESOLUTION|>--- conflicted
+++ resolved
@@ -210,14 +210,9 @@
             visible=self.param.visible
         )
         # we separate out chat log for the auto scroll feature
-<<<<<<< HEAD
         self._chat_log = Feed(
             *objects,
             load_buffer=self.load_buffer,
-=======
-        self._chat_log = Column(
-            *self.objects,
->>>>>>> d4a216eb
             auto_scroll_limit=self.auto_scroll_limit,
             scroll_button_threshold=self.scroll_button_threshold,
             view_latest=self.view_latest,
