"""
Sliders allow you to select a value from a defined range of values by
moving one or more handle(s).

- The `value` will update when a handle is dragged.
- The `value_throttled`will update when a handle is released.
"""
from __future__ import annotations

import datetime as dt

from collections.abc import Mapping
from typing import TYPE_CHECKING, Any, ClassVar

import numpy as np
import param

from bokeh.models import CustomJS
from bokeh.models.formatters import TickFormatter
from bokeh.models.widgets import (
    DateRangeSlider as _BkDateRangeSlider, DateSlider as _BkDateSlider,
    RangeSlider as _BkRangeSlider, Slider as _BkSlider,
)
from bokeh.models.widgets.sliders import NumericalSlider as _BkNumericalSlider
from param.parameterized import resolve_value

from ..config import config
from ..io import state
from ..io.resources import CDN_DIST
from ..layout import Column, Panel, Row
from ..models.datetime_slider import DatetimeSlider as _BkDatetimeSlider
from ..util import (
    datetime_as_utctimestamp, edit_readonly, param_reprs, value_as_date,
    value_as_datetime,
)
from ..viewable import Layoutable
from ..widgets import FloatInput, IntInput
from .base import CompositeWidget, Widget
from .input import StaticText

if TYPE_CHECKING:
    from bokeh.document import Document
    from bokeh.model import Model
    from pyviz_comms import Comm


class _SliderBase(Widget):

    bar_color = param.Color(default="#e6e6e6", doc="""
<<<<<<< HEAD
        The color of the slider bar. Accepts any valid CSS color string.
        Default is '#e6e6e6'.
        """)
=======
        Color of the slider bar as a hexadecimal RGB value.""")
>>>>>>> 43b01d2a

    direction = param.Selector(default='ltr', objects=['ltr', 'rtl'], doc="""
        Whether the slider should go from left-to-right ('ltr') or
        right-to-left ('rtl').""")

    name = param.String(default=None, constant=False, doc="""
        The name of the widget. Also used as the label of the widget. If not set,
        the widget has no label.""")

    orientation = param.Selector(default='horizontal', objects=['horizontal', 'vertical'],
        doc="""
        Whether the slider should be oriented horizontally or
        vertically.""")

    show_value = param.Boolean(default=True, doc="""
        Whether to show the widget value as a label or not.""")

    tooltips = param.Boolean(default=True, doc="""
        Whether the slider handle should display tooltips.""")

    _widget_type: ClassVar[type[Model]] = _BkSlider

    __abstract = True

    def __init__(self, **params):
        if 'value' in params and 'value_throttled' in self.param:
            params['value_throttled'] = params['value']
        if 'orientation' == 'vertical':
            params['height'] = self.param.width.default
        super().__init__(**params)

    def __repr__(self, depth=0):
        return '{cls}({params})'.format(cls=type(self).__name__,
                                        params=', '.join(param_reprs(self, ['value_throttled'])))

    @property
    def _linked_properties(self) -> tuple[str, ...]:
        return super()._linked_properties + ('value_throttled',)

    def _process_property_change(self, msg):
        if config.throttled:
            if "value" in msg:
                del msg["value"]
            if "value_throttled" in msg:
                msg["value"] = msg["value_throttled"]
        return super()._process_property_change(msg)

    def _update_model(
        self, events: dict[str, param.parameterized.Event], msg: dict[str, Any],
        root: Model, model: Model, doc: Document, comm: Comm | None
    ) -> None:
        if 'value_throttled' in msg:
            del msg['value_throttled']

        return super()._update_model(events, msg, root, model, doc, comm)

    def _process_events(self, events: dict[str, Any]) -> None:
        if config.throttled:
            events.pop("value", None)
        super()._process_events(events)


class ContinuousSlider(_SliderBase):

    format = param.ClassSelector(class_=(str, TickFormatter,), doc="""
        A custom format string or Bokeh TickFormatter.""")

    _supports_embed: bool = True

    __abstract = True

    def __init__(self, **params):
        if 'value' not in params:
            params['value'] = params.get('start', self.start)
        super().__init__(**params)

    def _get_embed_state(self, root, values=None, max_opts=3):
        ref = root.ref['id']
        w_model, parent = self._models[ref]
        if not isinstance(w_model, _BkNumericalSlider):
            is_composite = True
            parent = w_model
            w_model = w_model.select_one({'type': _BkNumericalSlider})
        else:
            is_composite = False
        _, _, doc, comm = state._views[ref]

        # Compute sampling
        start, end, step = w_model.start, w_model.end, w_model.step
        if values is None:
            span = end-start
            dtype = int if isinstance(step, int) else float
            if (span/step) > (max_opts-1):
                step = dtype(span/(max_opts-1))
            values = [dtype(v) for v in np.arange(start, end+step, step)]
        elif any(v < start or v > end for v in values):
            raise ValueError(f'Supplied embed states for {type(self).__name__} widget outside '
                             'of valid range.')

        # Replace model
        layout_opts = {k: v for k, v in self.param.values().items()
                       if k in Layoutable.param and k != 'name'}

        if is_composite:
            layout_opts['show_value'] = False
        else:
            layout_opts['name'] = self.name

        value = values[np.argmin(np.abs(np.array(values)-self.value))]
        dw = DiscreteSlider(options=values, value=value,  **layout_opts)
        dw.link(self, value='value')
        self._models.pop(ref)
        index = parent.children.index(w_model)
        with config.set(embed=True):
            w_model = dw._get_model(doc, root, parent, comm)
        link = CustomJS(code=dw._jslink.code['value'], args={
            'source': w_model.children[1], 'target': w_model.children[0]})
        parent.children[index] = w_model
        w_model = w_model.children[1]
        w_model.js_on_change('value', link)

        return (dw, w_model, values, lambda x: x.value, 'value', 'cb_obj.value')


class FloatSlider(ContinuousSlider):
    """
    The FloatSlider widget allows selecting a floating-point value
    within a set of bounds using a slider.

    Reference: https://panel.holoviz.org/reference/widgets/FloatSlider.html

    :Example:

    >>> FloatSlider(value=0.5, start=0.0, end=1.0, step=0.1, name="Float value")
    """

    start = param.Number(default=0.0, doc="The lower bound.")

    end = param.Number(default=1.0, doc="The upper bound.")

    step = param.Number(default=0.1, doc="The step size.")

    value = param.Number(default=0.0, allow_None=True, doc="""
        The selected floating-point value of the slider. Updated when
        the handle is dragged."""
    )

    value_throttled = param.Number(default=None, constant=True, doc="""
         The value of the slider. Updated when the handle is released.""")

    _rename: ClassVar[Mapping[str, str | None]] = {
        'name': 'title', 'value_throttled': None
    }


class IntSlider(ContinuousSlider):
    """
    The IntSlider widget allows selecting an integer value within a
    set of bounds using a slider.

    Reference: https://panel.holoviz.org/reference/widgets/IntSlider.html

    :Example:

    >>> IntSlider(value=5, start=0, end=10, step=1, name="Integer Value")
    """

    start = param.Integer(default=0, doc="""
        The lower bound.""")

    end = param.Integer(default=1, doc="""
        The upper bound.""")

    step = param.Integer(default=1, doc="""
        The step size.""")

    value = param.Integer(default=0, allow_None=True, doc="""
        The selected integer value of the slider. Updated when the handle is dragged.""")

    value_throttled = param.Integer(default=None, constant=True, doc="""
        The value of the slider. Updated when the handle is released""")

    _rename: ClassVar[Mapping[str, str | None]] = {
        'name': 'title', 'value_throttled': None
    }

    def _process_property_change(self, msg):
        msg = super()._process_property_change(msg)
        if 'value' in msg:
            msg['value'] = msg['value'] if msg['value'] is None else int(msg['value'])
        if 'value_throttled' in msg:
            throttled = msg['value_throttled']
            msg['value_throttled'] = throttled if throttled is None else int(throttled)
        return msg


class DateSlider(_SliderBase):
    """
    The DateSlider widget allows selecting a value within a set of
    bounds using a slider.  Supports datetime.datetime, datetime.date
    and np.datetime64 values. The step size is fixed at 1 day.

    Reference: https://panel.holoviz.org/reference/widgets/DateSlider.html

    :Example:

    >>> import datetime as dt
    >>> DateSlider(
    ...     value=dt.datetime(2025, 1, 1),
    ...     start=dt.datetime(2025, 1, 1),
    ...     end=dt.datetime(2025, 1, 7),
    ...     name="A datetime value"
    ... )
    """

    value = param.Date(default=None, doc="""
        The selected date value of the slider. Updated when the slider
        handle is dragged. Supports datetime.datetime, datetime.date
        or np.datetime64 types.""")

    value_throttled = param.Date(default=None, constant=True, doc="""
        The value of the slider. Updated when the slider handle is released.""")

    start = param.Date(default=None, doc="""
        The lower bound.""")

    end = param.Date(default=None, doc="""
        The upper bound.""")

    as_datetime = param.Boolean(default=False, doc="""
        Whether to store the date as a datetime.""")

    step = param.Integer(default=1, bounds=(1, None), doc="""
        The step parameter in days.""")

    format = param.String(default=None, doc="""
        Datetime format used for parsing and formatting the date.""")

    _rename: ClassVar[Mapping[str, str | None]] = {
        'name': 'title', 'as_datetime': None, 'value_throttled': None
    }

    _source_transforms: ClassVar[Mapping[str, str | None]] = {
        'value': None, 'value_throttled': None, 'start': None, 'end': None
    }

    _widget_type: ClassVar[type[Model]] = _BkDateSlider

    def __init__(self, **params):
        if 'value' not in params:
            params['value'] = params.get('start', self.start)
        super().__init__(**params)

    def _process_param_change(self, msg):
        msg = super()._process_param_change(msg)
        if 'value' in msg:
            value = msg['value']
            if isinstance(value, dt.datetime):
                value = datetime_as_utctimestamp(value)
            msg['value'] = value
        return msg

    def _process_property_change(self, msg):
        msg = super()._process_property_change(msg)
        transform = value_as_datetime if self.as_datetime else value_as_date
        if 'value' in msg:
            msg['value'] = transform(msg['value'])
        if 'value_throttled' in msg:
            msg['value_throttled'] = transform(msg['value_throttled'])
        return msg


class DatetimeSlider(DateSlider):
    """
    The DatetimeSlider widget allows selecting a value within a set of
    bounds using a slider. Supports datetime.date, datetime.datetime
    and np.datetime64 values. The step size is fixed at 1 minute.

    Reference: https://panel.holoviz.org/reference/widgets/DatetimeSlider.html

    :Example:

    >>> import datetime as dt
    >>> DatetimeSlider(
    ...     value=dt.datetime(2025, 1, 1),
    ...     start=dt.datetime(2025, 1, 1),
    ...     end=dt.datetime(2025, 1, 7),
    ...     name="A datetime value"
    ... )
    """

    as_datetime = param.Boolean(default=True, readonly=True, doc="""
        Whether to store the date as a datetime.""")

    step = param.Number(default=60, bounds=(1, None), doc="""
        The step size in seconds. Default is 1 minute, i.e 60 seconds.""")

    _property_conversion = staticmethod(value_as_datetime)

    _widget_type: ClassVar[type[Model]] = _BkDatetimeSlider


class DiscreteSlider(CompositeWidget, _SliderBase):
    """
    The DiscreteSlider widget allows selecting a value from a discrete
    list or dictionary of values using a slider.

    Reference: https://panel.holoviz.org/reference/widgets/DiscreteSlider.html

    :Example:

    >>> DiscreteSlider(
    ...     value=0,
    ...     options=list([0, 1, 2, 4, 8, 16, 32, 64]),
    ...     name="A discrete value",
    ... )
    """

    value = param.Parameter(doc="""
        The selected value of the slider. Updated when the handle is
        dragged. Must be one of the options.""")

    value_throttled = param.Parameter(constant=True, doc="""
        The value of the slider. Updated when the handle is released.""")

    options = param.ClassSelector(default=[], class_=(dict, list), doc="""
        A list or dictionary of valid options.""")

    formatter = param.String(default='%.3g', doc="""
        A custom format string. Separate from format parameter since
        formatting is applied in Python, not via the bokeh TickFormatter.""")

    _rename: ClassVar[Mapping[str, str | None]] = {'formatter': None}

    _source_transforms: ClassVar[Mapping[str, str | None]] = {
        'value': None, 'value_throttled': None, 'options': None
    }

    _supports_embed: bool = True

    _style_params: ClassVar[list[str]] = [
        p for p in list(Layoutable.param) if p != 'name'
    ] + ['orientation']

    _slider_style_params: ClassVar[list[str]] = [
        'bar_color', 'direction', 'disabled', 'orientation'
    ]

    _text_link = """
    var labels = {labels}
    target.text = labels[source.value]
    """

    def __init__(self, **params):
        self._syncing = False
        super().__init__(**params)
        if 'formatter' not in params and all(isinstance(v, (int, np.int_)) for v in self.values):
            self.formatter = '%d'
        if self.value is None and None not in self.values and self.options:
            self.value = self.values[0]
        elif self.value not in self.values and not (self.value is None or self.options):
            raise ValueError(f'Value {self.value} not a valid option, '
                             'ensure that the supplied value '
                             'is one of the declared options.')

        self._text = StaticText(
            margin=(5, 0, 0, 5), styles={'white-space': 'nowrap'}
        )
        self._slider = None
        self._composite = Column(self._text, self._slider)
        self._update_options()
        self.param.watch(self._update_options, ['options', 'formatter', 'name'])
        self.param.watch(self._update_value, 'value')
        self.param.watch(self._update_value, 'value_throttled')
        self.param.watch(self._update_style, self._style_params)

    def _update_options(self, *events):
        values, labels = self.values, self.labels
        if not self.options and self.value is None:
            value = 0
            label = (f'{self.name}: ' if self.name else '') + '<b>-</b>'
        elif self.value not in values:
            value = 0
            self.value = values[0]
            label = labels[value]
        else:
            value = values.index(self.value)
            label = labels[value]
        disabled = True if len(values) in (0, 1) else self.disabled
        end = 1 if disabled else len(self.options)-1

        self._slider = IntSlider(
            start=0, end=end, value=value, tooltips=False,
            show_value=False, margin=(0, 5, 5, 5),
            _supports_embed=False, disabled=disabled,
            **{p: getattr(self, p) for p in self._slider_style_params if p != 'disabled'}
        )
        self._update_style()
        js_code = self._text_link.format(
            labels='['+', '.join([repr(l) for l in labels])+']'
        )
        self._jslink = self._slider.jslink(self._text, code={'value': js_code})
        self._slider.param.watch(self._sync_value, 'value')
        self._slider.param.watch(self._sync_value, 'value_throttled')
        self.param.watch(self._update_slider_params, self._slider_style_params)
        self._text.value = label
        self._composite[1] = self._slider

    def _update_value(self, event):
        """
        This will update the IntSlider (behind the scene)
        based on changes to the DiscreteSlider (front).

        _syncing options is to avoid infinite loop.

        event.name is either value or value_throttled.
        """

        values = self.values
        if getattr(self, event.name) not in values:
            with param.edit_constant(self):
                setattr(self, event.name, values[0])
            return
        index = self.values.index(getattr(self, event.name))
        if event.name == 'value':
            self._text.value = self.labels[index]
        if self._syncing:
            return
        try:
            self._syncing = True
            with param.edit_constant(self._slider):
                setattr(self._slider, event.name, index)
        finally:
            self._syncing = False

    def _update_style(self, *events):
        style = {p: getattr(self, p) for p in self._style_params}
        margin = style.pop('margin')
        if isinstance(margin, tuple):
            if len(margin) == 2:
                t = b = margin[0]
                r = l = margin[1]
            else:
                t, r, b, l = margin
        else:
            t = r = b = l = margin
        text_margin = (t, 0, 0, l)
        slider_margin = (0, r, b, l)
        text_style = {k: v for k, v in style.items()
                      if k not in ('style', 'orientation')}
        text_style['visible'] = self.show_value and text_style['visible']
        self._text.param.update(margin=text_margin, **text_style)
        self._slider.param.update(margin=slider_margin, **style)
        if self.width:
            style['width'] = self.width + l + r
        col_style = {k: v for k, v in style.items()
                     if k != 'orientation'}
        self._composite.param.update(**col_style)

    def _update_slider_params(self, *events):
        style = {e.name: e.new for e in events}
        disabled = style.get('disabled', None)
        if disabled is False:
            if len(self.values) in (0, 1):
                self.param.warning(
                    'A DiscreteSlider can only be disabled if it has more than 1 option.'
                )
                end = 1
                del style['disabled']
            else:
                end = len(self.options) - 1
            style['end'] = end
        self._slider.param.update(**style)

    def _sync_value(self, event):
        """
        This will update the DiscreteSlider (front)
        based on changes to the IntSlider (behind the scene).

        _syncing options is to avoid infinite loop.

        event.name is either value or value_throttled.
        """
        if self._syncing:
            return
        try:
            self._syncing = True
            with param.edit_constant(self):
                setattr(self, event.name, self.values[event.new])
        finally:
            self._syncing = False

    def _get_embed_state(self, root, values=None, max_opts=3):
        model = self._composite[1]._models[root.ref['id']][0]
        if values is None:
            values = self.values
        elif any(v not in self.values for v in values):
            raise ValueError("Supplieed embed states were not found "
                             f"in the {type(self).__name__} widgets' values list.")
        return self, model, values, lambda x: x.value, 'value', 'cb_obj.value'

    @property
    def labels(self):
        """The list of labels to display"""
        title = (self.name + ': ' if self.name else '')
        if isinstance(self.options, dict):
            return [title + (f'<b>{o}</b>') for o in self.options]
        else:
            return [title + ('<b>%s</b>' % (o if isinstance(o, str) else (self.formatter % o)))
                    for o in self.options]
    @property
    def values(self):
        """The list of option values"""
        return list(self.options.values()) if isinstance(self.options, dict) else self.options


class _RangeSliderBase(_SliderBase):

    value = param.Tuple(default=(None, None), length=2, allow_None=False, nested_refs=True, doc="""
        The selected range of the slider. Updated when a handle is dragged.""")

    value_start = param.Parameter(readonly=True, doc="""The lower value of the selected range.""")

    value_end = param.Parameter(readonly=True, doc="""The upper value of the selected range.""")

    __abstract = True

    def __init__(self, **params):
        if 'value' not in params:
            params['value'] = (
                params.get('start', self.start), params.get('end', self.end)
            )
        if params['value'] is not None:
            v1, v2 = params['value']
            params['value_start'], params['value_end'] = resolve_value(v1), resolve_value(v2)
        with edit_readonly(self):
            super().__init__(**params)

    @param.depends('value', watch=True)
    def _sync_values(self):
        vs, ve = self.value
        with edit_readonly(self):
            self.param.update(value_start=vs, value_end=ve)

    def _process_property_change(self, msg):
        msg = super()._process_property_change(msg)
        if 'value' in msg:
            msg['value'] = tuple(msg['value'])
        if 'value_throttled' in msg:
            msg['value_throttled'] = tuple(msg['value_throttled'])
        return msg


class RangeSlider(_RangeSliderBase):
    """
    The RangeSlider widget allows selecting a floating-point range
    using a slider with two handles.

    Reference: https://panel.holoviz.org/reference/widgets/RangeSlider.html

    :Example:

    >>> RangeSlider(
    ...     value=(1.0, 1.5), start=0.0, end=2.0, step=0.25, name="A tuple of floats"
    ... )
    """

    value = param.Range(default=(0, 1), allow_None=False, nested_refs=True, doc=
        """The selected range as a tuple of values. Updated when a handle is
        dragged.""")

    value_throttled = param.Range(default=None, constant=True, nested_refs=True, doc="""
        The selected range as a tuple of floating point values. Updated when a handle is
        released""")

    value_start = param.Number(default=0, readonly=True, doc="""
        The lower value of the selected range.""")

    value_end = param.Number(default=1, readonly=True, doc="""
        The upper value of the selected range.""")

    start = param.Number(default=0, doc="""
        The lower bound.""")

    end = param.Number(default=1, doc="""
        The upper bound.""")

    step = param.Number(default=0.1, doc="""
        The step size.""")

    format = param.ClassSelector(class_=(str, TickFormatter,), doc="""
        A format string or bokeh TickFormatter.""")

    _rename: ClassVar[Mapping[str, str | None]] = {'name': 'title', 'value_start': None, 'value_end': None, 'value_throttled': None}

    _widget_type: ClassVar[type[Model]] = _BkRangeSlider

    def __init__(self, **params):
        super().__init__(**params)
        values = [self.value[0], self.value[1], self.start, self.end]
        if (all(v is None or isinstance(v, int) for v in values) and
            'step' not in params):
            self.step = 1


class IntRangeSlider(RangeSlider):
    """
    The IntRangeSlider widget allows selecting an integer range using
    a slider with two handles.

    Reference: https://panel.holoviz.org/reference/widgets/IntRangeSlider.html

    :Example:

    >>> IntRangeSlider(
    ...     value=(2, 4), start=0, end=10, step=2, name="A tuple of integers"
    ... )
    """

    start = param.Integer(default=0, doc="""
        The lower bound.""")

    end = param.Integer(default=1, doc="""
        The upper bound.""")

    step = param.Integer(default=1, doc="""
        The step size""")

    def _process_property_change(self, msg):
        msg = super()._process_property_change(msg)
        if 'value' in msg:
            msg['value'] = tuple([v if v is None else round(v)
                                  for v in msg['value']])
        if 'value_throttled' in msg:
            msg['value_throttled'] = tuple([v if v is None else round(v)
                                            for v in msg['value_throttled']])
        return msg


class DateRangeSlider(_SliderBase):
    """
    The DateRangeSlider widget allows selecting a date range using a
    slider with two handles. Supports datetime.datetime, datetime.date
    and np.datetime64 ranges.

    Reference: https://panel.holoviz.org/reference/widgets/DateRangeSlider.html

    :Example:

    >>> import datetime as dt
    >>> DateRangeSlider(
    ...     value=(dt.datetime(2025, 1, 9), dt.datetime(2025, 1, 16)),
    ...     start=dt.datetime(2025, 1, 1),
    ...     end=dt.datetime(2025, 1, 31),
    ...     step=2,
    ...     name="A tuple of datetimes"
    ... )
    """

    value = param.DateRange(default=None, allow_None=False, doc="""
        The selected range as a tuple of values. Updated when one of the handles is
        dragged. Supports datetime.datetime, datetime.date, and np.datetime64 ranges.""")

    value_start = param.Date(default=None, readonly=True, doc="""
        The lower value of the selected range.""")

    value_end = param.Date(default=None, readonly=True, doc="""
        The upper value of the selected range.""")

    value_throttled = param.DateRange(default=None, constant=True, nested_refs=True, doc="""
        The selected range as a tuple of values. Updated one of the handles is released. Supports
        datetime.datetime, datetime.date and np.datetime64 ranges""")

    start = param.Date(default=None, doc="""
        The lower bound.""")

    end = param.Date(default=None, doc="""
        The upper bound.""")

    step = param.Number(default=1, doc="""
        The step size in days. Default is 1 day.""")

    format = param.String(default=None, doc="""
        Datetime format used for parsing and formatting the date.""")

    _source_transforms: ClassVar[Mapping[str, str | None]] = {
        'value': None, 'value_throttled': None, 'start': None, 'end': None,
        'step': None
    }

    _rename: ClassVar[Mapping[str, str | None]] = {
        'name': 'title', 'value_start': None, 'value_end': None,
        'value_throttled': None
    }

    _widget_type: ClassVar[type[Model]] = _BkDateRangeSlider

    _property_conversion = staticmethod(value_as_date)

    def __init__(self, **params):
        if 'value' not in params:
            value_to_None = False
            for attr in ['start', 'end']:
                if params.get(attr, getattr(self, attr)):
                    continue
                self.param.warning(
                    f'Parameter {attr!r} must be set for the widget to be rendered.'
                )
                value_to_None = True
            if value_to_None:
                params['value'] = None
            else:
                params['value'] = (params.get('start', self.start),
                                params.get('end', self.end))
        if params['value'] is not None:
            v1, v2 = params['value']
            params['value_start'], params['value_end'] = resolve_value(v1), resolve_value(v2)
        with edit_readonly(self):
            super().__init__(**params)

    @param.depends('value', watch=True)
    def _sync_values(self):
        vs, ve = self.value
        with edit_readonly(self):
            self.param.update(value_start=vs, value_end=ve)

    def _process_param_change(self, msg):
        msg = super()._process_param_change(msg)
        if msg.get('value', 'unchanged') is None:
            del msg['value']
        elif 'value' in msg:
            v1, v2 = msg['value']
            if isinstance(v1, dt.datetime):
                v1 = datetime_as_utctimestamp(v1)
            if isinstance(v2, dt.datetime):
                v2 = datetime_as_utctimestamp(v2)
            msg['value'] = (v1, v2)
        if msg.get('value_throttled', 'unchanged') is None:
            del msg['value_throttled']
        return msg

    def _process_property_change(self, msg):
        msg = super()._process_property_change(msg)
        if 'value' in msg:
            v1, v2 = msg['value']
            msg['value'] = (self._property_conversion(v1), self._property_conversion(v2))
        if 'value_throttled' in msg:
            v1, v2 = msg['value_throttled']
            msg['value_throttled'] = (self._property_conversion(v1), self._property_conversion(v2))
        return msg



class DatetimeRangeSlider(DateRangeSlider):

    """
    The DatetimeRangeSlider widget allows selecting a datetime range
    using a slider with two handles. Supports datetime.datetime and
    np.datetime64 ranges.

    Reference: https://panel.holoviz.org/reference/widgets/DatetimeRangeSlider.html

    :Example:

    >>> import datetime as dt
    >>> DatetimeRangeSlider(
    ...     value=(dt.datetime(2025, 1, 9), dt.datetime(2025, 1, 16)),
    ...     start=dt.datetime(2025, 1, 1),
    ...     end=dt.datetime(2025, 1, 31),
    ...     step=10000,
    ...     name="A tuple of datetimes"
    ... )
    """

    step = param.Number(default=60_000, doc="""
        The step size in ms. Default is 1 min.""")

    _property_conversion = staticmethod(value_as_datetime)

    @property
    def _widget_type(self):
        try:
            from bokeh.models import DatetimeRangeSlider
        except ImportError:
            raise ValueError("DatetimeRangeSlider requires bokeh >= 2.4.3") from None
        return DatetimeRangeSlider


class _EditableContinuousSlider(CompositeWidget):
    """
    The EditableFloatSlider extends the FloatSlider by adding a text
    input field to manually edit the value and potentially override
    the bounds.
    """

    editable = param.Boolean(default=True, doc="""
        Whether the value is editable via the text input.""")

    show_value = param.Boolean(default=False, readonly=True, precedence=-1, doc="""
        Whether to show the widget value.""")

    _composite_type: ClassVar[type[Panel]] = Column
    _slider_widget: ClassVar[type[Widget]]
    _input_widget: ClassVar[type[Widget]]
    __abstract = True

    def __init__(self, **params):
        if 'width' not in params and 'sizing_mode' not in params:
            params['width'] = 300
        self._validate_init_bounds(params)
        super().__init__(**params)
        self._label = StaticText(margin=0, align='end')
        self._slider = self._slider_widget(
            value=self.value, margin=(0, 0, 5, 0), sizing_mode='stretch_width',
            tags=['composite']
        )
        self._slider.param.watch(self._sync_value, 'value')
        self._slider.param.watch(self._sync_value, 'value_throttled')

        self._value_edit = self._input_widget(
            margin=0, align='end', css_classes=['slider-edit'],
            stylesheets=[f'{CDN_DIST}css/editable_slider.css'],
            format=self.format,
        )
        self._value_edit.param.watch(self._sync_value, 'value')
        self._value_edit.param.watch(self._sync_value, 'value_throttled')
        self._value_edit.jscallback(args={'slider': self._slider}, value="""
        if (cb_obj.value < slider.start)
          slider.start = cb_obj.value
        else if (cb_obj.value > slider.end)
          slider.end = cb_obj.value
        """)

        label = Row(self._label, self._value_edit)
        self._composite.extend([label, self._slider])
        self._update_disabled()
        self._update_editable()
        self._update_layout()
        self._update_name()
        self._update_slider()
        self._update_value()
        self._update_bounds()

    def _validate_init_bounds(self, params):
        """
        This updates the default value, start and end
        if outside the fixed_start and fixed_end
        """
        start, end = None, None
        if "start" not in params:
            if "fixed_start" in params:
                start = params["fixed_start"]
            elif "end" in params:
                start = params.get("end") - params.get("step", 1)
            elif "fixed_end" in params:
                start = params.get("fixed_end") - params.get("step", 1)

        if "end" not in params:
            if "fixed_end" in params:
                end = params["fixed_end"]
            elif "start" in params:
                end = params["start"] + params.get("step", 1)
            elif "fixed_start" in params:
                end = params["fixed_start"] + params.get("step", 1)

        if start is not None:
            params["start"] = start
        if end is not None:
            params["end"] = end

        if "value" not in params and "start" in params:
            params["value"] = params["start"]
        if "value" not in params and "end" in params:
            params["value"] = params["end"]

    @param.depends('width', 'height', 'sizing_mode', watch=True)
    def _update_layout(self):
        self._value_edit.sizing_mode = self.sizing_mode
        if self.sizing_mode not in ('stretch_width', 'stretch_both'):
            w = (self.width or 300)//4
            self._value_edit.width = w

    @param.depends('disabled', 'editable', watch=True)
    def _update_editable(self):
        self._value_edit.disabled = (not self.editable) or self.disabled

    @param.depends('disabled', watch=True)
    def _update_disabled(self):
        self._slider.disabled = self.disabled

    @param.depends('name', watch=True)
    def _update_name(self):
        if self.name:
            label = f'{self.name}:'
            margin = (0, 10, 0, 0)
        else:
            label = ''
            margin = (0, 0, 0, 0)
        self._label.param.update(margin=margin, value=label)

    @param.depends('start', 'end', 'step', 'bar_color', 'direction',
                   'show_value', 'tooltips', 'format', watch=True)
    def _update_slider(self):
        self._slider.param.update(
            format=self.format,
            start=self.start,
            end=self.end,
            step=self.step,
            bar_color=self.bar_color,
            direction=self.direction,
            show_value=self.show_value,
            tooltips=self.tooltips
        )
        self._value_edit.step = self.step

    @param.depends('value', watch=True)
    def _update_value(self):
        self._slider.value = self.value
        self._value_edit.value = self.value

    def _sync_value(self, event):
        with param.edit_constant(self):
            self.param.update(**{event.name: event.new})

    @param.depends("start", "end", "fixed_start", "fixed_end", watch=True)
    def _update_bounds(self):
        self.param.value.softbounds = (self.start, self.end)
        self.param.value_throttled.softbounds = (self.start, self.end)
        self.param.value.bounds = (self.fixed_start, self.fixed_end)
        self.param.value_throttled.bounds = (self.fixed_start, self.fixed_end)

        # First changing _slider and then _value_edit,
        # because else _value_edit will change the _slider
        # with the jscallback.
        if self.fixed_start is not None:
            self._slider.start = max(self.fixed_start, self.start)
        if self.fixed_end is not None:
            self._slider.end = min(self.fixed_end, self.end)

        self._value_edit.start = self.fixed_start
        self._value_edit.end = self.fixed_end


class EditableFloatSlider(_EditableContinuousSlider, FloatSlider):
    """
    The EditableFloatSlider widget allows selecting selecting a
    numeric floating-point value within a set of bounds using a slider
    and for more precise control offers an editable number input box.

    Reference: https://panel.holoviz.org/reference/widgets/EditableFloatSlider.html

    :Example:

    >>> EditableFloatSlider(
    ...     value=1.0, start=0.0, end=2.0, step=0.25, name="A float value"
    ... )
    """

    fixed_start = param.Number(default=None, doc="""
        A fixed lower bound for the slider and input.""")

    fixed_end = param.Number(default=None, doc="""
        A fixed upper bound for the slider and input.""")

    _slider_widget: ClassVar[type[Widget]] = FloatSlider
    _input_widget: ClassVar[type[Widget]] = FloatInput


class EditableIntSlider(_EditableContinuousSlider, IntSlider):
    """
    The EditableIntSlider widget allows selecting selecting an integer
    value within a set of bounds using a slider and for more precise
    control offers an editable integer input box.

    Reference: https://panel.holoviz.org/reference/widgets/EditableIntSlider.html

    :Example:

    >>> EditableIntSlider(
    ...     value=2, start=0, end=5, step=1, name="An integer value"
    ... )
    """

    fixed_start = param.Integer(default=None, doc="""
        A fixed lower bound for the slider and input.""")

    fixed_end = param.Integer(default=None, doc="""
       A fixed upper bound for the slider and input.""")

    _slider_widget: ClassVar[type[Widget]] = IntSlider
    _input_widget: ClassVar[type[Widget]] = IntInput


class EditableRangeSlider(CompositeWidget, _SliderBase):
    """
    The EditableRangeSlider widget allows selecting a floating-point
    range using a slider with two handles and for more precise control
    also offers a set of number input boxes.

    Reference: https://panel.holoviz.org/reference/widgets/EditableRangeSlider.html

    :Example:

    >>> EditableRangeSlider(
    ...      value=(1.0, 1.5), start=0.0, end=2.0, step=0.25, name="A tuple of floats"
    ... )
    """

    value = param.Range(default=(0, 1), allow_None=False, doc="""
        Current range value. Updated when a handle is dragged.""")

    value_throttled = param.Range(default=None, constant=True, doc="""
        The value of the slider. Updated when the handle is released.""")

    start = param.Number(default=0., doc="Lower bound of the range.")

    end = param.Number(default=1., doc="Upper bound of the range.")

    fixed_start = param.Number(default=None, doc="""
        A fixed lower bound for the slider and input.""")

    fixed_end = param.Number(default=None, doc="""
        A fixed upper bound for the slider and input.""")

    step = param.Number(default=0.1, doc="Slider and number input step.")

    editable = param.Tuple(default=(True, True), doc="""
        Whether the lower and upper values are editable.""")

    format = param.ClassSelector(default='0.0[0000]', class_=(str, TickFormatter,), doc="""
        Allows defining a custom format string or bokeh TickFormatter.""")

    show_value = param.Boolean(default=False, readonly=True, precedence=-1, doc="""
        Whether to show the widget value.""")

    _composite_type: ClassVar[type[Panel]] = Column

    def __init__(self, **params):
        if 'width' not in params and 'sizing_mode' not in params:
            params['width'] = 300
        self._validate_init_bounds(params)
        super().__init__(**params)
        self._label = StaticText(margin=0, align='end')
        self._slider = RangeSlider(margin=(0, 0, 5, 0), show_value=False)
        self._slider.param.watch(self._sync_value, 'value')
        self._slider.param.watch(self._sync_value, 'value_throttled')
        self._start_edit = FloatInput(
            css_classes=['slider-edit'], stylesheets=[f'{CDN_DIST}css/editable_slider.css'],
            min_width=50, margin=0, format=self.format
        )
        self._end_edit = FloatInput(
            css_classes=['slider-edit'], stylesheets=[f'{CDN_DIST}css/editable_slider.css'],
            min_width=50, margin=(0, 0, 0, 10), format=self.format
        )
        self._start_edit.param.watch(self._sync_start_value, 'value')
        self._start_edit.param.watch(self._sync_start_value, 'value_throttled')
        self._end_edit.param.watch(self._sync_end_value, 'value')
        self._end_edit.param.watch(self._sync_end_value, 'value_throttled')

        sep = StaticText(value='...', margin=(0, 5, 0, 5), align='end')
        edit = Row(self._label, self._start_edit, sep, self._end_edit,
                   sizing_mode='stretch_width', margin=0)
        self._composite.extend([edit, self._slider])
        self._start_edit.jscallback(args={'slider': self._slider, 'end': self._end_edit}, value="""
        // start value always smaller than the end value
        if (cb_obj.value >= end.value) {
          cb_obj.value = end.value
          return
        }
        if (cb_obj.value < slider.start) {
          slider.start = cb_obj.value
        } else if (cb_obj.value > slider.end) {
          slider.end = cb_obj.value
        }
        """)
        self._end_edit.jscallback(args={'slider': self._slider ,'start': self._start_edit}, value="""
        // end value always larger than the start value
        if (cb_obj.value <= start.value) {
          cb_obj.value = start.value
          return
        }
        if (cb_obj.value < slider.start) {
          slider.start = cb_obj.value
        } else if (cb_obj.value > slider.end) {
          slider.end = cb_obj.value
        }
        """)
        self._update_editable()
        self._update_disabled()
        self._update_layout()
        self._update_name()
        self._update_slider()
        self._update_value()
        self._update_bounds()

    def _validate_init_bounds(self, params):
        """
        This updates the default value, start and end
        if outside the fixed_start and fixed_end
        """
        start, end = None, None
        if "start" not in params:
            if "fixed_start" in params:
                start = params["fixed_start"]
            elif "end" in params:
                start = params.get("end") - params.get("step", 1)
            elif "fixed_end" in params:
                start = params.get("fixed_end") - params.get("step", 1)

        if "end" not in params:
            if "fixed_end" in params:
                end = params["fixed_end"]
            elif "start" in params:
                end = params["start"] + params.get("step", 1)
            elif "fixed_start" in params:
                end = params["fixed_start"] + params.get("step", 1)

        if start is not None:
            params["start"] = start
        if end is not None:
            params["end"] = end

        if "value" not in params and "start" in params:
            start = params["start"]
            end = params.get("end", start + params.get("step", 1))
            params["value"] = (start, end)
        if "value" not in params and "end" in params:
            end = params["end"]
            start = params.get("start", end - params.get("step", 1))
            params["value"] = (start, end)

    @param.depends('disabled', watch=True)
    def _update_disabled(self):
        self._slider.disabled = self.disabled

    @param.depends('disabled', 'editable', watch=True)
    def _update_editable(self):
        self._start_edit.disabled = (not self.editable[0]) or self.disabled
        self._end_edit.disabled = (not self.editable[1]) or self.disabled

    @param.depends('name', watch=True)
    def _update_name(self):
        if self.name:
            label = f'{self.name}:'
            margin = (0, 10, 0, 0)
        else:
            label = ''
            margin = (0, 0, 0, 0)
        self._label.param.update(margin=margin, value=label)

    @param.depends('width', 'height', 'sizing_mode', watch=True)
    def _update_layout(self):
        self._start_edit.sizing_mode = self.sizing_mode
        self._end_edit.sizing_mode = self.sizing_mode
        if self.sizing_mode not in ('stretch_width', 'stretch_both'):
            w = (self.width or 300)//4
            self._start_edit.width = w
            self._end_edit.width = w

    @param.depends('start', 'end', 'step', 'bar_color', 'direction',
                   'show_value', 'tooltips', 'name', 'format', watch=True)
    def _update_slider(self):
        self._slider.param.update(
            format=self.format,
            start=self.start,
            end=self.end,
            step=self.step,
            bar_color=self.bar_color,
            direction=self.direction,
            show_value=self.show_value,
            tooltips=self.tooltips
        )
        self._start_edit.step = self.step
        self._end_edit.step = self.step

    @param.depends('value', watch=True)
    def _update_value(self):
        self._slider.value = self.value
        self._start_edit.value = self.value[0]
        self._end_edit.value = self.value[1]

    def _sync_value(self, event):
        with param.edit_constant(self):
            self.param.update(**{event.name: event.new})

    def _sync_start_value(self, event):
        if event.name == 'value':
            end = self.value[1] if self.value else self.end
        else:
            end = self.value_throttled[1] if self.value_throttled else self.end
        with param.edit_constant(self):
            self.param.update(
                **{event.name: (event.new, end)}
            )

    def _sync_end_value(self, event):
        if event.name == 'value':
            start = self.value[0] if self.value else self.start
        else:
            start = self.value_throttled[0] if self.value_throttled else self.start
        with param.edit_constant(self):
            self.param.update(
                **{event.name: (start, event.new)}
            )

    @param.depends("start", "end", "fixed_start", "fixed_end", watch=True)
    def _update_bounds(self):
        self.param.value.softbounds = (self.start, self.end)
        self.param.value_throttled.softbounds = (self.start, self.end)
        self.param.value.bounds = (self.fixed_start, self.fixed_end)
        self.param.value_throttled.bounds = (self.fixed_start, self.fixed_end)

        # First changing _slider and then _value_edit,
        # because else _value_edit will change the _slider
        # with the jscallback.
        if self.fixed_start is not None:
            self._slider.start = max(self.fixed_start, self.start)
        if self.fixed_end is not None:
            self._slider.end = min(self.fixed_end, self.end)

        self._start_edit.start = self.fixed_start
        self._start_edit.end = self.fixed_end
        self._end_edit.start = self.fixed_start
        self._end_edit.end = self.fixed_end<|MERGE_RESOLUTION|>--- conflicted
+++ resolved
@@ -47,13 +47,7 @@
 class _SliderBase(Widget):
 
     bar_color = param.Color(default="#e6e6e6", doc="""
-<<<<<<< HEAD
-        The color of the slider bar. Accepts any valid CSS color string.
-        Default is '#e6e6e6'.
-        """)
-=======
-        Color of the slider bar as a hexadecimal RGB value.""")
->>>>>>> 43b01d2a
+        The color of the slider bar. Accepts any valid CSS color string.""")
 
     direction = param.Selector(default='ltr', objects=['ltr', 'rtl'], doc="""
         Whether the slider should go from left-to-right ('ltr') or
