--- conflicted
+++ resolved
@@ -6,48 +6,36 @@
 - The `value_throttled`will update when a handle is released.
 """
 import datetime as dt
+
 from typing import Mapping, Union
 
 import numpy as np
 import param
-<<<<<<< HEAD
-from bokeh.models import CustomJS
-from bokeh.models.formatters import TickFormatter
-from bokeh.models.widgets import DateRangeSlider as _BkDateRangeSlider
-from bokeh.models.widgets import DateSlider as _BkDateSlider
-from bokeh.models.widgets import RangeSlider as _BkRangeSlider
-from bokeh.models.widgets import Slider as _BkSlider
-=======
-
+
+from base import Widget
 from bokeh.models import CustomJS
 from bokeh.models.formatters import TickFormatter
 from bokeh.models.widgets import (
     DateRangeSlider as _BkDateRangeSlider, DateSlider as _BkDateSlider,
     RangeSlider as _BkRangeSlider, Slider as _BkSlider,
 )
->>>>>>> 168d9af3
 
 from ..config import config
 from ..io import state
 from ..layout import Column, Row
-<<<<<<< HEAD
-from ..util import (datetime_as_utctimestamp, edit_readonly, param_reprs,
-                    value_as_date, value_as_datetime)
-=======
 from ..util import (
     datetime_as_utctimestamp, edit_readonly, param_reprs, value_as_date,
     value_as_datetime,
 )
->>>>>>> 168d9af3
 from ..viewable import Layoutable
-from .base import CompositeWidget, Widget
-from .input import FloatInput, IntInput, StaticText
+from ..widgets import FloatInput, IntInput
+from .base import CompositeWidget
+from .input import StaticText
 
 
 class _SliderBase(Widget):
 
-    bar_color = param.Color(default="#e6e6e6", doc="""
-        Color of the slider bar as a hexidecimal RGB value.""")
+    bar_color = param.Color(default="#e6e6e6", doc="""""")
 
     direction = param.ObjectSelector(default='ltr', objects=['ltr', 'rtl'], doc="""
         Whether the slider should go from left-to-right ('ltr') or
