"""
Defines various Select widgets which allow choosing one or more items
from a list of options.
"""
from __future__ import annotations

import itertools
import re
import sys

from collections.abc import Awaitable, Callable, Mapping
from functools import partial
from types import FunctionType
from typing import TYPE_CHECKING, Any, ClassVar

import numpy as np
import param

from bokeh.models import PaletteSelect
from bokeh.models.widgets import (
    AutocompleteInput as _BkAutocompleteInput,
    CheckboxGroup as _BkCheckboxGroup, MultiChoice as _BkMultiChoice,
    RadioGroup as _BkRadioBoxGroup,
)

from ..io.resources import CDN_DIST
from ..io.state import state
from ..layout.base import Column, ListPanel, NamedListPanel
from ..models import (
    CheckboxButtonGroup as _BkCheckboxButtonGroup,
    CustomMultiSelect as _BkMultiSelect, CustomSelect,
    RadioButtonGroup as _BkRadioButtonGroup, SingleSelect as _BkSingleSelect,
)
from ..util import (
<<<<<<< HEAD
    PARAM_NAME_PATTERN, edit_readonly, indexOf, isIn,
=======
    PARAM_NAME_PATTERN, indexOf, isIn, unique_iterator,
>>>>>>> dad982bc
)
from ._mixin import TooltipMixin
from .base import CompositeWidget, Widget
from .button import Button, _ButtonBase
from .input import TextAreaInput, TextInput

if TYPE_CHECKING:
    from bokeh.document import Document
    from bokeh.model import Model
    from pyviz_comms import Comm

    from ..models.widgets import DoubleClickEvent


class SelectBase(Widget):

    options = param.ClassSelector(default=[], class_=(dict, list))

    __abstract = True

    @property
    def labels(self):
        labels = []
        for o in self.options:
            if isinstance(o, param.Parameterized) and not PARAM_NAME_PATTERN.match(o.name):
                labels.append(o.name)
            else:
                labels.append(str(o))
        return labels

    @property
    def values(self):
        if isinstance(self.options, dict):
            return list(self.options.values())
        else:
            return self.options

    @property
    def _items(self):
        return dict(zip(self.labels, self.values))


class SingleSelectBase(SelectBase):

    value = param.Parameter(default=None)

    value_label = param.String(allow_None=True, readonly=True)

    _allows_values: ClassVar[bool] = True

    _allows_none: ClassVar[bool] = False

    _supports_embed: bool = True

    _rename: ClassVar[Mapping[str, str | None]] = {
        'value_label': None,
    }

    __abstract = True

    def __init__(self, **params):
        super().__init__(**params)
        values = self.values
        if self.value is None and None not in values and values and not self._allows_none:
            self.value = values[0]

    @param.depends('value', watch=True, on_init=True)
    def _update_value_label(self):
        try:
            idx = indexOf(self.value, self.values)
            label = self.labels[idx]
        except ValueError:
            label = None
        with edit_readonly(self):
            self.value_label = label

    def _process_param_change(self, msg):
        msg = super()._process_param_change(msg)
        labels, values = self.labels, self.values
        unique = len(set(self.unicode_values)) == len(labels) and self._allows_values
        if 'value' in msg:
            val = msg['value']
            if isIn(val, values):
                unicode_values = self.unicode_values if unique else labels
                msg['value'] = unicode_values[indexOf(val, values)]
            elif values:
                self.value = self.param['value'].default if self._allows_none else self.values[0]
                if not self._allows_none:
                    del msg['value']
            else:
                self.value = self.param['value'].default
                if self._allows_none:
                    msg['value'] = self.value

        option_prop = self._property_mapping.get('options', 'options')
        is_list = isinstance(self.param['value'], param.List)
        if option_prop in msg and not is_list:
            if isinstance(self.options, dict):
                if unique and self._allows_values:
                    options = [(v, l) for l,v in zip(labels, self.unicode_values)]
                else:
                    options = labels
                msg[option_prop] = options
            else:
                msg[option_prop] = self.unicode_values
            val = self.value
            if values:
                if not isIn(val, values):
                    self.value = self.param['value'].default if self._allows_none else values[0]
            else:
                self.value = self.param['value'].default
        return msg

    @property
    def unicode_values(self):
        return [str(v) for v in self.values]

    def _process_property_change(self, msg):
        msg = super()._process_property_change(msg)
        if 'value' in msg:
            if not self.values:
                pass
            elif msg['value'] == '':
                msg['value'] = self.values[0] if self.values else None
            else:
                if isIn(msg['value'], self.unicode_values):
                    idx = indexOf(msg['value'], self.unicode_values)
                else:
                    idx = indexOf(msg['value'], self.labels)
                msg['value'] = self._items[self.labels[idx]]
        msg.pop('options', None)
        return msg

    def _get_embed_state(self, root, values=None, max_opts=3):
        if values is None:
            values = self.values
        elif any(v not in self.values for v in values):
            raise ValueError("Supplied embed states were not found "
                             f"in the {type(self).__name__} widgets values list.")
        return (self, self._models[root.ref['id']][0], values,
                lambda x: x.value, 'value', 'cb_obj.value')


class Select(SingleSelectBase):
    """
    The `Select` widget allows selecting a value from a list or dictionary of
    `options` by selecting it from a dropdown menu or selection area.

    It falls into the broad category of single-value, option-selection widgets
    that provide a compatible API and include the `RadioBoxGroup`,
    `AutocompleteInput` and `DiscreteSlider` widgets.

    Reference: https://panel.holoviz.org/reference/widgets/Select.html

    :Example:

    >>> Select(name='Study', options=['Biology', 'Chemistry', 'Physics'])
    """

    description = param.String(default=None, doc="""
        An HTML string describing the function of this component.""")

    disabled_options = param.List(default=[], nested_refs=True, doc="""
        Optional list of ``options`` that are disabled, i.e. unusable and
        un-clickable. If ``options`` is a dictionary the list items must be
        dictionary values.""")

    groups = param.Dict(default=None, nested_refs=True, doc="""
        Dictionary whose keys are used to visually group the options
        and whose values are either a list or a dictionary of options
        to select from. Mutually exclusive with ``options``  and valid only
        if ``size`` is 1.""")

    size = param.Integer(default=1, bounds=(1, None), doc="""
        Declares how many options are displayed at the same time.
        If set to 1 displays options as dropdown otherwise displays
        scrollable area.""")

    width = param.Integer(default=300, allow_None=True, doc="""
      Width of this component. If sizing_mode is set to stretch
      or scale mode this will merely be used as a suggestion.""")

    _rename: ClassVar[Mapping[str, str | None]] = {
        'groups': None,
    }

    _source_transforms: ClassVar[Mapping[str, str | None]] = {
        'size': None, 'groups': None
    }

    _stylesheets: ClassVar[list[str]] = [f'{CDN_DIST}css/select.css']

    @property
    def _widget_type(self):
        return CustomSelect if self.size == 1 else _BkSingleSelect

    def __init__(self, **params):
        super().__init__(**params)
        if self.size == 1:
            self.param.size.constant = True
        self._internal_callbacks.extend([
            self.param.watch(
                self._validate_options_groups,
                ['options', 'groups']
            ),
            self.param.watch(
                self._validate_disabled_options,
                ['options', 'disabled_options', 'value']
            ),
        ])
        self._validate_options_groups()
        self._validate_disabled_options()

    def _validate_disabled_options(self, *events):
        if self.disabled_options and self.disabled_options == self.values:
            raise ValueError(
                f'All the options of a {type(self).__name__} '
                'widget cannot be disabled.'
            )
        not_in_opts = [
            dopts
            for dopts in self.disabled_options
            if dopts not in (self.values or [])
        ]
        if not_in_opts:
            raise ValueError(
                f'Cannot disable non existing options of {type(self).__name__}: {not_in_opts}'
            )
        if len(events) == 1:
            if events[0].name == 'value' and self.value in self.disabled_options:
                raise ValueError(
                    f'Cannot set the value of {type(self).__name__} to '
                    f'{self.value!r} as it is a disabled option.'
                )
            elif events[0].name == 'disabled_options' and self.value in self.disabled_options:
                raise ValueError(
                    f'Cannot set disabled_options of {type(self).__name__} to a list that '
                    f'includes the current value {self.value!r}.'
                )
        if self.value in self.disabled_options:
            raise ValueError(
                f'Cannot initialize {type(self).__name__} with value {self.value!r} '
                'as it is one of the disabled options.'
            )

    def _validate_options_groups(self, *events):
        if self.options and self.groups:
            raise ValueError(
                f'{type(self).__name__} options and groups parameters '
                'are mutually exclusive.'
            )
        if self.size > 1 and self.groups:
            raise ValueError(
                f'{type(self).__name__} with size > 1 doe not support the'
                ' `groups` parameter, use `options` instead.'
            )

    def _process_param_change(self, msg: dict[str, Any]) -> dict[str, Any]:
        groups_provided = 'groups' in msg
        msg = super()._process_param_change(msg)
        if groups_provided or 'options' in msg and self.groups:
            groups: dict[str, list[str | tuple[str, str]]] = self.groups
            if (all(isinstance(values, dict) for values in groups.values()) is False
               and  all(isinstance(values, list) for values in groups.values()) is False):
                raise ValueError(
                    'The values of the groups dictionary must be all of '
                    'the dictionary or the list type.'
                )
            labels, values = self.labels, self.values
            unique = len(set(self.unicode_values)) == len(labels)
            if groups:
                if isinstance(next(iter(self.groups.values())), dict):
                    if unique:
                        options = {
                            group: [(str(value), label) for label, value in subd.items()]
                            for group, subd in groups.items()
                        }
                    else:
                        options = {
                            group: [str(v) for v in self.groups[group]]  # type: ignore
                            for group in groups.keys()
                        }
                    msg['options'] = options
                else:
                    msg['options'] = {
                        group: [(str(value), str(value)) for value in values]
                        for group, values in groups.items()
                    }
            val = self.value
            if values:
                if not isIn(val, values):
                    self.value = values[0]
            else:
                self.value = None
        return msg

    @property
    def labels(self):
        if self.options:
            return super().labels
        else:
            if not self.groups:
                return {}
            else:
                return list(map(str, itertools.chain(*self.groups.values())))

    @property
    def values(self):
        if self.options:
            return super().values
        else:
            if not self.groups:
                return []
            if isinstance(next(iter(self.groups.values())), dict):
                return [v for subd in self.groups.values() for v in subd.values()]
            else:
                return list(itertools.chain(*self.groups.values()))


class NestedSelect(CompositeWidget):
    """
    The `NestedSelect` widget is composed of multiple widgets, where subsequent select options
    depend on the parent's value.

    Reference: https://panel.holoviz.org/reference/widgets/NestedSelect.html

    :Example:

    >>> NestedSelect(
    ...     options={
    ...         "gfs": {"tmp": [1000, 500], "pcp": [1000]},
    ...         "name": {"tmp": [1000, 925, 850, 700, 500], "pcp": [1000]},
    ...     },
    ...     levels=["model", "var", "level"],
    ... )
    """

    disabled = param.Boolean(default=False, doc="""
        Whether the widget is disabled.""")

    layout = param.Parameter(default=Column, doc="""
        The layout type of the widgets. If a dictionary, a "type" key can be provided,
        to specify the layout type of the widgets, and any additional keyword arguments
        will be used to instantiate the layout.""")

    levels = param.List(doc="""
        Either a list of strings or a list of dictionaries. If a list of strings, the strings
        are used as the names of the levels. If a list of dictionaries, each dictionary may
        have a "name" key, which is used as the name of the level, a "type" key, which
        is used as the type of widget, and any corresponding widget keyword arguments.
        Must be specified if options is callable.""")

    options = param.ClassSelector(class_=(list, dict, FunctionType), doc="""
        The options to select from. The options may be nested dictionaries, lists,
        or callables that return those types. If callables are used, the callables
        must accept `level` and `value` keyword arguments, where `level` is the
        level that updated and `value` is a dictionary of the current values, containing keys
        up to the level that was updated.""")

    value = param.Dict(doc="""
        The value from all the Select widgets; the keys are the levels names.
        If no levels names are specified, the keys are the levels indices.""")

    _widgets = param.List(doc="The nested select widgets.")

    _max_depth = param.Integer(doc="The number of levels of the nested select widgets.")

    _levels = param.List(doc="""
        The internal rep of levels to prevent overwriting user provided levels.""")

    @classmethod
    def _infer_params(cls, values, **params):
        if 'pandas' in sys.modules and isinstance(values, sys.modules['pandas'].MultiIndex):
            params['options'] = options = {}
            params['levels'] = levels = list(values.names)
            depth = len(values.names)
            value = {}
            for vals in values.to_list():
                current = options
                for i, (l, v) in enumerate(zip(levels, vals)):
                    if 'value' not in params:
                        value[l] = v
                    if i == (depth-1):
                        if v not in current:
                            current.append(v)
                        continue
                    elif v not in current:
                        container = [] if i == (depth-2) else {}
                        current[v] = container
                    current = current[v]
                if 'value' not in params:
                    params['value'] = value
        else:
            params['options'] = options = list(unique_iterator(values))
            if hasattr(values, 'name'):
                params['levels'] = [values.name]
                params['value'] = {values.name: options[0]}
            else:
                params['levels'] = []
                params['value'] = {0: options[0]}
        return super()._infer_params(values, **params)

    def __init__(self, **params):
        super().__init__(**params)
        self._update_widgets()

    def _gather_values_from_widgets(self, up_to_i=None):
        """
        Gather values from all the select widgets to update the class' value.
        """
        values = {}
        for i, select in enumerate(self._widgets):
            if up_to_i is not None and i >= up_to_i:
                break
            level = self._levels[i]
            if isinstance(level, dict):
                name = level.get("name", i)
            else:
                name = level
            values[name] = select.value if select.options else None

        return values

    def _uses_callable(self, d):
        """
        Check if the nested options has a callable.
        """
        if callable(d):
            return True

        if isinstance(d, dict):
            for value in d.values():
                if callable(value):
                    return True
                elif isinstance(value, dict):
                    return self._uses_callable(value)
        return False

    def _find_max_depth(self, d, depth=1):
        if isinstance(d, list) or d is None:
            return depth-1
        max_depth = depth
        for value in d.values():
            max_depth = max(max_depth, self._find_max_depth(value, depth + 1))
        return max_depth

    def _resolve_callable_options(self, i, options) -> dict | list:
        level = self.levels[i]
        value = self._gather_values_from_widgets(up_to_i=i)
        options = options(level=level, value=value)
        return options

    @param.depends("options", "layout", "levels", watch=True)
    def _update_widgets(self):
        """
        When options is changed, reflect changes on the select widgets.
        """
        if self._uses_callable(self.options):
            if not self.levels:
                raise ValueError("levels must be specified if options is callable")
            self._max_depth = len(self.levels)
        elif isinstance(self.options, list):
            self._max_depth = 1
        else:
            self._max_depth = self._find_max_depth(self.options) + 1

        if not self.levels:
            self._levels = [i for i in range(self._max_depth)]
        elif len(self.levels) != self._max_depth:
            raise ValueError(f"levels must be of length {self._max_depth}")
        else:
            self._levels = self.levels

        self._widgets = []

        # use [] as default because it's the last level if options is None
        options = (self.options or [])
        if isinstance(self.options, dict):
            options = self.options.copy()

        for i in range(self._max_depth):
            if callable(options):
                options = self._resolve_callable_options(i, options)

            value = self._init_widget(i, options)
            if isinstance(options, dict) and len(options) > 0 and value is not None:
                options = options[value]
            elif i < self._max_depth - 1 and not isinstance(options, dict):
                raise ValueError(
                    f"The level, {self.levels[i]!r} is not the last nested level, "
                    f"so it must be a dict, but got {options!r}, which is a "
                    f"{type(options).__name__}"
                )

        if isinstance(self.layout, dict):
            layout_type = self.layout.pop("type", Column)
            layout_kwargs = self.layout.copy()
        elif issubclass(self.layout, (ListPanel, NamedListPanel)):
            layout_type = self.layout
            layout_kwargs = {}
        else:
            raise ValueError(
                f"The layout must be a subclass of ListLike or dict, got {self.layout!r}."
            )

        self._composite[:] = [layout_type(*self._widgets, **layout_kwargs)]
        if self.options is not None:
            self.value = self._gather_values_from_widgets()

    def _extract_level_metadata(self, i):
        """
        Extract the widget type and keyword arguments from the level metadata.
        """
        level = self._levels[i]
        if isinstance(level, int):
            return Select, {}
        elif isinstance(level, str):
            return Select, {"name": level}
        widget_type = level.get("type", Select)
        widget_kwargs = {k: v for k, v in level.items() if k != "type"}
        return widget_type, widget_kwargs

    def _lookup_value(self, i, options, values, name=None, error=False):
        """
        Look up the value of the select widget at index i or by name.
        """
        options_iterable = isinstance(options, (list, dict))
        if values is None or (options_iterable and len(options) == 0):
            value = None
        elif name is None:
            # get by index
            value = list(values.values())[i] if i < len(values) else None
        elif isinstance(self._levels[0], int):
            # get by levels keys, which are enumerations
            value = values.get(i)
        else:
            # get by levels keys, which are strings
            value = values.get(name)

        if options_iterable and options and value not in options:
            if value is not None and error:
                raise ValueError(
                    f"Failed to set value {value!r} for level {name!r}, "
                    f"must be one of {options!r}."
                )
            else:
                value = options[0]
        return value

    def _init_widget(self, i, options):
        """
        Helper method to initialize a select widget.
        """
        if isinstance(options, dict):
            options = list(options.keys())
        elif not isinstance(options, (list, dict)) and not callable(options):
            raise ValueError(
                f"options must be a dict, list, or callable that returns those types, "
                f"got {options!r}, which is a {type(options).__name__}"
            )

        widget_type, widget_kwargs = self._extract_level_metadata(i)
        value = self._lookup_value(i, options, self.value, error=False)
        widget_kwargs["options"] = options
        widget_kwargs["value"] = value
        widget_kwargs["disabled"] = self.param.disabled
        if "visible" not in widget_kwargs:
            # first select widget always visible
            widget_kwargs["visible"] = i == 0 or callable(options) or len(options) > 0
        widget = widget_type(**widget_kwargs)
        self.link(widget, disabled="disabled")
        widget.param.watch(self._update_widget_options_interactively, "value")
        self._widgets.append(widget)
        return value

    def _update_widget_options_interactively(self, event):
        """
        When a select widget's value is changed, update to the latest options.
        """
        if self.options is None:
            return

        # little optimization to avoid looping through all the
        # widgets and updating their value
        for start_i, select in enumerate(self._widgets):  # noqa: B007
            if select is event.obj:
                break

        options = self.options if callable(self.options) else self.options.copy()

        # batch watch to prevent continuously triggering
        # this function when updating the select widgets
        with param.parameterized.batch_call_watchers(self):
            for i, select in enumerate(self._widgets[:-1]):
                if select.value is None:
                    options = {}
                    visible = False
                elif options:
                    if isinstance(options, dict):
                        if select.value in options:
                            options = options[select.value]
                        else:
                            options = options[list(options.keys())[0]]
                    visible = bool(options)

                if i < start_i:
                    # If the select widget is before the one
                    # that triggered the event,
                    # then we don't need to update it;
                    # we just need to subset options.
                    continue

                next_select = self._widgets[i + 1]
                if callable(options):
                    options = self._resolve_callable_options(i + 1, options)
                    next_options = list(options)
                elif isinstance(options, dict):
                    next_options = list(options.keys())
                elif isinstance(options, list):
                    next_options = options
                else:
                    raise NotImplementedError(
                        "options must be a dict, list, or callable that returns those types."
                    )

                next_select.param.update(
                    options=next_options,
                    visible=visible
                )
            self.value = self._gather_values_from_widgets()

    @param.depends("value", watch=True)
    def _update_options_programmatically(self):
        """
        When value is passed, update to the latest options.
        """
        if self.options is None:
            return

        # must define these or else it gets mutated in the loop
        options = self.options if callable(self.options) else self.options.copy()
        set_values = self.value.copy()
        original_values = self._gather_values_from_widgets()

        if set_values == original_values:
            return

        with param.parameterized.batch_call_watchers(self):
            try:
                for i in range(self._max_depth):
                    curr_select = self._widgets[i]
                    if callable(options):
                        options = self._resolve_callable_options(i, options)
                        curr_options = list(options)
                    elif isinstance(options, dict):
                        curr_options = list(options.keys())
                    else:
                        curr_options = options
                    curr_value = self._lookup_value(
                        i, curr_options, set_values,
                        name=curr_select.name, error=True
                    )

                    with param.discard_events(self):
                        curr_select.param.update(
                            options=curr_options,
                            value=curr_value,
                            visible=callable(curr_options) or len(curr_options) > 0
                        )
                    if curr_value is None:
                        break
                    if i < self._max_depth - 1:
                        options = options[curr_value]
            except Exception:
                # revert to original values if there is an error
                # so it's not in a limbo state
                self.value = original_values
                raise


class ColorMap(SingleSelectBase):
    """
    The `ColorMap` widget allows selecting a value from a dictionary of
    `options` each containing a colormap specified as a list of colors
    or a matplotlib colormap.

    Reference: https://panel.holoviz.org/reference/widgets/ColorMap.html

    :Example:

    >>> ColorMap(name='Reds', options={'Reds': ['white', 'red'], 'Blues': ['#ffffff', '#0000ff']})
    """

    options = param.Dict(default={}, doc="""
        Dictionary of colormaps""")

    ncols = param.Integer(default=1, doc="""
        Number of columns of swatches to display.""")

    swatch_height = param.Integer(default=20, doc="""
        Height of the color swatches.""")

    swatch_width = param.Integer(default=100, doc="""
        Width of the color swatches.""")

    value = param.Parameter(default=None, doc="The selected colormap.")

    value_name = param.String(default=None, doc="Name of the selected colormap.")

    _rename = {'options': 'items', 'value_name': None}

    _widget_type: ClassVar[type[Model]] = PaletteSelect

    @param.depends('value_name', watch=True, on_init=True)
    def _sync_value_name(self):
        if self.value_name and self.value_name in self.options:
            self.value = self.options[self.value_name]

    @param.depends('value', watch=True, on_init=True)
    def _sync_value(self):
        if self.value:
            idx = indexOf(self.value, self.values)
            self.value_name = self.labels[idx]

    def _process_param_change(self, params):
        if 'options' in params:
            options = []
            for name, cmap in params.pop('options').items():
                if 'matplotlib' in getattr(cmap, '__module__', ''):
                    N = getattr(cmap, 'N', 10)
                    samples = np.linspace(0, 1, N)
                    rgba_tmpl = 'rgba({0}, {1}, {2}, {3:.3g})'
                    cmap = [
                        rgba_tmpl.format(*(rgba[:3]*255).astype(int), rgba[-1])
                        for rgba in cmap(samples)
                    ]
                options.append((name, cmap))
            params['options'] = options
        if 'value' in params and not isinstance(params['value'], (str, type(None))):
            idx = indexOf(params['value'], self.values)
            params['value'] = self.labels[idx]
        return {
            self._property_mapping.get(p, p): v for p, v in params.items()
            if self._property_mapping.get(p, False) is not None
        }


class _MultiSelectBase(SingleSelectBase):

    value = param.List(default=[])

    width = param.Integer(default=300, allow_None=True, doc="""
      Width of this component. If sizing_mode is set to stretch
      or scale mode this will merely be used as a suggestion.""")

    description = param.String(default=None, doc="""
        An HTML string describing the function of this component.""")

    _supports_embed: bool = False

    __abstract = True

    def _process_param_change(self, msg):
        msg = super(SingleSelectBase, self)._process_param_change(msg)
        labels, values = self.labels, self.values
        if 'value' in msg:
            msg['value'] = [labels[indexOf(v, values)] for v in msg['value']
                            if isIn(v, values)]

        if 'options' in msg:
            msg['options'] = labels
            if any(not isIn(v, values) for v in self.value):
                self.value = [v for v in self.value if isIn(v, values)]
        return msg

    def _process_property_change(self, msg):
        msg = super(SingleSelectBase, self)._process_property_change(msg)
        if 'value' in msg:
            labels = self.labels
            msg['value'] = [self._items[v] for v in msg['value']
                            if v in labels]
        msg.pop('options', None)
        return msg


class MultiSelect(_MultiSelectBase):
    """
    The `MultiSelect` widget allows selecting multiple values from a list of
    `options`.

    It falls into the broad category of multi-value, option-selection widgets
    that provide a compatible API and include the`CrossSelector`,
    `CheckBoxGroup` and `CheckButtonGroup` widgets.

    Reference: https://panel.holoviz.org/reference/widgets/MultiSelect.html

    :Example:

    >>> MultiSelect(
    ...     name='Frameworks', value=['Bokeh', 'Panel'],
    ...     options=['Bokeh', 'Dash', 'Panel', 'Streamlit', 'Voila'], size=8
    ... )
    """

    size = param.Integer(default=4, doc="""
        The number of items displayed at once (i.e. determines the
        widget height).""")

    _stylesheets: ClassVar[list[str]] = [f'{CDN_DIST}css/select.css']

    _widget_type: ClassVar[type[Model]] = _BkMultiSelect

    def __init__(self, **params):
        click_handler = params.pop('on_double_click', None)
        super().__init__(**params)
        self._dbl__click_handlers = [click_handler] if click_handler else []

    def _get_model(
        self, doc: Document, root: Model | None = None,
        parent: Model | None = None, comm: Comm | None = None
    ) -> Model:
        model = super()._get_model(doc, root, parent, comm)
        self._register_events('dblclick_event', model=model, doc=doc, comm=comm)
        return model

    def _process_event(self, event: DoubleClickEvent) -> None:
        if event.option in self.labels:
            event.option = self._items[event.option]
            for handler in self._dbl__click_handlers:
                state.execute(partial(handler, event))

    def on_double_click(
        self, callback: Callable[[param.parameterized.Event], None | Awaitable[None]]
    ) -> param.parameterized.Watcher:
        """
        Register a callback to be executed when a `MultiSelect` option is double-clicked.

        The callback is given an `DoubleClickEvent` argument

        Example
        -------

        >>> select = pn.widgets.MultiSelect(options=["A", "B", "C"])
        >>> def handle_click(event):
        ...    print(f"Option {event.option} was double clicked.")
        >>> select.on_double_click(handle_click)

        Arguments
        ---------
        callback:
            The function to run on click events. Must accept a positional `Event` argument. Can
            be a sync or async function
        """
        self._dbl__click_handlers.append(callback)



class MultiChoice(_MultiSelectBase):
    """
    The `MultiChoice` widget allows selecting multiple values from a list of
    `options`.

    It falls into the broad category of multi-value, option-selection widgets
    that provide a compatible API and include the `MultiSelect`,
    `CrossSelector`, `CheckBoxGroup` and `CheckButtonGroup` widgets.

    The `MultiChoice` widget provides a much more compact UI than
    `MultiSelect`.

    Reference: https://panel.holoviz.org/reference/widgets/MultiChoice.html

    :Example:

    >>> MultiChoice(
    ...     name='Favourites', value=['Panel', 'hvPlot'],
    ...     options=['Panel', 'hvPlot', 'HoloViews', 'GeoViews', 'Datashader', 'Param', 'Colorcet'],
    ...     max_items=2
    ... )
    """

    delete_button = param.Boolean(default=True, doc="""
        Whether to display a button to delete a selected option.""")

    max_items = param.Integer(default=None, bounds=(1, None), doc="""
        Maximum number of options that can be selected.""")

    option_limit = param.Integer(default=None, bounds=(1, None), doc="""
        Maximum number of options to display at once.""")

    search_option_limit = param.Integer(default=None, bounds=(1, None), doc="""
        Maximum number of options to display at once if search string is entered.""")

    placeholder = param.String(default='', doc="""
        String displayed when no selection has been made.""")

    solid = param.Boolean(default=True, doc="""
        Whether to display widget with solid or light style.""")

    width = param.Integer(default=300, allow_None=True, doc="""
      Width of this component. If sizing_mode is set to stretch
      or scale mode this will merely be used as a suggestion.""")

    _widget_type: ClassVar[type[Model]] = _BkMultiChoice


class AutocompleteInput(SingleSelectBase):
    """
    The `AutocompleteInput` widget allows selecting multiple values from a list of
    `options`.

    It falls into the broad category of multi-value, option-selection widgets
    that provide a compatible API and include the `MultiSelect`,
    `CrossSelector`, `CheckBoxGroup` and `CheckButtonGroup` widgets.

    The `MultiChoice` widget provides a much more compact UI than
    `MultiSelect`.

    Reference: https://panel.holoviz.org/reference/widgets/AutocompleteInput.html

    :Example:

    >>> AutocompleteInput(
    ...     name='Study', options=['Biology', 'Chemistry', 'Physics'],
    ...     placeholder='Write your study here ...'
    ... )
    """

    case_sensitive = param.Boolean(default=True, doc="""
        Enable or disable case sensitivity.""")

    min_characters = param.Integer(default=2, doc="""
        The number of characters a user must type before
        completions are presented.""")

    placeholder = param.String(default='', doc="""
        Placeholder for empty input field.""")

    restrict = param.Boolean(default=True, doc="""
        Set to False in order to allow users to enter text that is not
        present in the list of completion strings.""")

    search_strategy = param.Selector(default='starts_with',
        objects=['starts_with', 'includes'], doc="""
        Define how to search the list of completion strings. The default option
        `"starts_with"` means that the user's text must match the start of a
        completion string. Using `"includes"` means that the user's text can
        match any substring of a completion string.""")

    value = param.Parameter(default='', allow_None=True, doc="""
      Initial or entered text value updated when <enter> key is pressed.""")

    value_input = param.String(default='', allow_None=True, doc="""
      Initial or entered text value updated on every key press.""")

    width = param.Integer(default=300, allow_None=True, doc="""
      Width of this component. If sizing_mode is set to stretch
      or scale mode this will merely be used as a suggestion.""")

    description = param.String(default=None, doc="""
        An HTML string describing the function of this component.""")

    _allows_values: ClassVar[bool] = False

    _allows_none: ClassVar[bool] = True

    _rename: ClassVar[Mapping[str, str | None]] = {'name': 'title', 'options': 'completions'}

    _widget_type: ClassVar[type[Model]] = _BkAutocompleteInput

    def _process_property_change(self, msg):
        if not self.restrict and 'value' in msg:
            try:
                return super()._process_property_change(msg)
            except Exception:
                return Widget._process_property_change(self, msg)
        return super()._process_property_change(msg)

    def _process_param_change(self, msg):
        if 'value' in msg and not self.restrict and not isIn(msg['value'], self.values):
            with param.parameterized.discard_events(self):
                props = super()._process_param_change(msg)
                self.value = props['value'] = msg['value']
        else:
            props = super()._process_param_change(msg)
        return props


class _RadioGroupBase(SingleSelectBase):

    _supports_embed = False

    _rename: ClassVar[Mapping[str, str | None]] = {
        'name': None, 'options': 'labels', 'value': 'active'
    }

    _source_transforms = {'value': "source.labels[value]"}

    _target_transforms = {'value': "target.labels.indexOf(value)"}

    __abstract = True

    def _process_param_change(self, msg):
        msg = super(SingleSelectBase, self)._process_param_change(msg)
        values = self.values
        if 'active' in msg:
            value = msg['active']
            if value in values:
                msg['active'] = indexOf(value, values)
            else:
                if self.value is not None:
                    self.value = None
                msg['active'] = None

        if 'labels' in msg:
            msg['labels'] = self.labels
            value = self.value
            if not isIn(value, values):
                self.value = None
        return msg

    def _process_property_change(self, msg):
        msg = super(SingleSelectBase, self)._process_property_change(msg)
        if 'value' in msg:
            index = msg['value']
            if index is None:
                msg['value'] = None
            else:
                msg['value'] = list(self.values)[index]
        return msg

    def _get_embed_state(self, root, values=None, max_opts=3):
        if values is None:
            values = self.values
        elif any(v not in self.values for v in values):
            raise ValueError("Supplied embed states were not found in "
                             f"the {type(self).__name__} widgets values list.")
        return (self, self._models[root.ref['id']][0], values,
                lambda x: x.active, 'active', 'cb_obj.active')



class RadioButtonGroup(_RadioGroupBase, _ButtonBase, TooltipMixin):
    """
    The `RadioButtonGroup` widget allows selecting from a list or dictionary
    of values using a set of toggle buttons.

    It falls into the broad category of single-value, option-selection widgets
    that provide a compatible API and include the `RadioBoxGroup`, `Select`,
    and `DiscreteSlider` widgets.

    Reference: https://panel.holoviz.org/reference/widgets/RadioButtonGroup.html

    :Example:

    >>> RadioButtonGroup(
    ...     name='Plotting library', options=['Matplotlib', 'Bokeh', 'Plotly'],
    ...     button_type='success'
    ... )
    """

    orientation = param.Selector(default='horizontal',
        objects=['horizontal', 'vertical'], doc="""
        Button group orientation, either 'horizontal' (default) or 'vertical'.""")

    _rename: ClassVar[Mapping[str, str | None]] = {**_RadioGroupBase._rename, **TooltipMixin._rename}

    _source_transforms = {
        'value': "source.labels[value]", 'button_style': None, 'description': None
    }

    _supports_embed: bool = True

    _widget_type: ClassVar[type[Model]] = _BkRadioButtonGroup



class RadioBoxGroup(_RadioGroupBase):
    """
    The `RadioBoxGroup` widget allows selecting from a list or dictionary of
    values using a set of checkboxes.

    It falls into the broad category of single-value, option-selection widgets
    that provide a compatible API and include the `RadioButtonGroup`, `Select`
    and `DiscreteSlider` widgets.

    Reference: https://panel.holoviz.org/reference/widgets/RadioBoxGroup.html

    :Example:

    >>> RadioBoxGroup(
    ...     name='Sponsor', options=['Anaconda', 'Blackstone'], inline=True
    ... )
    """

    inline = param.Boolean(default=False, doc="""
        Whether the items be arrange vertically (``False``) or
        horizontally in-line (``True``).""")

    _supports_embed: bool = True

    _widget_type: ClassVar[type[Model]] = _BkRadioBoxGroup



class _CheckGroupBase(SingleSelectBase):

    value = param.List(default=[])

    _rename: ClassVar[Mapping[str, str | None]] = {'name': None, 'options': 'labels', 'value': 'active'}

    _source_transforms = {'value': "value.map((index) => source.labels[index])"}

    _target_transforms = {'value': "value.map((label) => target.labels.indexOf(label))"}

    _supports_embed = False

    __abstract = True

    def _process_param_change(self, msg):
        msg = super()._process_param_change(msg)
        values = self.values
        if 'active' in msg:
            msg['active'] = [indexOf(v, values) for v in msg['active']
                             if isIn(v, values)]
        if 'labels' in msg:
            msg['labels'] = self.labels
            if any(not isIn(v, values) for v in self.value):
                self.value = [v for v in self.value if isIn(v, values)]
            msg["active"] = [indexOf(v, values) for v in self.value
                             if isIn(v, values)]
        msg.pop('title', None)
        return msg

    def _process_property_change(self, msg):
        msg = super(SingleSelectBase, self)._process_property_change(msg)
        if 'value' in msg:
            values = self.values
            msg['value'] = [values[a] for a in msg['value']]
        return msg



class CheckButtonGroup(_CheckGroupBase, _ButtonBase, TooltipMixin):
    """
    The `CheckButtonGroup` widget allows selecting between a list of options
    by toggling the corresponding buttons.

    It falls into the broad category of multi-option selection widgets that
    provide a compatible API and include the `MultiSelect`, `CrossSelector`
    and `CheckBoxGroup` widgets.

    Reference: https://panel.holoviz.org/reference/widgets/CheckButtonGroup.html

    :Example:

    >>> CheckButtonGroup(
    ...     name='Regression Models', value=['Lasso', 'Ridge'],
    ...     options=['Lasso', 'Linear', 'Ridge', 'Polynomial']
    ... )
    """

    orientation = param.Selector(default='horizontal',
        objects=['horizontal', 'vertical'], doc="""
        Button group orientation, either 'horizontal' (default) or 'vertical'.""")

    _rename: ClassVar[Mapping[str, str | None]] = {**_CheckGroupBase._rename, **TooltipMixin._rename}

    _source_transforms = {
        'value': "value.map((index) => source.labels[index])", 'button_style': None,
        'description': None
    }

    _widget_type: ClassVar[type[Model]] = _BkCheckboxButtonGroup


class CheckBoxGroup(_CheckGroupBase):
    """
    The `CheckBoxGroup` widget allows selecting between a list of options by
    ticking the corresponding checkboxes.

    It falls into the broad category of multi-option selection widgets that
    provide a compatible API and include the `MultiSelect`, `CrossSelector`
    and `CheckButtonGroup` widgets.

    Reference: https://panel.holoviz.org/reference/widgets/CheckBoxGroup.html

    :Example:

    >>> CheckBoxGroup(
    ...     name='Fruits', value=['Apple', 'Pear'], options=['Apple', 'Banana', 'Pear', 'Strawberry'],
    ...     inline=True
    ... )
    """

    inline = param.Boolean(default=False, doc="""
        Whether the items be arrange vertically (``False``) or
        horizontally in-line (``True``).""")

    _widget_type: ClassVar[type[Model]] = _BkCheckboxGroup



class ToggleGroup(SingleSelectBase):
    """This class is a factory of ToggleGroup widgets.

    A ToggleGroup is a group of widgets which can be switched 'on' or 'off'.

    Two types of widgets are available through the widget_type argument :
        * `'button'` (default)
        * `'box'`

    Two different behaviors are available through behavior argument:
        * 'check' (default) : boolean
           Any number of widgets can be selected. In this case value
           is a 'list' of objects.
        * 'radio' : boolean
           One and only one widget is switched on. In this case value
           is an 'object'.
    """

    _widgets_type = ['button', 'box']
    _behaviors = ['check', 'radio']

    def __new__(cls, widget_type='button', behavior='check', **params):
        if widget_type not in ToggleGroup._widgets_type:
            raise ValueError(f'widget_type {widget_type} is not valid. Valid options are {ToggleGroup._widgets_type}')
        if behavior not in ToggleGroup._behaviors:
            raise ValueError(f'behavior {widget_type} is not valid. Valid options are {ToggleGroup._behaviors}')

        if behavior == 'check':
            if widget_type == 'button':
                return CheckButtonGroup(**params)
            else:
                return CheckBoxGroup(**params)
        else:
            if isinstance(params.get('value'), list):
                raise ValueError('Radio buttons require a single value, '
                                 'found: {}'.format(params['value']))
            if widget_type == 'button':
                return RadioButtonGroup(**params)
            else:
                return RadioBoxGroup(**params)



class CrossSelector(CompositeWidget, MultiSelect):
    """
    A composite widget which allows selecting from a list of items
    by moving them between two lists. Supports filtering values by
    name to select them in bulk.

    Reference: https://panel.holoviz.org/reference/widgets/CrossSelector.html

    :Example:

    >>> CrossSelector(
    ...     name='Fruits', value=['Apple', 'Pear'],
    ...     options=['Apple', 'Banana', 'Pear', 'Strawberry']
    ... )
    """

    width = param.Integer(default=600, allow_None=True, doc="""
        The number of options shown at once (note this is the
        only way to control the height of this widget)""")

    height = param.Integer(default=200, allow_None=True, doc="""
        The number of options shown at once (note this is the
        only way to control the height of this widget)""")

    filter_fn = param.Callable(default=re.search, doc="""
        The filter function applied when querying using the text
        fields, defaults to re.search. Function is two arguments, the
        query or pattern and the item label.""")

    size = param.Integer(default=10, doc="""
        The number of options shown at once (note this is the only way
        to control the height of this widget)""")

    definition_order = param.Integer(default=True, doc="""
       Whether to preserve definition order after filtering. Disable
       to allow the order of selection to define the order of the
       selected list.""")

    def __init__(self, **params):
        super().__init__(**params)
        # Compute selected and unselected values

        labels, values = self.labels, self.values
        selected = [
            labels[indexOf(v, values)] for v in params.get('value', [])
            if isIn(v, values)
        ]
        unselected = [k for k in labels if k not in selected]
        layout = dict(
            sizing_mode='stretch_both', margin=0
        )
        self._lists = {
            False: MultiSelect(options=unselected, size=self.size, **layout),
            True: MultiSelect(options=selected, size=self.size, **layout)
        }
        self._lists[False].param.watch(self._update_selection, 'value')
        self._lists[True].param.watch(self._update_selection, 'value')

        # Define buttons
        self._buttons = {
            False: Button(name='\u276e\u276e', width=50, sizing_mode=None),
            True: Button(name='\u276f\u276f', width=50, sizing_mode=None)
        }

        self._buttons[False].param.watch(self._apply_selection, 'clicks')
        self._buttons[True].param.watch(self._apply_selection, 'clicks')

        # Define search
        self._search = {
            False: TextInput(
                placeholder='Filter available options',
                margin=(0, 0, 10, 0), sizing_mode='stretch_width'
            ),
            True: TextInput(
                placeholder='Filter selected options',
                margin=(0, 0, 10, 0), sizing_mode='stretch_width'
            )
        }
        self._search[False].param.watch(self._filter_options, 'value_input')
        self._search[True].param.watch(self._filter_options, 'value_input')

        self._placeholder = TextAreaInput(
            placeholder=("To select an item highlight it on the left "
                         "and use the arrow button to move it to the right."),
            disabled=True, **layout
        )
        right = self._lists[True] if self.value else self._placeholder

        # Define Layout
        self._unselected = Column(self._search[False], self._lists[False], **layout)
        self._selected = Column(self._search[True], right, **layout)
        buttons = Column(
            self._buttons[True], self._buttons[False],
            margin=(0, 5), align='center', sizing_mode=None
        )

        self._composite[:] = [
            self._unselected, buttons, self._selected
        ]

        self._selections = {False: [], True: []}
        self._query = {False: '', True: ''}

        self._update_disabled()
        self._update_width()

    @param.depends('width', watch=True)
    def _update_width(self):
        width = int(self.width // 2. - 50)
        self._search[False].width = width
        self._search[True].width = width
        self._lists[False].width = width
        self._lists[True].width = width

    @param.depends('size', watch=True)
    def _update_size(self):
        self._lists[False].size = self.size
        self._lists[True].size = self.size

    @param.depends('disabled', watch=True)
    def _update_disabled(self):
        self._buttons[False].disabled = self.disabled
        self._buttons[True].disabled = self.disabled

    @param.depends('value', watch=True)
    def _update_value(self):
        labels, values = self.labels, self.values
        selected = [labels[indexOf(v, values)] for v in self.value
                    if isIn(v, values)]
        unselected = [k for k in labels if k not in selected]
        self._lists[True].options = selected
        self._lists[True].value = []
        self._lists[False].options = unselected
        self._lists[False].value = []
        if len(self._lists[True].options) and self._selected[-1] is not self._lists[True]:
            self._selected[-1] = self._lists[True]
        elif not len(self._lists[True].options) and self._selected[-1] is not self._placeholder:
            self._selected[-1] = self._placeholder

    @param.depends('options', watch=True)
    def _update_options(self):
        """
        Updates the options of each of the sublists after the options
        for the whole widget are updated.
        """
        self._selections[False] = []
        self._selections[True] = []
        self._update_value()

    def _apply_filters(self):
        self._apply_query(False)
        self._apply_query(True)

    def _filter_options(self, event):
        """
        Filters unselected options based on a text query event.
        """
        selected = event.obj is self._search[True]
        self._query[selected] = event.new
        self._apply_query(selected)

    def _apply_query(self, selected):
        query = self._query[selected]
        other = self._lists[not selected].labels
        labels = self.labels
        if self.definition_order:
            options = [k for k in labels if k not in other]
        else:
            options = self._lists[selected].values
        if not query:
            self._lists[selected].options = options
            self._lists[selected].value = []
        else:
            try:
                matches = [o for o in options if self.filter_fn(query, o)]
            except Exception:
                matches = []
            self._lists[selected].options = options if options else []
            self._lists[selected].value = [m for m in matches]

    def _update_selection(self, event):
        """
        Updates the current selection in each list.
        """
        selected = event.obj is self._lists[True]
        self._selections[selected] = [v for v in event.new if v != '']

    def _apply_selection(self, event):
        """
        Applies the current selection depending on which button was
        pressed.
        """
        selected = event.obj is self._buttons[True]

        new = {k: self._items[k] for k in self._selections[not selected]}
        old = self._lists[selected].options
        other = self._lists[not selected].options

        merged = {k: k for k in list(old)+list(new)}
        leftovers = {k: k for k in other if k not in new}
        self._lists[selected].options = merged if merged else {}
        self._lists[not selected].options = leftovers if leftovers else {}
        if len(self._lists[True].options):
            self._selected[-1] = self._lists[True]
        else:
            self._selected[-1] = self._placeholder
        self.value = [self._items[o] for o in self._lists[True].options if o != '']
        self._apply_filters()

    def _get_model(self, doc, root=None, parent=None, comm=None):
        return self._composite._get_model(doc, root, parent, comm)<|MERGE_RESOLUTION|>--- conflicted
+++ resolved
@@ -32,11 +32,7 @@
     RadioButtonGroup as _BkRadioButtonGroup, SingleSelect as _BkSingleSelect,
 )
 from ..util import (
-<<<<<<< HEAD
-    PARAM_NAME_PATTERN, edit_readonly, indexOf, isIn,
-=======
-    PARAM_NAME_PATTERN, indexOf, isIn, unique_iterator,
->>>>>>> dad982bc
+    PARAM_NAME_PATTERN, edit_readonly, indexOf, isIn, unique_iterator,
 )
 from ._mixin import TooltipMixin
 from .base import CompositeWidget, Widget
