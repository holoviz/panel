"""
Defines the CodeEditor widget based on Ace.
"""
from __future__ import annotations

from collections.abc import Mapping
from typing import TYPE_CHECKING, ClassVar

import param

from pyviz_comms import JupyterComm

from ..config import config
from ..models.enums import ace_themes
from ..util import lazy_load
from .base import Widget

if TYPE_CHECKING:
    from bokeh.document import Document
    from bokeh.model import Model
    from pyviz_comms import Comm

class CodeEditor(Widget):
    """
    The CodeEditor widget allows displaying and editing code in the
    powerful Ace editor.

    Reference: https://panel.holoviz.org/reference/widgets/CodeEditor.html

    :Example:

    >>> CodeEditor(value=py_code, language='python', theme='monokai')
    """

    annotations = param.List(default=[], doc="""
        List of annotations to add to the editor.""")

    filename = param.String(doc="Filename from which to deduce language")

    language = param.String(default='text', doc="Language of the editor")

    on_keyup = param.Boolean(default=True, doc="""
        Whether to update the value on every key press or only upon loss of focus / hotkeys.""")

    print_margin = param.Boolean(default=False, doc="""
        Whether to show the a print margin.""")

    readonly = param.Boolean(default=False, doc="""
        Define if editor content can be modified. Alias for disabled.""")

<<<<<<< HEAD
    theme = param.ObjectSelector(default="chrome", objects=list(ace_themes),
                                 doc="""If no value is provided, it defaults to the current theme
                                 set by pn.config.theme, as specified in the
                                 CodeEditor.THEME_CONFIGURATION dictionary. If not defined there, it
                                 falls back to the default parameter value.""")
=======
    theme = param.Selector(default="chrome", objects=list(ace_themes),
                                 doc="Theme of the editor")
>>>>>>> 73f6304a

    value = param.String(default="", doc="""
        State of the current code in the editor if `on_keyup`. Otherwise, only upon loss of focus,
        i.e. clicking outside the editor, or pressing <Ctrl+Enter> or <Cmd+Enter>.""")

    value_input = param.String(default="", doc="""
        State of the current code updated on every key press. Identical to `value` if `on_keyup`.""")

    _rename: ClassVar[Mapping[str, str | None]] = {"value": "code", "value_input": "code_input", "name": None}

    THEME_CONFIGURATION: ClassVar[dict[str,str]] = {"dark": "chaos"}

    def __init__(self, **params):
        if 'readonly' in params:
            params['disabled'] = params['readonly']
        elif 'disabled' in params:
            params['readonly'] = params['disabled']
        if "theme" not in params:
            params["theme"]=self._get_theme(config.theme)
        super().__init__(**params)
        self._internal_callbacks.append(
            self.param.watch(self._update_disabled, ['disabled', 'readonly'])
        )
        self.jslink(self, readonly='disabled', bidirectional=True)

    @param.depends("value", watch=True)
    def _update_value_input(self):
        self.value_input = self.value

    def _get_model(
        self, doc: Document, root: Model | None = None,
        parent: Model | None = None, comm: Comm | None = None
    ) -> Model:
        CodeEditor._widget_type = lazy_load(
            'panel.models.ace', 'AcePlot', isinstance(comm, JupyterComm),
            root, ext='codeeditor'
        )
        return super()._get_model(doc, root, parent, comm)

    def _update_disabled(self, *events: param.parameterized.Event):
        for event in events:
            if event.name == 'disabled':
                self.readonly = event.new
            elif event.name == 'readonly':
                self.disabled = event.new

    @classmethod
    def _get_theme(cls, config_theme: str)->str:
        return cls.THEME_CONFIGURATION.get(config_theme, cls.param.theme.default)<|MERGE_RESOLUTION|>--- conflicted
+++ resolved
@@ -48,16 +48,11 @@
     readonly = param.Boolean(default=False, doc="""
         Define if editor content can be modified. Alias for disabled.""")
 
-<<<<<<< HEAD
-    theme = param.ObjectSelector(default="chrome", objects=list(ace_themes),
-                                 doc="""If no value is provided, it defaults to the current theme
-                                 set by pn.config.theme, as specified in the
-                                 CodeEditor.THEME_CONFIGURATION dictionary. If not defined there, it
-                                 falls back to the default parameter value.""")
-=======
-    theme = param.Selector(default="chrome", objects=list(ace_themes),
-                                 doc="Theme of the editor")
->>>>>>> 73f6304a
+    theme = param.Selector(default="chrome", objects=list(ace_themes), doc="""
+        If no value is provided, it defaults to the current theme
+        set by pn.config.theme, as specified in the
+        CodeEditor.THEME_CONFIGURATION dictionary. If not defined there, it
+        falls back to the default parameter value.""")
 
     value = param.String(default="", doc="""
         State of the current code in the editor if `on_keyup`. Otherwise, only upon loss of focus,
