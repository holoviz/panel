--- conflicted
+++ resolved
@@ -1216,21 +1216,16 @@
 
     layout = param.Selector(default='fit_data_table', objects=[
         'fit_data', 'fit_data_fill', 'fit_data_stretch', 'fit_data_table',
-<<<<<<< HEAD
-        'fit_columns'], doc="Describes the column layout mode")
-=======
         'fit_columns'], doc="""
         Describes the column layout mode with one of the following options
         'fit_columns', 'fit_data', 'fit_data_stretch', 'fit_data_fill',
         'fit_data_table'.""")
->>>>>>> 43b01d2a
 
     initial_page_size = param.Integer(default=20, bounds=(1, None), doc="""
         Initial page size if page_size is None and therefore automatically set.""")
 
     pagination = param.Selector(default=None, allow_None=True,
                                       objects=['local', 'remote'], doc="""
-<<<<<<< HEAD
         Defines the pagination mode of the Tabulator.
 
           - None
@@ -1241,10 +1236,6 @@
           - 'remote' (server-side)
               Pagination is applied remotely, i.e. only the current page
               is loaded from the server.""")
-=======
-        Set to 'local or 'remote' to enable pagination; by default pagination
-        is disabled with the value set to None.""")
->>>>>>> 43b01d2a
 
     page = param.Integer(default=1, doc="""
         Currently selected page (indexed starting at 1), if pagination is enabled.""")
