"""
Defines a FileSelector widget which allows selecting files and
directories on the server.
"""
from __future__ import annotations

import os

from abc import abstractmethod
from fnmatch import fnmatch
<<<<<<< HEAD
from importlib.util import find_spec
from pathlib import Path
from typing import (
    TYPE_CHECKING, AnyStr, ClassVar, Optional,
)
from urllib.parse import urlparse
=======
from typing import AnyStr, ClassVar
>>>>>>> 6c9e9558

import param

from ..io import PeriodicCallback
from ..layout import (
    Column, Divider, ListPanel, Row,
)
from ..models.widgets import DoubleClickEvent
from ..util import fullpath
from ..viewable import Layoutable
from .base import CompositeWidget
from .button import Button
from .input import TextInput
from .select import CrossSelector
from .tree import _TreeBase

if TYPE_CHECKING:
    from fsspec import AbstractFileSystem

    from ..models.jstree import NodeEvent


def _scan_path(path: str, file_pattern='*') -> tuple[list[str], list[str]]:
    """
    Scans the supplied path for files and directories and optionally
    filters the files with the file keyword, returning a list of sorted
    paths of all directories and files.

    Arguments
    ---------
    path: str
        The path to search
    file_pattern: str
        A glob-like pattern to filter the files

    Returns
    -------
    A sorted list of directory paths, A sorted list of files
    """
    paths = [os.path.join(path, p) for p in os.listdir(path)]
    dirs = [p for p in paths if os.path.isdir(p)]
    files = [p for p in paths if os.path.isfile(p) and
             fnmatch(os.path.basename(p), file_pattern)]
    for p in paths:
        if not os.path.islink(p):
            continue
        path = os.path.realpath(p)
        if os.path.isdir(path):
            dirs.append(p)
        elif os.path.isfile(path):
            dirs.append(p)
        else:
            continue
    return dirs, files


class BaseFileProvider:

    fs = None

    @classmethod
    def from_filesystem(cls, fs):
        if fs is None:
            return LocalFileProvider()
        elif find_spec('fsspec'):
            from fsspec import AbstractFileSystem
            if isinstance(fs, AbstractFileSystem):
                return RemoteFileProvider(fs)
        raise ValueError(f"Unsupported filesystem type: {type(fs)}")

    @abstractmethod
    def ls(self, path):
        """
        Concrete classes must implement this method to list the content of a remote filesystem.

        Arguments
        ---------
        path: str
            The path to search

        Returns
        -------
        A tuple of two lists: the first one contains the directories, the second one contains the files.
        Each element of the lists is a string representing the *name* (not the full path) of the directory or file.
        """
        raise NotImplementedError()

    @staticmethod
    def normalize(path, root=None):
        return path


class LocalFileProvider(BaseFileProvider):

    sep = os.path.sep

    def ls(self, path, file_pattern: str = "[!.]*"):
        if not os.path.isdir(path):
            return [], []
        return _scan_path(path, file_pattern=file_pattern)

    def isdir(self, path):
        return os.path.isdir(path)

    @staticmethod
    def normalize(path, root=None):
        path = os.path.expanduser(os.path.normpath(path))
        path = Path(path)
        if not path.is_absolute():
            if root:
                path = Path(root).parent / path
            else:
                path = path.resolve()
        return str(path)


class RemoteFileProvider(BaseFileProvider):

    sep = '/'

    def __init__(self, fs: AbstractFileSystem):
        self.fs = fs

    def isdir(self, path):
        return self.fs.isdir(path)

    def ls(self, path: str, file_pattern: str = "[!.]*"):
        if not path.endswith(self.sep):
            path += self.sep
        raw_ls = self.fs.ls(path, detail=True)
        prefix = ''
        if scheme:= urlparse(path).scheme:
            prefix = f'{scheme}://'
        dirs = [f"{prefix}{d['name']}/" for d in raw_ls if d['type'] == 'directory' ]
        raw_glob = self.fs.glob(path+file_pattern, detail=True)
        files = [f"{prefix}{d['name']}" for d in raw_glob.values() if d['type'] == 'file' ]
        return dirs, files


class BaseFileSelector(param.Parameterized):

    directory = param.String(default=os.getcwd(), doc="""
        The directory to explore.""")

    file_pattern = param.String(default='*', doc="""
        A glob-like pattern to filter the files.""")

    only_files = param.Boolean(default=False, doc="""
        Whether to only allow selecting files.""")

    refresh_period = param.Integer(default=None, doc="""
        If set to non-None value indicates how frequently to refresh
        the directory contents in milliseconds.""")

    root_directory = param.String(default=None, doc="""
        If set, overrides directory parameter as the root directory
        beyond which users cannot navigate.""")

    value = param.List(default=[], doc="""
        List of selected files.""")

    def __init__(
        self,
        directory: AnyStr | os.PathLike | None = None,
        fs: AbstractFileSystem | None = None,
        **params,
    ):
        self._provider = BaseFileProvider.from_filesystem(fs)
        if directory is not None:
            params["directory"] = self._provider.normalize(directory)
        if 'root_directory' in params:
            root = params['root_directory']
            params['root_directory'] = self._provider.normalize(root)
        elif directory:
            params['root_directory'] = params['directory']
        super().__init__(**params)

<<<<<<< HEAD
        # Set up periodic callback
=======
        # Set up layout
        layout = {p: getattr(self, p) for p in Layoutable.param
                  if p not in ('name', 'height', 'margin') and getattr(self, p) is not None}
        sel_layout = dict(layout, sizing_mode='stretch_width', height=300, margin=0)
        self._selector = CrossSelector(
            filter_fn=lambda p, f: fnmatch(f, p), size=self.size, **sel_layout
        )

        self._back = Button(name='◀', width=40, height=40, margin=(5, 10, 0, 0), disabled=True, align='center')
        self._forward = Button(name='▶', width=40, height=40, margin=(5, 10, 0, 0), disabled=True, align='center')
        self._up = Button(name='⬆', width=40, height=40, margin=(5, 10, 0, 0), disabled=True, align='center')
        self._directory = TextInput(value=self.directory, margin=(5, 10, 0, 0), width_policy='max', height_policy='max')
        self._go = Button(name='⬇', disabled=True, width=40, height=40, margin=(5, 5, 0, 0), align='center')
        self._reload = Button(name='↻', width=40, height=40, margin=(5, 0, 0, 10), align='center')
        self._nav_bar = Row(
            self._back, self._forward, self._up, self._directory, self._go, self._reload,
            **dict(layout, width=None, margin=0, width_policy='max')
        )
        self._composite[:] = [self._nav_bar, Divider(margin=0), self._selector]
        style = 'h4 { margin-block-start: 0; margin-block-end: 0;}'
        self._selector._selected.insert(0, Markdown('#### Selected files', margin=0, stylesheets=[style]))
        self._selector._unselected.insert(0, Markdown('#### File Browser', margin=0, stylesheets=[style]))
        self.link(self._selector, size='size')

        # Set up state
        self._stack: list[str] = []
        self._cwd: str = str(self.directory)
        self._position = -1
        self._update_files(True)

        # Set up callback
        self._selector._lists[False].on_double_click(self._select_and_go)
        self.link(self._directory, directory='value')
        self._selector.param.watch(self._update_value, 'value')
        self._go.on_click(self._update_files)
        self._reload.on_click(self._update_files)
        self._up.on_click(self._go_up)
        self._back.on_click(self._go_back)
        self._forward.on_click(self._go_forward)
        self._directory.param.watch(self._dir_change, 'value')
        self._selector._lists[False].param.watch(self._select, 'value')
        self._selector._lists[False].param.watch(self._filter_denylist, 'options')
>>>>>>> 6c9e9558
        self._periodic = PeriodicCallback(callback=self._refresh, period=self.refresh_period or 0)
        self.param.watch(self._update_periodic, 'refresh_period')
        if self.refresh_period:
            self._periodic.start()

    def _update_periodic(self, event: param.parameterized.Event):
        if event.new:
            self._periodic.period = event.new
            if not self._periodic.running:
                self._periodic.start()
        elif self._periodic.running:
            self._periodic.stop()

    def _refresh(self):
        self._update_files(refresh=True)

    @property
    def _root_directory(self):
        return self.root_directory or self.directory

    @property
    def fs(self):
        return self._provider.fs


class BaseFileNavigator(BaseFileSelector, CompositeWidget):

    _composite_type: ClassVar[type[ListPanel]] = Column

    def __init__(self, directory: AnyStr | os.PathLike | None = None, **params):
        super().__init__(directory=directory, **params)

        layout = {p: getattr(self, p) for p in Layoutable.param
                  if p not in ('name', 'height', 'margin') and getattr(self, p) is not None}

        self._back = Button(
            name='◀', width=40, height=40, margin=(5, 10, 0, 0), disabled=True,
            align='end', on_click=self._go_back
        )
        self._forward = Button(
            name='▶', width=40, height=40, margin=(5, 10, 0, 0), disabled=True,
            align='end', on_click=self._go_forward
        )
        self._up = Button(
            name='⬆', width=40, height=40, margin=(5, 10, 0, 0), disabled=True,
            align='end', on_click=self._go_up
        )
        self._directory = TextInput.from_param(
            self.param.directory, margin=(5, 10, 0, 0), width_policy='max', height_policy='max'
        )
        self._go = Button(
            name='⬇', disabled=True, width=40, height=40, margin=(5, 5, 0, 0),
            align='end', on_click=self._update_files
        )
        self._reload = Button(
            name='↻', width=40, height=40, margin=(5, 0, 0, 10), align='end',
            on_click=self._update_files
        )
        self._nav_bar = Row(
            self._back, self._forward, self._up, self._directory, self._go, self._reload,
            **dict(layout, width=None, margin=0, width_policy='max')
        )
        self._composite[:] = [self._nav_bar, Divider(margin=0), self._selector]
        self._directory.param.watch(self._dir_change, 'value')
        self._directory.param.watch(self._update_files, 'enter_pressed')

        # Set up state
        self._stack = []
        self._cwd = None
        self._position = -1
        self._update_files(True)

    def _dir_change(self, event: param.parameterized.Event):
        path = fullpath(event.new)
        if not path.startswith(self._root_directory):
            self.directory = fullpath(event.old)
            return
        elif path != self.directory:
            self.directory = path
        self._go.disabled = path == self._cwd

    def _go_back(self, event: param.parameterized.Event):
        self._position -= 1
        self.directory = self._stack[self._position]
        self._update_files()
        self._forward.disabled = False
        if self._position == 0:
            self._back.disabled = True

    def _go_forward(self, event: param.parameterized.Event):
        self._position += 1
        self.directory = self._stack[self._position]
        self._update_files()

    def _go_up(self, event: Optional[param.parameterized.Event] = None):
        path = self._cwd.split(os.path.sep)
        self.directory = os.path.sep.join(path[:-1]) or os.path.sep
        self._update_files(True)

    def _update_files(
        self, event: param.parameterized.Event | None = None, refresh: bool = False
    ):
<<<<<<< HEAD
        path = self._provider.normalize(self._directory.value)
        refresh = refresh or (event and getattr(event, 'obj', None) is self._reload)
=======
        path = fullpath(self._directory.value)
        refresh = bool(refresh or (event and getattr(event, 'obj', None) is self._reload))
>>>>>>> 6c9e9558
        if refresh:
            path = self._cwd
        elif not self._provider.isdir(path):
            self._selector.options = ['Entered path is not valid']
            self._selector.disabled = True
            return
        elif event is not None and (not self._stack or path != self._stack[-1]):
            self._stack.append(path)
            self._position += 1

        self._cwd = path
        if not refresh:
            self._go.disabled = True
        self._up.disabled = path == self._root_directory
        if self._position == len(self._stack)-1:
            self._forward.disabled = True
        if 0 <= self._position and len(self._stack) > 1:
            self._back.disabled = False


class FileSelector(BaseFileNavigator):
    """
    The `FileSelector` widget allows browsing the filesystem on the
    server and selecting one or more files in a directory.

    Reference: https://panel.holoviz.org/reference/widgets/FileSelector.html

    :Example:

    >>> FileSelector(directory='~', file_pattern='*.png')
    """

    show_hidden = param.Boolean(default=False, doc="""
        Whether to show hidden files and directories (starting with
        a period).""")

    size = param.Integer(default=10, doc="""
        The number of options shown at once (note this is the only
        way to control the height of this widget)""")

    _composite_type: ClassVar[type[ListPanel]] = Column

    def __init__(
        self,
        directory: AnyStr | os.PathLike | None = None,
        fs: AbstractFileSystem | None = None,
        **params,
    ):
        from ..pane import Markdown
        if params.get('width') and params.get('height') and 'sizing_mode' not in params:
            params['sizing_mode'] = None

        layout = {p: getattr(self, p) for p in Layoutable.param
                  if p not in ('name', 'height', 'margin') and getattr(self, p) is not None}
        sel_layout = dict(layout, sizing_mode='stretch_width', height=300, margin=0)
        self._selector = CrossSelector(
            filter_fn=lambda p, f: fnmatch(f, p), size=self.param.size, **sel_layout
        )

        super().__init__(directory=directory, fs=fs, **params)

        style = 'h4 { margin-block-start: 0; margin-block-end: 0;}'
        self._selector._selected.insert(0, Markdown('#### Selected files', margin=0, stylesheets=[style]))
        self._selector._unselected.insert(0, Markdown('#### File Browser', margin=0, stylesheets=[style]))

        # Set up callback
        self._selector._lists[False].on_double_click(self._select_and_go)
        self._selector.param.watch(self._update_value, 'value')
        self._selector._lists[False].param.watch(self._select, 'value')
        self._selector._lists[False].param.watch(self._filter_denylist, 'options')

    def _select_and_go(self, event: DoubleClickEvent):
        relpath = event.option.replace('📁', '').replace('⬆ ', '')
        if relpath == '..':
            return self._go_up()
        sel = fullpath(os.path.join(self._cwd, relpath))
        if self._provider.isdir(sel):
            self._directory.value = sel
        else:
            self._directory.value = self._cwd
        self._update_files()

    def _update_value(self, event: param.parameterized.Event):
        value = [v for v in event.new if v != '..' and (not self.only_files or os.path.isfile(v))]
        self._selector.value = value
        self.value = value

    def _update_files(
        self, event: Optional[param.parameterized.Event] = None, refresh: bool = False
    ):
        path = self._provider.normalize(self._directory.value)
        super()._update_files(event, refresh)
        selected = self.value
        dirs, files = self._provider.ls(path, self.file_pattern)
        for s in selected:
            check = os.path.realpath(s) if os.path.islink(s) else s
            if os.path.isdir(check):
                dirs.append(s)
            elif os.path.isfile(check):
                files.append(s)

        paths = [
            p for p in sorted(dirs)+sorted(files)
            if self.show_hidden or not os.path.basename(p).startswith('.')
        ]
        abbreviated = [
            ('📁' if f in dirs else '')+os.path.relpath(f, self._cwd)
            for f in paths
        ]
        if not self._up.disabled:
            paths.insert(0, '..')
            abbreviated.insert(0, '⬆ ..')

        options = dict(zip(abbreviated, paths))
        self._selector.options = options
        self._selector.value = selected

    def _filter_denylist(self, event: param.parameterized.Event):
        """
        Ensure that if unselecting a currently selected path and it
        is not in the current working directory then it is removed
        from the denylist.
        """
        dirs, files = self._provider.ls(self._cwd, self.file_pattern)
        paths = [('📁' if p in dirs else '')+os.path.relpath(p, self._cwd) for p in dirs+files]
        denylist = self._selector._lists[False]
        options = dict(self._selector._items)
        self._selector.options.clear()
        prefix = [] if self._up.disabled else [('⬆ ..', '..')]
        self._selector.options.update(prefix+[
            (k, v) for k, v in options.items() if k in paths or v in self.value
        ])
        option_list = [o for o in denylist.options if o in paths]
        if not self._up.disabled:
            option_list.insert(0, '⬆ ..')
        denylist.options = option_list

    def _select(self, event: param.parameterized.Event):
        if len(event.new) != 1:
            self._directory.value = self._cwd
            return

        relpath = event.new[0].replace('📁', '').replace('⬆ ', '')
        sel = fullpath(os.path.join(self._cwd, relpath))
        if os.path.isdir(sel):
            self._directory.value = sel
        else:
            self._directory.value = self._cwd


class FileTree(BaseFileSelector, _TreeBase):
    """
    FileTree renders a path or directory.
    """

<<<<<<< HEAD
    sort = param.Boolean(default=True, doc="""
        Whether to sort nodes alphabetically.""")

    max_depth = param.Integer(default=0, doc="""
        The maximum depth to display in the tree.
        If set to 0, all levels are shown.""")

    _rename = {
        'directory': None,
        'file_pattern': None,
        'refresh_period': None,
        'root_directory': None,
        'only_files': 'cascade',
        'max_depth': None,
        'value': 'checked',
    }

    def __init__(
        self,
        directory: AnyStr | os.PathLike | None = None,
        fs: AbstractFileSystem | None = None,
        **params,
    ):
        self._index = {}
        super().__init__(directory, fs, **params)
        self._internal_callbacks.append(
            self.param.watch(self._set_data_from_directory, 'directory')
        )
        self._set_data_from_directory()

    def _set_data_from_directory(self, event=None):
        reset = False
        if event and not (path:= fullpath(event.new)).startswith(self._root_directory):
            self._root_directory = path
            reset = True
        try:
            children, _ = self._get_children(
                Path(self.directory).name, self.directory, depth=1
            )
        except FileNotFoundError:
            self.directory = event.old
            return
        node_id = self._provider.normalize(self.directory)+self._provider.sep
        self._nodes = [{
            "id": node_id,
            "text": Path(self.directory).name,
            "icon": "jstree-folder",
            "type": "folder",
            "state": {"opened": True, "loaded": True},
            "children": children
        }]
        self._reindex(reset=reset)
        if reset:
            self.value = []
        if event:
            self._param_change(event)

    def _process_param_change(self, params):
        if 'directory' in params:
            params['nodes'] = self._nodes
            del params['directory']
        props = super()._process_param_change(params)
        if 'value' in props:
            props['checked'] = props.pop('value')
        return props

    def _process_property_change(self, msg):
        props = super()._process_property_change(msg)
        if "value" in props:
            for v in self.value:
                if v in self._index and v not in props['value']:
                    self._index[v]["state"]["selected"] = False
            for v in props["value"]:
                if v in self._index:
                    self._index[v]["state"] = dict(self._index[v].get("state", {}), selected=True)
            if self.only_files:
                props["value"] = [
                    node_id for node_id in props["value"]
                    if self._index.get(node_id, {}).get("type") == "file"
                ]
        return props

    def _exceed_max_depth(self, path):
        if not self.max_depth:
            return False
        current_depth = len(path.relative_to(self.directory).parents)
        return current_depth >= self.max_depth

    def _get_children(self, text: str, directory: str, depth=0, children_to_skip=(), **kwargs):
        if self._exceed_max_depth(Path(directory)):
            return []
        parent = str(directory)  # TODO(hoxbro): Either the type hint is wrong or this is not needed
        nodes = []
        dirs, files = self._get_paths(directory, children_to_skip=children_to_skip)
        parent_node = self._index.get(parent)
        if parent_node:
            removed = [sn for sn in parent_node['children'] if sn['id'] not in dirs+files]
            parent_node['children'] = [sn for sn in parent_node['children'] if sn not in removed]
        else:
            removed = []
        for subdir in dirs:
            subdir_p = Path(subdir)
            load = bool(depth > 0 or self._index.get(subdir, {}).get('state', {}).get("opened"))
            if load:
                children, removed_children = self._get_children(
                    subdir_p.name, subdir, depth=depth-1
                )
                removed.extend(removed_children)
            else:
                children, removed_children = [], []
            if subdir in self._index:
                dir_spec = self._index[subdir]
                dir_spec['children'] = children
                dir_spec['state'] = {"loaded": load, "opened": dir_spec.get('state', {}).get("opened", False)}
            else:
                dir_spec = self._to_json(
                    id_=subdir, label=subdir_p.name, parent=parent,
                    children=children, icon="jstree-folder", type='folder',
                    state={"loaded": depth > 0}, **kwargs
                )
            if self._exceed_max_depth(subdir_p):
                dir_spec["state"] = {"disabled": True}
            nodes.append(dir_spec)
        for subfile in files:
            if subfile in self._index:
                file_node = self._index[subfile]
            else:
                file_node = self._to_json(
                    id_=subfile, label=Path(subfile).name, parent=parent,
                    icon="jstree-file", type='file', **kwargs
                )
            nodes.append(file_node)
        return nodes, removed

    def _get_paths(self, directory, children_to_skip=()):
        dirs_, files = self._provider.ls(str(directory))
        dirs = []
        for d in dirs_:
            if Path(d).name.startswith(".") or d in children_to_skip:
                continue
            dirs.append(d)
        files = [f for f in files if f not in children_to_skip]
        return sorted(dirs), sorted(files)


class FileTreeSelector(BaseFileNavigator):
    """
    The `FileTreeSelector` widget allows browsing the filesystem on the
    server and selecting one or more files in a directory using a tree
    based UI.

    Reference: https://panel.holoviz.org/reference/widgets/FileTreeSelector.html

    :Example:

    >>> FileTreeSelector(directory='~', file_pattern='*.png')
    """

    def __init__(
        self,
        directory: AnyStr | os.PathLike | None = None,
        fs: AbstractFileSystem | None = None,
        **params,
    ):
        layout = {
            p: getattr(self, p) for p in Layoutable.param
            if p not in ('name', 'height', 'margin') and getattr(self, p) is not None
        }
        sel_layout = dict(
            layout, sizing_mode='stretch_width', margin=0,
            styles={'overflow-y': 'auto'}
        )
        if 'height' in params:
            params['height'] = params['height']-70
        elif not params.get('sizing_mode', '').endswith(('_both', '_height')):
            params['height'] = 300
        self._selector = FileTree(
            directory=directory, fs=fs, value=params.get('value', []),
            on_click=self._update_path, **sel_layout
        )
        self._selector.param.watch(self._sync_directory, 'directory')
        super().__init__(directory=directory, fs=fs, **params)
        self.link(self._selector, value='value', bidirectional=True)

    def _update_path(self, event: NodeEvent):
        path = event.data['node']['id']
        node_info = self._selector._index[path]
        if node_info['type'] == 'folder':
            self.directory = path[:-1]
            if event.data['subtype'] == 'dblclick':
                self._update_files()

    def _sync_directory(self, event: param.parameterized.Event):
        self.directory = event.new

    def _update_files(
        self, event: Optional[param.parameterized.Event] = None, refresh: bool = False
    ):
        self._selector.directory = self._provider.normalize(self._directory.value)
        super()._update_files(event, refresh)
=======
    def _go_up(self, event: param.parameterized.Event | None = None):
        path = self._cwd.split(os.path.sep)
        self._directory.value = os.path.sep.join(path[:-1]) or os.path.sep
        self._update_files(True)
>>>>>>> 6c9e9558
<|MERGE_RESOLUTION|>--- conflicted
+++ resolved
@@ -8,16 +8,12 @@
 
 from abc import abstractmethod
 from fnmatch import fnmatch
-<<<<<<< HEAD
 from importlib.util import find_spec
 from pathlib import Path
 from typing import (
     TYPE_CHECKING, AnyStr, ClassVar, Optional,
 )
 from urllib.parse import urlparse
-=======
-from typing import AnyStr, ClassVar
->>>>>>> 6c9e9558
 
 import param
 
@@ -195,52 +191,7 @@
             params['root_directory'] = params['directory']
         super().__init__(**params)
 
-<<<<<<< HEAD
         # Set up periodic callback
-=======
-        # Set up layout
-        layout = {p: getattr(self, p) for p in Layoutable.param
-                  if p not in ('name', 'height', 'margin') and getattr(self, p) is not None}
-        sel_layout = dict(layout, sizing_mode='stretch_width', height=300, margin=0)
-        self._selector = CrossSelector(
-            filter_fn=lambda p, f: fnmatch(f, p), size=self.size, **sel_layout
-        )
-
-        self._back = Button(name='◀', width=40, height=40, margin=(5, 10, 0, 0), disabled=True, align='center')
-        self._forward = Button(name='▶', width=40, height=40, margin=(5, 10, 0, 0), disabled=True, align='center')
-        self._up = Button(name='⬆', width=40, height=40, margin=(5, 10, 0, 0), disabled=True, align='center')
-        self._directory = TextInput(value=self.directory, margin=(5, 10, 0, 0), width_policy='max', height_policy='max')
-        self._go = Button(name='⬇', disabled=True, width=40, height=40, margin=(5, 5, 0, 0), align='center')
-        self._reload = Button(name='↻', width=40, height=40, margin=(5, 0, 0, 10), align='center')
-        self._nav_bar = Row(
-            self._back, self._forward, self._up, self._directory, self._go, self._reload,
-            **dict(layout, width=None, margin=0, width_policy='max')
-        )
-        self._composite[:] = [self._nav_bar, Divider(margin=0), self._selector]
-        style = 'h4 { margin-block-start: 0; margin-block-end: 0;}'
-        self._selector._selected.insert(0, Markdown('#### Selected files', margin=0, stylesheets=[style]))
-        self._selector._unselected.insert(0, Markdown('#### File Browser', margin=0, stylesheets=[style]))
-        self.link(self._selector, size='size')
-
-        # Set up state
-        self._stack: list[str] = []
-        self._cwd: str = str(self.directory)
-        self._position = -1
-        self._update_files(True)
-
-        # Set up callback
-        self._selector._lists[False].on_double_click(self._select_and_go)
-        self.link(self._directory, directory='value')
-        self._selector.param.watch(self._update_value, 'value')
-        self._go.on_click(self._update_files)
-        self._reload.on_click(self._update_files)
-        self._up.on_click(self._go_up)
-        self._back.on_click(self._go_back)
-        self._forward.on_click(self._go_forward)
-        self._directory.param.watch(self._dir_change, 'value')
-        self._selector._lists[False].param.watch(self._select, 'value')
-        self._selector._lists[False].param.watch(self._filter_denylist, 'options')
->>>>>>> 6c9e9558
         self._periodic = PeriodicCallback(callback=self._refresh, period=self.refresh_period or 0)
         self.param.watch(self._update_periodic, 'refresh_period')
         if self.refresh_period:
@@ -343,13 +294,8 @@
     def _update_files(
         self, event: param.parameterized.Event | None = None, refresh: bool = False
     ):
-<<<<<<< HEAD
         path = self._provider.normalize(self._directory.value)
         refresh = refresh or (event and getattr(event, 'obj', None) is self._reload)
-=======
-        path = fullpath(self._directory.value)
-        refresh = bool(refresh or (event and getattr(event, 'obj', None) is self._reload))
->>>>>>> 6c9e9558
         if refresh:
             path = self._cwd
         elif not self._provider.isdir(path):
@@ -505,7 +451,6 @@
     FileTree renders a path or directory.
     """
 
-<<<<<<< HEAD
     sort = param.Boolean(default=True, doc="""
         Whether to sort nodes alphabetically.""")
 
@@ -705,10 +650,4 @@
         self, event: Optional[param.parameterized.Event] = None, refresh: bool = False
     ):
         self._selector.directory = self._provider.normalize(self._directory.value)
-        super()._update_files(event, refresh)
-=======
-    def _go_up(self, event: param.parameterized.Event | None = None):
-        path = self._cwd.split(os.path.sep)
-        self._directory.value = os.path.sep.join(path[:-1]) or os.path.sep
-        self._update_files(True)
->>>>>>> 6c9e9558
+        super()._update_files(event, refresh)