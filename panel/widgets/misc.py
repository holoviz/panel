"""
Miscellaneous widgets which do not fit into the other main categories.
"""
import os
from base64 import b64encode
from typing import Mapping, Union

import param
from pyviz_comms import JupyterComm

from ..io.notebook import push
from ..io.state import state
<<<<<<< HEAD
from ..models import FileDownload as _BkFileDownload
from ..models import VideoStream as _BkVideoStream
from ..util import lazy_load
from .base import Widget
from .indicators import Progress  # noqaf
=======
from ..models import (
    FileDownload as _BkFileDownload, VideoStream as _BkVideoStream,
)
from ..util import lazy_load
from .base import Widget
from .indicators import Progress  # noqa
>>>>>>> 168d9af3


class VideoStream(Widget):
    """
    The `VideoStream` displays a video from a local stream (for example from a webcam) and allows
    accessing the streamed video data from Python.

    Reference: https://panel.holoviz.org/reference/widgets/VideoStream.html

    :Example:

    >>> VideoStream(name='Video Stream', timeout=100)
    """

    format = param.ObjectSelector(default='png', objects=['png', 'jpeg'],
                                  doc="""
        The file format as which the video is returned.""")

    paused = param.Boolean(default=False, doc="""
        Whether the video is currently paused""")

    timeout = param.Number(default=None, doc="""
        Interval between snapshots in millisecons""")

    value = param.String(default='', doc="""
        A base64 representation of the video stream snapshot.""")

    _widget_type = _BkVideoStream

    _rename: Mapping[str, Union[str, None]] = {'name': None}

    def snapshot(self):
        """
        Triggers a snapshot of the current VideoStream state to sync
        the widget value.
        """
        for ref, (m, _) in self._models.items():
            m.snapshot = not m.snapshot
            (self, root, doc, comm) = state._views[ref]
            if comm and 'embedded' not in root.tags:
                push(doc, comm)


class FileDownload(Widget):
    """
    The `FileDownload` widget allows a user to download a file.

    It works either by sending the file data to the browser on initialization
    (`embed`=True), or when the button is clicked.

    Reference: https://panel.holoviz.org/reference/widgets/FileDownload.html

    :Example:

    >>> FileDownload(file='IntroductionToPanel.ipynb', filename='intro.ipynb')
    """

    auto = param.Boolean(default=True, doc="""
        Whether to download on the initial click or allow for
        right-click save as.""")

    button_type = param.ObjectSelector(default='default', objects=[
        'default', 'primary', 'success', 'warning', 'danger', 'light'])

    callback = param.Callable(default=None, doc="""
        A callable that returns the file path or file-like object.""")

    data = param.String(default=None, doc="""
        The data being transferred.""")

    embed = param.Boolean(default=False, doc="""
        Whether to embed the file on initialization.""")

    file = param.Parameter(default=None, doc="""
        The file, file-like object or file contents to transfer.  If
        the file is not pointing to a file on disk a filename must
        also be provided.""")

    filename = param.String(default=None, doc="""
        A filename which will also be the default name when downloading
        the file.""")

    label = param.String(default="Download file", doc="""
        The label of the download button""")

    _clicks = param.Integer(default=0)

    _transfers = param.Integer(default=0)

    _mime_types = {
        'application': {
            'pdf': 'pdf', 'zip': 'zip'
        },
        'audio': {
            'mp3': 'mp3', 'ogg': 'ogg', 'wav': 'wav', 'webm': 'webm'
        },
        'image': {
            'apng': 'apng', 'bmp': 'bmp', 'gif': 'gif', 'ico': 'x-icon',
            'cur': 'x-icon', 'jpg': 'jpeg', 'jpeg': 'jpeg',  'png': 'png',
            'svg': 'svg+xml', 'tif': 'tiff', 'tiff': 'tiff', 'webp': 'webp'
        },
        'text': {
            'css': 'css', 'csv': 'plain;charset=UTF-8', 'js': 'javascript',
            'html': 'html', 'txt': 'plain;charset=UTF-8'
        },
        'video': {
            'mp4': 'mp4', 'ogg': 'ogg', 'webm': 'webm'
        }
    }

    _widget_type = _BkFileDownload

    _rename: Mapping[str, Union[str, None]] = {
        'callback': None, 'embed': None, 'file': None,
        '_clicks': 'clicks', 'name': 'title'
    }

    def __init__(self, file=None, **params):
        self._default_label = 'label' not in params
        self._synced = False
        super().__init__(file=file, **params)
        if self.embed:
            self._transfer()
        self._update_label()

    @param.depends('label', watch=True)
    def _update_default(self):
        self._default_label = False

    @param.depends('file', watch=True)
    def _update_filename(self):
        if isinstance(self.file, str):
            self.filename = os.path.basename(self.file)

    @param.depends('auto', 'file', 'filename', watch=True)
    def _update_label(self):
        label = 'Download' if self._synced or self.auto else 'Transfer'
        if self._default_label:
            if self.file is None and self.callback is None:
                label = 'No file set'
            else:
                try:
                    filename = self.filename or os.path.basename(self.file)
                except TypeError:
                    raise ValueError('Must provide filename if file-like '
                                     'object is provided.')
                label = '%s %s' % (label, filename)
            self.label = label
            self._default_label = True

    @param.depends('embed', 'file', 'callback', watch=True)
    def _update_embed(self):
        if self.embed:
            self._transfer()

    @param.depends('_clicks', watch=True)
    def _transfer(self):
        if self.file is None and self.callback is None:
            if self.embed:
                raise ValueError('Must provide a file or a callback '
                                 'if it is to be embedded.')
            return

        from ..param import ParamFunction
        if self.callback is None:
            fileobj = self.file
        else:
            fileobj = ParamFunction.eval(self.callback)
        filename = self.filename
        if isinstance(fileobj, str):
            if not os.path.isfile(fileobj):
                raise FileNotFoundError('File "%s" not found.' % fileobj)
            with open(fileobj, 'rb') as f:
                b64 = b64encode(f.read()).decode("utf-8")
            if filename is None:
                filename = os.path.basename(fileobj)
        elif hasattr(fileobj, 'read'):
            bdata = fileobj.read()
            if not isinstance(bdata, bytes):
                bdata = bdata.encode("utf-8")
            b64 = b64encode(bdata).decode("utf-8")
            if filename is None:
                raise ValueError('Must provide filename if file-like '
                                 'object is provided.')
        else:
            raise ValueError('Cannot transfer unknown object of type %s' %
                             type(fileobj).__name__)

        ext = filename.split('.')[-1]
        for mtype, subtypes in self._mime_types.items():
            stype = None
            if ext in subtypes:
                stype = subtypes[ext]
                break
        if stype is None:
            mime = 'application/octet-stream'
        else:
            mime = '{type}/{subtype}'.format(type=mtype, subtype=stype)

        data = "data:{mime};base64,{b64}".format(mime=mime, b64=b64)
        self._synced = True

        self.param.update(data=data, filename=filename)
        self._update_label()
        self._transfers += 1



class JSONEditor(Widget):
    """
    The `JSONEditor` provides a visual editor for JSON-serializable
    datastructures, e.g. Python dictionaries and lists, with functionality for
    different editing modes, inserting objects and validation using JSON
    Schema.

    Reference: https://panel.holoviz.org/reference/widgets/JSONEditor.html

    :Example:

    >>> JSONEditor(value={
    ...     'dict'  : {'key': 'value'},
    ...     'float' : 3.14,
    ...     'int'   : 1,
    ...     'list'  : [1, 2, 3],
    ...     'string': 'A string',
    ... }, mode='code')
    """

    menu = param.Boolean(default=True, doc="""
        Adds main menu bar - Contains format, sort, transform, search
        etc. functionality. true by default. Applicable in all types
        of mode.""")

    mode = param.Selector(default='tree', objects=[
        "tree", "view", "form", "code", "text", "preview"], doc="""
        Sets the editor mode. In 'view' mode, the data and
        datastructure is read-only. In 'form' mode, only the value can
        be changed, the data structure is read-only. Mode 'code'
        requires the Ace editor to be loaded on the page. Mode 'text'
        shows the data as plain text. The 'preview' mode can handle
        large JSON documents up to 500 MiB. It shows a preview of the
        data, and allows to transform, sort, filter, format, or
        compact the data.""")

    search = param.Boolean(default=True, doc="""
        Enables a search box in the upper right corner of the
        JSONEditor. true by default. Only applicable when mode is
        'tree', 'view', or 'form'.""")

    selection = param.List(default=[], doc="""
        Current selection.""")

    schema = param.Dict(default=None, doc="""
        Validate the JSON object against a JSON schema. A JSON schema
        describes the structure that a JSON object must have, like
        required properties or the type that a value must have.

        See http://json-schema.org/ for more information.""")

    templates = param.List(doc="""
        Array of templates that will appear in the context menu, Each
        template is a json object precreated that can be added as a
        object value to any node in your document.""")

    value = param.Parameter(default={}, doc="""
        JSON data to be edited.""")

    _rename: Mapping[str, Union[str, None]] = {'value': 'data'}

    def _get_model(self, doc, root=None, parent=None, comm=None):
        if self._widget_type is None:
            self._widget_type = lazy_load(
                'panel.models.json_editor', 'JSONEditor', isinstance(comm, JupyterComm)
            )
        model = super()._get_model(doc, root, parent, comm)
        return model<|MERGE_RESOLUTION|>--- conflicted
+++ resolved
@@ -2,28 +2,22 @@
 Miscellaneous widgets which do not fit into the other main categories.
 """
 import os
+
 from base64 import b64encode
 from typing import Mapping, Union
 
 import param
+
 from pyviz_comms import JupyterComm
 
 from ..io.notebook import push
 from ..io.state import state
-<<<<<<< HEAD
-from ..models import FileDownload as _BkFileDownload
-from ..models import VideoStream as _BkVideoStream
-from ..util import lazy_load
-from .base import Widget
-from .indicators import Progress  # noqaf
-=======
 from ..models import (
     FileDownload as _BkFileDownload, VideoStream as _BkVideoStream,
 )
 from ..util import lazy_load
 from .base import Widget
 from .indicators import Progress  # noqa
->>>>>>> 168d9af3
 
 
 class VideoStream(Widget):
