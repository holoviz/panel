"""
The Panel TextToSpeak Widget provides functionality for *text to
speech* via the the HTML5 SpeechSynthesis API.

See https://developer.mozilla.org/en-US/docs/Web/API/SpeechSynthesis

The term *utterance* is used throughout the API. It is the smallest
unit of speech in spoken language analysis.
"""
import uuid
from typing import Mapping, Union

import param
from panel.widgets import Widget

<<<<<<< HEAD
from ..models.text_to_speech import TextToSpeech as _BkTextToSpeech
=======
from panel.widgets import Widget
>>>>>>> 168d9af3

from ..models.text_to_speech import TextToSpeech as _BkTextToSpeech


class Voice(param.Parameterized):
    """
    The current device (i.e. OS and Browser) provides a list of
    Voices. Each with a unique name and speaking a specific language.

    Wraps the HTML5 SpeecSynthesisVoice API

    See https://developer.mozilla.org/en-US/docs/Web/API/SpeechSynthesisVoice
    """

    default = param.Boolean(constant=True, default=False, doc="""
        A Boolean indicating whether the voice is the default voice
        for the current app language (True), or not (False.)""")

    lang = param.String(constant=True, doc="""
        Returns a BCP 47 language tag indicating the language of the voice.""")

    local_service = param.Boolean(constant=True, doc="""
        A Boolean indicating whether the voice is supplied by a local
        speech synthesizer service (True), or a remote speech
        synthesizer service (False.)""")

    name = param.String(constant=True, doc="""
        Returns a human-readable name that represents the voice.""")

    voice_uri = param.String(constant=True, doc="""
        Returns the type of URI and location of the speech synthesis
        service for this voice.""")

    @staticmethod
    def to_voices_list(voices):
        """Returns a list of Voice objects from the list of dicts provided"""
        result = []
        for _voice in voices:  # pylint: disable=not-an-iterable
            voice = Voice(**_voice)
            result.append(voice)
        return result

    @staticmethod
    def group_by_lang(voices):
        """Returns a dictionary where the key is the `lang` and the value is a list of voices
        for that language."""
        if not voices:
            return {}

        sorted_lang = sorted(list(set(voice.lang for voice in voices)))
        result = {lang: [] for lang in sorted_lang}
        for voice in voices:
            result[voice.lang].append(voice)
        result = {key: sorted(value, key=lambda x: x.name) for key, value in result.items()}
        return result


class Utterance(param.Parameterized):
    """
    An *utterance* is the smallest unit of speech in spoken language analysis.

    The Utterance Model wraps the HTML5 SpeechSynthesisUtterance API

    See https://developer.mozilla.org/en-US/docs/Web/API/SpeechSynthesisUtterance
    """

    value = param.String(default="", doc="""
        The text that will be synthesised when the utterance is
        spoken. The text may be provided as plain text, or a
        well-formed SSML document.""")

    lang = param.ObjectSelector(default="", doc="""
        The language of the utterance.""")

    pitch = param.Number(default=1.0, bounds=(0.0, 2.0), doc="""
        The pitch at which the utterance will be spoken at expressed
        as a number between 0 and 2.""")

    rate = param.Number(default=1.0, bounds=(0.1, 10.0), doc="""
        The speed at which the utterance will be spoken at expressed
        as a number between 0.1 and 10.""" )

    voice = param.ObjectSelector(doc="""
        The voice that will be used to speak the utterance.""")

    volume = param.Number(default=1.0, bounds=(0.0, 1.0), doc=""" The
        volume that the utterance will be spoken at expressed as a
        number between 0 and 1.""")

    def __init__(self, **params):
        voices = params.pop('voices', [])
        super().__init__(**params)
        self._voices_by_language = {}
        self.set_voices(voices)

    def to_dict(self, include_uuid=True):
        """Returns the object parameter values in a dictionary

        Returns:
            Dict: [description]
        """
        result = {
            "lang": self.lang,
            "pitch": self.pitch,
            "rate": self.rate,
            "text": self.value,
            "volume": self.volume,
        }
        if self.voice and self.voice.name:
            result["voice"] = self.voice.name
        if include_uuid:
            result["uuid"] = str(uuid.uuid4())
        return result

    def set_voices(self, voices):
        """Updates the `lang` and `voice` parameter objects, default and value"""
        if not voices:
            self.param.lang.objects = ["en-US"]
            self.param.lang.default = "en-US"
            self.lang = "en-US"
            return

        self._voices_by_language = Voice.group_by_lang(voices)
        self.param.lang.objects = list(self._voices_by_language.keys())
        if "en-US" in self._voices_by_language:
            default_lang = "en-US"
        else:
            default_lang = list(self._voices_by_language.keys())[0]
        self.param.lang.default = default_lang
        self.lang = default_lang
        self.param.trigger("lang")

    @param.depends("lang", watch=True)
    def _handle_lang_changed(self):
        if not self._voices_by_language or not self.lang:
            self.param.voice.default = None
            self.voice = None
            self.param.voice.objects = []
            return

        voices = self._voices_by_language[self.lang]
        if self.voice and self.voice in voices:
            default_voice = self.voice
        else:
            default_voice = voices[0]
            for voice in voices:
                if voice.default:
                    default_voice = voice

        self.param.voice.objects = voices
        self.param.voice.default = default_voice
        self.voice = default_voice


class TextToSpeech(Utterance, Widget):
    """
    The `TextToSpeech` widget wraps the HTML5 SpeechSynthesis API

    See https://developer.mozilla.org/en-US/docs/Web/API/SpeechSynthesis

    Reference: https://panel.holoviz.org/reference/widgets/TextToSpeech.html

    :Example:

    >>> TextToSpeech(name="Speech Synthesis", value="Data apps are nice")
    """

    auto_speak = param.Boolean(default=True, doc="""
        Whether or not to automatically speak when the value changes.""")

    cancel = param.Event(doc="""
        Removes all utterances from the utterance queue.""")

    pause = param.Event(doc="""
        Puts the TextToSpeak object into a paused state.""")

    resume = param.Event(doc="""
        Puts the TextToSpeak object into a non-paused state: resumes
        it if it was already paused.""")

    paused = param.Boolean(readonly=True, doc="""
        A Boolean that returns true if the TextToSpeak object is in a
        paused state.""")

    pending = param.Boolean(readonly=True, doc="""
        A Boolean that returns true if the utterance queue contains
        as-yet-unspoken utterances.""")

    speak = param.Event(doc="""
        Speak. I.e. send a new Utterance to the browser""")

    speaking = param.Boolean(readonly=True, doc="""
        A Boolean that returns true if an utterance is currently in
        the process of being spoken — even if TextToSpeak is in a
        paused state.""")

    voices = param.List(readonly=True, doc="""
        Returns a list of Voice objects representing all the available
        voices on the current device.""")

    _voices = param.List()

    _widget_type = _BkTextToSpeech

    _rename: Mapping[str, Union[str, None]] = {
        "auto_speak": None,
        "lang": None,
        "pitch": None,
        "rate": None,
        "speak": None,
        "value": None,
        "voice": None,
        "voices": None,
        "volume": None,
        "_voices": "voices",
    }

    def _process_param_change(self, msg):
        speak = msg.get('speak') or ('value' in msg and self.auto_speak)
        msg = super()._process_param_change(msg)
        if speak:
            msg['speak'] = self.to_dict()
        return msg

    @param.depends("_voices", watch=True)
    def _update_voices(self):
        voices = []
        for _voice in self._voices:  # pylint: disable=not-an-iterable
            voice = Voice(**_voice)
            voices.append(voice)
        self.voices = voices
        self.set_voices(self.voices)

    def __repr__(self, depth=None):
        # We need to do this because otherwise a error is raised when used in notebook
        # due to infinite recursion
        return f"TextToSpeech(name={self.name})"

    def __str__(self):
        return f"TextToSpeech(name={self.name})"<|MERGE_RESOLUTION|>--- conflicted
+++ resolved
@@ -8,16 +8,12 @@
 unit of speech in spoken language analysis.
 """
 import uuid
+
 from typing import Mapping, Union
 
 import param
+
 from panel.widgets import Widget
-
-<<<<<<< HEAD
-from ..models.text_to_speech import TextToSpeech as _BkTextToSpeech
-=======
-from panel.widgets import Widget
->>>>>>> 168d9af3
 
 from ..models.text_to_speech import TextToSpeech as _BkTextToSpeech
 
