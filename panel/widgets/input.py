"""
The input widgets generally allow entering arbitrary information into
a text field or similar.
"""
from __future__ import annotations

import ast
import json

from base64 import b64decode
from collections.abc import Iterable, Mapping
from datetime import date, datetime, time as dt_time
from typing import (
    TYPE_CHECKING, Any, ClassVar, Type,
)

import numpy as np
import param

from bokeh.models.formatters import TickFormatter
from bokeh.models.widgets import (
    Checkbox as _BkCheckbox, ColorPicker as _BkColorPicker,
    DatePicker as _BkDatePicker, DateRangePicker as _BkDateRangePicker,
    Div as _BkDiv, FileInput as _BkFileInput, NumericInput as _BkNumericInput,
    PasswordInput as _BkPasswordInput, Spinner as _BkSpinner,
    Switch as _BkSwitch,
)
from bokeh.models.widgets.inputs import ClearInput
from pyviz_comms import JupyterComm

from ..config import config
from ..layout import Column, Panel
from ..models import (
    DatetimePicker as _bkDatetimePicker, TextAreaInput as _bkTextAreaInput,
    TextInput as _BkTextInput, TimePicker as _BkTimePicker,
)
from ..util import (
    escape, lazy_load, param_reprs, try_datetime64_to_datetime,
)
from .base import CompositeWidget, Widget

if TYPE_CHECKING:
    from bokeh.document import Document
    from bokeh.model import Model
    from pyviz_comms import Comm

    from ..models.file_dropper import DeleteEvent, UploadEvent
    from ..viewable import Viewable


class _TextInputBase(Widget):

    description = param.String(default=None, doc="""
        An HTML string describing the function of this component.""")

    max_length = param.Integer(default=5000, doc="""
        Max count of characters in the input field.""")

    placeholder = param.String(default='', doc="""
        Placeholder for empty input field.""")

    value = param.String(default='', allow_None=True, doc="""
        Initial or entered text value updated when <enter> key is pressed.""")

    value_input = param.String(default='', allow_None=True, doc="""
        Initial or entered text value updated on every key press.""")

    width = param.Integer(default=300, allow_None=True, doc="""
      Width of this component. If sizing_mode is set to stretch
      or scale mode this will merely be used as a suggestion.""")

    @classmethod
    def from_param(cls, parameter: param.Parameter, onkeyup=False, **params) -> Viewable:
        """
        Construct a widget from a Parameter and link the two
        bi-directionally.

        Parameters
        ----------
        parameter: param.Parameter
          A parameter to create the widget from.
        onkeyup: boolean
          Whether to trigger events on every key press.
        params: dict
          Keyword arguments to be passed to the widget constructor

        Returns
        -------
        Widget instance linked to the supplied parameter
        """
        params['onkeyup'] = onkeyup
        return super().from_param(parameter, **params)


class TextInput(_TextInputBase):

    """
    The `TextInput` widget allows entering any string using a text input box.

    Reference: https://panel.holoviz.org/reference/widgets/TextInput.html

    :Example:

    >>> TextInput(name='Name', placeholder='Enter your name here ...')
    """

    enter_pressed = param.Event(doc="""
        Event when the enter key has been pressed.""")

    _widget_type: ClassVar[type[Model]] = _BkTextInput

    _rename = {'enter_pressed': None}

    def _get_model(
        self, doc: Document, root: Model | None = None,
        parent: Model | None = None, comm: Comm | None = None
    ) -> Model:
        model = super()._get_model(doc, root, parent, comm)
        self._register_events('enter-pressed', model=model, doc=doc, comm=comm)
        return model

    def _process_event(self, event) -> None:
        if event.event_name == 'enter-pressed':
            self.value = event.value_input
            self.value_input = event.value_input
            self.enter_pressed = True


class PasswordInput(_TextInputBase):
    """
    The `PasswordInput` allows entering any string using an obfuscated text
    input box.

    Reference: https://panel.holoviz.org/reference/widgets/PasswordInput.html

    :Example:

    >>> PasswordInput(
    ...     name='Password', placeholder='Enter your password here...'
    ... )
    """

    _widget_type: ClassVar[type[Model]] = _BkPasswordInput


class TextAreaInput(_TextInputBase):
    """
    The `TextAreaInput` allows entering any multiline string using a text input
    box.

    Lines are joined with the newline character `\n`.

    Reference: https://panel.holoviz.org/reference/widgets/TextAreaInput.html
    :Example:

    >>> TextAreaInput(
    ...     name='Description', placeholder='Enter your description here...'
    ... )
    """

    auto_grow = param.Boolean(default=False, doc="""
        Whether the text area should automatically grow vertically to
        accommodate the current text.""")

    cols = param.Integer(default=20, doc="""
        Number of columns in the text input field.""")

    max_rows = param.Integer(default=None, doc="""
        When combined with auto_grow this determines the maximum number
        of rows the input area can grow.""")

    rows = param.Integer(default=2, doc="""
        Number of rows in the text input field.""")

    resizable = param.Selector(
        objects=["both", "width", "height", False], doc="""
        Whether the layout is interactively resizable,
        and if so in which dimensions: `width`, `height`, or `both`.
        Can only be set during initialization.""")

    _widget_type: ClassVar[type[Model]] = _bkTextAreaInput


class FileInput(Widget):
    """
    The `FileInput` allows the user to upload one or more files to the server.

    It makes the filename, MIME type and (bytes) content available in Python.

    Please note

    - you can in fact *drag and drop* files onto the `FileInput`.
    - you easily save the files using the `save` method.

    Reference: https://panel.holoviz.org/reference/widgets/FileInput.html

    :Example:

    >>> FileInput(accept='.png,.jpeg', multiple=True)
    """

    accept = param.String(default=None, doc="""
        A comma separated string of all extension types that should
        be supported.""")

    description = param.String(default=None, doc="""
        An HTML string describing the function of this component
        rendered as a tooltip icon.""")

    directory = param.Boolean(default=False, doc="""
        Whether to allow selection of directories instead of files.
        The filename will be relative paths to the uploaded directory.

        .. note::
            When a directory is uploaded it will give add a confirmation pop up.
            The confirmation pop up cannot be disabled, as this is a security feature
            in the browser.

        .. note::
            The `accept` parameter only works with file extension.
            When using `accept` with `directory`, the number of files
            reported will be the total amount of files, not the filtered.""")

    filename = param.ClassSelector(
        default=None, class_=(str, list), is_instance=True, doc="""
        Name of the uploaded file(s).""")

    mime_type = param.ClassSelector(
        default=None, class_=(str, list), is_instance=True, doc="""
        Mimetype of the uploaded file(s).""")

    multiple = param.Boolean(default=False, doc="""
        Whether to allow uploading multiple files. If enabled value
        parameter will return a list.""")

    value = param.Parameter(default=None, doc="""
        The uploaded file(s) stored as a single bytes object if
        multiple is False or a list of bytes otherwise.""")

    _rename: ClassVar[Mapping[str, str | None]] = {
        'filename': None
    }

    _source_transforms: ClassVar[Mapping[str, str | None]] = {
        'value': "'data:' + source.mime_type + ';base64,' + value"
    }

    _widget_type: ClassVar[type[Model]] = _BkFileInput

    def _process_param_change(self, msg):
        msg = super()._process_param_change(msg)
        if 'value' in msg:
            msg.pop('value')
        if 'mime_type' in msg:
            msg.pop('mime_type')
        return msg

    @property
    def _linked_properties(self) -> tuple[str, ...]:
        properties = super()._linked_properties
        return properties + ('filename',)

    def _process_property_change(self, msg):
        msg = super()._process_property_change(msg)
        if 'value' in msg:
            if isinstance(msg['value'], str):
                msg['value'] = b64decode(msg['value']) if msg['value'] else None
            else:
                msg['value'] = [b64decode(content) for content in msg['value']]
        if 'filename' in msg and len(msg['filename']) == 0:
            msg['filename'] = None
        if 'mime_type' in msg and len(msg['mime_type']) == 0:
            msg['mime_type'] = None
        return msg

    def save(self, filename):
        """
        Saves the uploaded FileInput data object(s) to file(s) or
        BytesIO object(s).

        Parameters
        ----------
        filename (str or list[str]): File path or file-like object
        """
        value = self.value
        if isinstance(filename, list) and not isinstance(value, list):
            raise TypeError(
                "FileInput contains a list of files but only a single "
                "filename was given. Please provide a list of filenames or "
                "file-like objects."
            )
        elif not isinstance(filename, list) and isinstance(value, list):
            raise TypeError(
                "FileInput contains a single files but a list of "
                "filenames was given. Please provide a single filename "
                "or file-like object."
            )
        if not isinstance(value, list):
            value = [self.value]
        if not isinstance(filename, list):
            filename = [filename]

        for val, fn in zip(value, filename):
            if isinstance(fn, str):
                with open(fn, 'wb') as f:
                    f.write(val)
            else:
                fn.write(val)

    def clear(self):
        """
        Clear the file(s) in the FileInput widget
        """
        self._send_event(ClearInput)


class FileDropper(Widget):
    """
    The `FileDropper` allows the user to upload one or more files to the server.

    It is similar to the `FileInput` widget but additionally adds support
    for chunked uploads, making it possible to upload large files. The
    UI also supports previews for image files. Unlike `FileInput` the
    uploaded files are stored as dictionary of bytes object indexed
    by the filename.

    Reference: https://panel.holoviz.org/reference/widgets/FileDropper.html

    :Example:

    >>> FileDropper(accepted_filetypes=['image/*'], multiple=True)
    """

    accepted_filetypes = param.List(default=[], doc="""
        List of accepted file types. Can be mime types, file extensions
        or wild cards.For instance ['image/*'] will accept all images.
        ['.png', 'image/jpeg'] will only accepts PNGs and JPEGs.""")

    chunk_size = param.Integer(default=10_000_000, doc="""
        Size in bytes per chunk transferred across the WebSocket.""")

    layout = param.Selector(
        default=None, objects=["circle", "compact", "integrated"], doc="""
        Compact mode will remove padding, integrated mode is used to render
        FilePond as part of a bigger element. Circle mode adjusts the item
        position offsets so buttons and progress indicators don't fall outside
        of the circular shape.""")

    max_file_size = param.String(default=None, doc="""
        Maximum size of a file as a string with units given in KB or MB,
        e.g. 5MB or 750KB.""")

    max_files = param.Integer(default=None, doc="""
        Maximum number of files that can be uploaded if multiple=True.""")

    max_total_file_size = param.String(default=None, doc="""
        Maximum size of all uploaded files, as a string with units given
        in KB or MB, e.g. 5MB or 750KB.""")

    mime_type = param.Dict(default={}, doc="""
        A dictionary containing the mimetypes for each of the uploaded
        files indexed by their filename.""")

    multiple = param.Boolean(default=False, doc="""
        Whether to allow uploading multiple files.""")

    previews = param.ListSelector(default=["image", "pdf"],
        objects=["image", "pdf"], doc="""
        List of previews to enable in the FileDropper.
        The following previews are available:
        - image: Adds support for image previews.
        - pdf: Adds support for PDF previews.""")

    value = param.Dict(default={}, doc="""
        A dictionary containing the uploaded file(s) as bytes or string
        objects indexed by the filename. Files that have a text/* mimetype
        will automatically be decoded as utf-8.""")

    width = param.Integer(default=300, allow_None=True, doc="""
      Width of this component. If sizing_mode is set to stretch
      or scale mode this will merely be used as a suggestion.""")

    _rename = {'value': None}

    def __init__(self, **params):
        super().__init__(**params)
        self._file_buffer = {}

    def _get_model(
        self, doc: Document, root: Model | None = None,
        parent: Model | None = None, comm: Comm | None = None
    ) -> Model:
        FileDropper._widget_type = lazy_load(
            'panel.models.file_dropper', 'FileDropper', isinstance(comm, JupyterComm), root,
            ext='filedropper'
        )
        model = super()._get_model(doc, root, parent, comm)
        self._register_events('delete_event', 'upload_event', model=model, doc=doc, comm=comm)
        return model

    def _process_event(self, event: DeleteEvent | UploadEvent):
        data = event.data
        name = data['name']
        if event.event_name == 'delete_event':
            if name in self.mime_type:
                del self.mime_type[name]
            if name in self.value:
                del self.value[name]
            self.param.trigger('mime_type', 'value')
            return

        if data['chunk'] == 1:
            self._file_buffer[name] = []
        self._file_buffer[name].append(data['data'])
        if data['chunk'] != data['total_chunks']:
            return

        buffers = self._file_buffer.pop(name)
        file_buffer: bytes | str = b''.join(buffers)
        if data['type'].startswith('text/') and isinstance(file_buffer, bytes):
            try:
                file_buffer = file_buffer.decode('utf-8')
            except UnicodeDecodeError:
                pass
        self.value[name] = file_buffer
        self.mime_type[name] = data['type']
        self.param.trigger('mime_type', 'value')


class StaticText(Widget):
    """
    The `StaticText` widget displays a text value, but does not allow editing
    it.

    Reference: https://panel.holoviz.org/reference/widgets/StaticText.html

    :Example:

    >>> StaticText(name='Model', value='animagen2')
    """

    value = param.Parameter(default=None, doc="""
        The current value to be displayed.""")

    _format: ClassVar[str] = '<b>{title}</b>: {value}'

    _rename: ClassVar[Mapping[str, str | None]] = {'name': None, 'value': 'text'}

    _target_transforms: ClassVar[Mapping[str, str | None]] = {
        'value': 'target.text.split(": ")[0]+": "+value'
    }

    _source_transforms: ClassVar[Mapping[str, str | None]] = {
        'value': 'value.split(": ")[1]'
    }

    _widget_type: ClassVar[type[Model]] = _BkDiv

    @property
    def _linked_properties(self) -> tuple[str, ...]:
        return ()

    def _init_params(self) -> dict[str, Any]:
        return {
            k: v for k, v in self.param.values().items()
            if k in self._synced_params and (v is not None or k == 'value')
        }

    def _process_param_change(self, msg):
        msg = super()._process_param_change(msg)
        if 'text' in msg:
            text = msg.pop('text')
            if not isinstance(text, str):
                text = escape("" if text is None else str(text))
            partial = self._format.replace('{value}', '').format(title=self.name)
            if self.name:
                text = self._format.format(title=self.name, value=text.replace(partial, ''))
            msg['text'] = text
        return msg


class DatePicker(Widget):
    """
    The `DatePicker` allows selecting a `date` value using a text box
    and a date-picking utility.

    Reference: https://panel.holoviz.org/reference/widgets/DatePicker.html

    :Example:

    >>> DatePicker(
    ...     value=date(2025,1,1),
    ...     start=date(2025,1,1), end=date(2025,12,31),
    ...     name='Date'
    ... )
    """

    value = param.CalendarDate(default=None, doc="""
        The current value""")

    start = param.CalendarDate(default=None, doc="""
        Inclusive lower bound of the allowed date selection""")

    end = param.CalendarDate(default=None, doc="""
        Inclusive upper bound of the allowed date selection""")

    disabled_dates = param.List(default=None, item_type=(date, str), doc="""
<<<<<<< HEAD
        Dates to make unavailable for selection.""")

    enabled_dates = param.List(default=None, item_type=(date, str), doc="""
        Dates to make available for selection.""")
=======
        Dates to make unavailable for selection; others will be available.""")

    enabled_dates = param.List(default=None, item_type=(date, str), doc="""
        Dates to make available for selection; others will be unavailable.""")
>>>>>>> 43b01d2a

    width = param.Integer(default=300, allow_None=True, doc="""
      Width of this component. If sizing_mode is set to stretch
      or scale mode this will merely be used as a suggestion.""")

    description = param.String(default=None, doc="""
        An HTML string describing the function of this component.""")

    _source_transforms: ClassVar[Mapping[str, str | None]] = {}

    _rename: ClassVar[Mapping[str, str | None]] = {
        'start': 'min_date', 'end': 'max_date'
    }

    _widget_type: ClassVar[type[Model]] = _BkDatePicker

    def __init__(self, **params):
        # Since options is the standard for other widgets,
        # it makes sense to also support options here, converting
        # it to enabled_dates
        if 'options' in params:
            options = list(params.pop('options'))
            params['enabled_dates'] = options
        if 'value' in params:
            value = try_datetime64_to_datetime(params['value'])
            if hasattr(value, "date"):
                value = value.date()
            params["value"] = value
        super().__init__(**params)

    def _process_property_change(self, msg):
        msg = super()._process_property_change(msg)
        for p in ('start', 'end', 'value'):
            if p not in msg:
                continue
            value = msg[p]
            if isinstance(value, str):
                msg[p] = datetime.date(datetime.strptime(value, '%Y-%m-%d'))
        return msg


class DateRangePicker(Widget):
    """
    The `DateRangePicker` allows selecting a `date` range using a text box
    and a date-picking utility.

    Reference: https://panel.holoviz.org/reference/widgets/DateRangePicker.html

    :Example:

    >>> DateRangePicker(
    ...     value=(date(2025,1,1), date(2025,1,5)),
    ...     start=date(2025,1,1), end=date(2025,12,31),
    ...     name='Date range'
    ... )
    """

    value = param.DateRange(default=None, doc="""
        The current value""")

    start = param.CalendarDate(default=None, doc="""
        Inclusive lower bound of the allowed date selection""")

    end = param.CalendarDate(default=None, doc="""
        Inclusive upper bound of the allowed date selection""")

    disabled_dates = param.List(default=None, item_type=(date, str), doc="""
<<<<<<< HEAD
        Dates to make unavailable for selection.""")

    enabled_dates = param.List(default=None, item_type=(date, str), doc="""
        Dates to make available for selection.""")
=======
        Dates to make unavailable for selection; others will be available.""")

    enabled_dates = param.List(default=None, item_type=(date, str), doc="""
        Dates to make available for selection; others will be unavailable.""")
>>>>>>> 43b01d2a

    width = param.Integer(default=300, allow_None=True, doc="""
      Width of this component. If sizing_mode is set to stretch
      or scale mode this will merely be used as a suggestion.""")

    description = param.String(default=None, doc="""
        An HTML string describing the function of this component.""")

    _source_transforms: ClassVar[Mapping[str, str | None]] = {
        'value': None, 'start': None, 'end': None, 'mode': None
    }

    _rename: ClassVar[Mapping[str, str | None]] = {
        'start': 'min_date', 'end': 'max_date'
    }

    _widget_type: ClassVar[type[Model]] = _BkDateRangePicker

    def __init__(self, **params):
        super().__init__(**params)
        self._update_value_bounds()

    @param.depends('start', 'end', watch=True)
    def _update_value_bounds(self):
        self.param.value.bounds = (self.start, self.end)
        self.param.value._validate(self.value)

    def _process_property_change(self, msg):
        msg = super()._process_property_change(msg)
        for p in ('start', 'end', 'value'):
            if p not in msg:
                continue
            value = msg[p]
            if isinstance(value, tuple):
                msg[p] = tuple(self._convert_string_to_date(v) for v in value)
        return msg

    def _process_param_change(self, msg):
        msg = super()._process_param_change(msg)
        if 'value' in msg and msg['value'] is not None:
            msg['value'] = tuple(
                v if v is None else self._convert_date_to_string(v)
                for v in msg['value']
            )
        if 'min_date' in msg:
            msg['min_date'] = self._convert_date_to_string(msg['min_date'])
        if 'max_date' in msg:
            msg['max_date'] = self._convert_date_to_string(msg['max_date'])
        return msg

    @staticmethod
    def _convert_string_to_date(v):
        return datetime.strptime(v, '%Y-%m-%d').date()

    @staticmethod
    def _convert_date_to_string(v):
        return v.strftime('%Y-%m-%d')


class _DatetimePickerBase(Widget):

    allow_input = param.Boolean(default=False, doc="""
      Enable manual date input in the widget.""")

    disabled_dates = param.List(default=None, item_type=(date, str), doc="""
      Dates to make unavailable for selection.""")

    enabled_dates = param.List(default=None, item_type=(date, str), doc="""
      Dates to make available for selection.""")

    enable_time = param.Boolean(default=True, doc="""
      Enable editing of the time in the widget.""")

    enable_seconds = param.Boolean(default=True, doc="""
      Enable editing of the seconds in the widget.""")

    end = param.Date(default=None, doc="""
      Inclusive upper bound of the allowed date selection.""")

    military_time = param.Boolean(default=True, doc="""
      Whether to display time in 24 hour format.""")

    start = param.Date(default=None, doc="""
      Inclusive lower bound of the allowed date selection.""")

    width = param.Integer(default=300, allow_None=True, doc="""
      Width of this component. If sizing_mode is set to stretch
      or scale mode this will merely be used as a suggestion.""")

    description = param.String(default=None, doc="""
        An HTML string describing the function of this component.""")

    as_numpy_datetime64 = param.Boolean(default=None, doc="""
        Whether to return values as numpy.datetime64. If left unset,
        will be True if value is a numpy.datetime64, else False.""")

    _source_transforms: ClassVar[Mapping[str, str | None]] = {
        'value': None, 'start': None, 'end': None, 'mode': None
    }

    _rename: ClassVar[Mapping[str, str | None]] = {
        'start': 'min_date', 'end': 'max_date', 'as_numpy_datetime64': None,
    }

    _widget_type: ClassVar[type[Model]] = _bkDatetimePicker

    __abstract = True

    def __init__(self, **params):
        # Since options is the standard for other widgets,
        # it makes sense to also support options here, converting
        # it to enabled_dates
        if 'options' in params:
            options = list(params.pop('options'))
            params['enabled_dates'] = options
        if params.get('as_numpy_datetime64', None) is None:
            params['as_numpy_datetime64'] = isinstance(
                params.get("value"), np.datetime64)
        super().__init__(**params)
        self._update_value_bounds()

    def _convert_to_datetime(self, v):
        if v is None:
            return

        if isinstance(v, Iterable) and not isinstance(v, str):
            container_type = type(v)
            return container_type(
                self._convert_to_datetime(vv)
                for vv in v
            )

        v = try_datetime64_to_datetime(v)
        if isinstance(v, datetime):
            return v
        elif isinstance(v, date):
            return datetime(v.year, v.month, v.day)
        elif isinstance(v, str):
            return datetime.strptime(v, r'%Y-%m-%d %H:%M:%S')
        else:
            raise ValueError(f"Could not convert {v} to datetime")

    @param.depends('start', 'end', watch=True)
    def _update_value_bounds(self):
        self.param.value.bounds = (
            self._convert_to_datetime(self.start),
            self._convert_to_datetime(self.end)
        )
        self.param.value._validate(
            self._convert_to_datetime(self.value)
        )

    def _process_property_change(self, msg):
        msg = super()._process_property_change(msg)
        if 'value' in msg:
            msg['value'] = self._serialize_value(msg['value'])
        return msg

    def _process_param_change(self, msg):
        msg = super()._process_param_change(msg)
        if 'value' in msg:
            msg['value'] = self._deserialize_value(self._convert_to_datetime(msg['value']))
        if 'min_date' in msg:
            msg['min_date'] = self._convert_to_datetime(msg['min_date'])
        if 'max_date' in msg:
            msg['max_date'] = self._convert_to_datetime(msg['max_date'])
        return msg


class DatetimePicker(_DatetimePickerBase):
    """
    The `DatetimePicker` allows selecting selecting a `datetime` value using a
    textbox and a datetime-picking utility.

    Reference: https://panel.holoviz.org/reference/widgets/DatetimePicker.html

    :Example:

    >>> DatetimePicker(
    ...    value=datetime(2025,1,1,22,0),
    ...    start=date(2025,1,1), end=date(2025,12,31),
    ...    military_time=True, name='Date and time'
    ... )
    """


    value = param.Date(default=None)

    mode = param.String('single', constant=True, doc="""
        The mode of the datetime picker, which is always 'single' for this widget.""")

    def _serialize_value(self, value):
        if isinstance(value, str) and value:
            if self.as_numpy_datetime64:
                value = np.datetime64(value)
            else:
                value = datetime.strptime(value, r'%Y-%m-%d %H:%M:%S')
        return value

    def _deserialize_value(self, value):
        if isinstance(value, (datetime, date)):
            value = value.strftime(r'%Y-%m-%d %H:%M:%S')
        return value


class DatetimeRangePicker(_DatetimePickerBase):
    """
    The `DatetimeRangePicker` allows selecting selecting a `datetime` range
    using a text box and a datetime-range-picking utility.

    Reference: https://panel.holoviz.org/reference/widgets/DatetimeRangePicker.html

    :Example:

    >>> DatetimeRangePicker(
    ...    value=(datetime(2025,1,1,22,0), datetime(2025,1,2,22,0)),
    ...    start=date(2025,1,1), end=date(2025,12,31),
    ...    military_time=True, name='Datetime Range'
    ... )
    """

    value = param.DateRange(default=None, doc="""
        The current value""")

    mode = param.String('range', constant=True, doc="""
        The mode of the datetime picker, which is always 'range' for this widget.""")

    def _serialize_value(self, value):
        if isinstance(value, str) and value:
            value = [
                np.datetime64(value)
                if self.as_numpy_datetime64
                else datetime.strptime(value, r'%Y-%m-%d %H:%M:%S')
                for value in value.split(' to ')
            ]
            value = tuple(value)

        return value

    def _deserialize_value(self, value):
        if isinstance(value, tuple):
            value = " to ".join(v.strftime(r'%Y-%m-%d %H:%M:%S') for v in value)
        if value is None:
            value = ""

        return value


class _TimeCommon(Widget):

    hour_increment = param.Integer(default=1, bounds=(1, None), doc="""
    Defines the granularity of hour value increments in the UI.
    """)

    minute_increment = param.Integer(default=1, bounds=(1, None), doc="""
    Defines the granularity of minute value increments in the UI.
    """)

    second_increment = param.Integer(default=1, bounds=(1, None), doc="""
    Defines the granularity of second value increments in the UI.
    """)

    seconds = param.Boolean(default=False, doc="""
    Allows to select seconds. By default only hours and minutes are
    selectable, and AM/PM depending on the `clock` option.
    """)

    clock = param.Selector(default='12h', objects=['12h', '24h'], doc="""
        Whether to use 12 hour or 24 hour clock.""")

    __abstract = True


class TimePicker(_TimeCommon):
    """
    The `TimePicker` allows selecting a `time` value using a text box
    and a time-picking utility.

    Reference: https://panel.holoviz.org/reference/widgets/TimePicker.html

    :Example:

    >>> TimePicker(
    ...     value="12:59:31", start="09:00:00", end="18:00:00", name="Time"
    ... )
    """

    value = param.ClassSelector(default=None, class_=(dt_time, str), doc="""
        The current value""")

    start = param.ClassSelector(default=None, class_=(dt_time, str), doc="""
        Inclusive lower bound of the allowed time selection""")

    end = param.ClassSelector(default=None, class_=(dt_time, str), doc="""
        Inclusive upper bound of the allowed time selection""")

    format = param.String(default='H:i', doc="""
        Formatting specification for the display of the picked date.

        +---+------------------------------------+------------+
        | H | Hours (24 hours)                   | 00 to 23   |
        | h | Hours                              | 1 to 12    |
        | G | Hours, 2 digits with leading zeros | 1 to 12    |
        | i | Minutes                            | 00 to 59   |
        | S | Seconds, 2 digits                  | 00 to 59   |
        | s | Seconds                            | 0, 1 to 59 |
        | K | AM/PM                              | AM or PM   |
        +---+------------------------------------+------------+

        See also https://flatpickr.js.org/formatting/#date-formatting-tokens.
    """)

    _rename: ClassVar[Mapping[str, str | None]] = {
        'start': 'min_time', 'end': 'max_time', 'format': 'time_format'
    }

    _widget_type: ClassVar[type[Model]] = _BkTimePicker


class ColorPicker(Widget):
    """
    The `ColorPicker` widget allows selecting a hexadecimal RGB color value
    using the browser’s color-picking widget.

    Reference: https://panel.holoviz.org/reference/widgets/ColorPicker.html

    :Example:

    >>> ColorPicker(name='Color', value='#99ef78')
    """

    description = param.String(default=None, doc="""
        An HTML string describing the function of this component.""")

    value = param.Color(default=None, doc="""
        The selected color""")

    width = param.Integer(default=52, allow_None=True, doc="""
      Width of this component. If sizing_mode is set to stretch
      or scale mode this will merely be used as a suggestion.""")

    _widget_type: ClassVar[type[Model]] = _BkColorPicker

    _rename: ClassVar[Mapping[str, str | None]] = {'value': 'color'}


class _NumericInputBase(Widget):

    description = param.String(default=None, doc="""
        An HTML string describing the function of this component.""")

    value = param.Number(default=0, allow_None=True, doc="""
        The current value of the spinner.""")

    placeholder = param.String(default='0', doc="""
        Placeholder for empty input field.""")

    format = param.ClassSelector(default=None, class_=(str, TickFormatter,), doc="""
        Allows defining a custom format string or bokeh TickFormatter.""")

    start = param.Parameter(default=None, allow_None=True, doc="""
        Optional minimum allowable value.""")

    end = param.Parameter(default=None, allow_None=True, doc="""
        Optional maximum allowable value.""")

    _rename: ClassVar[Mapping[str, str | None]] = {'start': 'low', 'end': 'high'}

    _widget_type: ClassVar[type[Model]] = _BkNumericInput

    __abstract = True


class _IntInputBase(_NumericInputBase):

    value = param.Integer(default=0, allow_None=True, doc="""
        The current value of the spinner.""")

    start = param.Integer(default=None, allow_None=True, doc="""
        Optional minimum allowable value.""")

    end = param.Integer(default=None, allow_None=True, doc="""
        Optional maximum allowable value.""")

    mode = param.String(default='int', constant=True, doc="""
        Define the type of number which can be enter in the input""")

    __abstract = True


class _FloatInputBase(_NumericInputBase):

    value = param.Number(default=0, allow_None=True, doc="""
        The current value of the spinner.""")

    start = param.Number(default=None, allow_None=True, doc="""
        Optional minimum allowable value.""")

    end = param.Number(default=None, allow_None=True, doc="""
        Optional maximum allowable value.""")

    mode = param.String(default='float', constant=True, doc="""
        Define the type of number which can be enter in the input""")

    __abstract = True


class _SpinnerBase(_NumericInputBase):

    page_step_multiplier = param.Integer(default=10, bounds=(0, None), doc="""
        Defines the multiplication factor applied to step when the page up
        and page down keys are pressed.""")

    wheel_wait = param.Integer(default=100, doc="""
        Defines the debounce time in ms before updating `value_throttled` when
        the mouse wheel is used to change the input.""")

    width = param.Integer(default=300, allow_None=True, doc="""
      Width of this component. If sizing_mode is set to stretch
      or scale mode this will merely be used as a suggestion.""")

    _rename: ClassVar[Mapping[str, str | None]] = {'value_throttled': None}

    _widget_type: ClassVar[type[Model]] = _BkSpinner

    __abstract = True

    def __init__(self, **params):
        if 'value' not in params:
            value = params.get('start', self.value)
            if value is not None:
                params['value'] = value
        if 'value' in params and 'value_throttled' in self.param:
            params['value_throttled'] = params['value']
        super().__init__(**params)

    def __repr__(self, depth=0):
        return '{cls}({params})'.format(cls=type(self).__name__,
                                        params=', '.join(param_reprs(self, ['value_throttled'])))

    @property
    def _linked_properties(self) -> tuple[str, ...]:
        return super()._linked_properties + ('value_throttled',)

    def _update_model(
        self, events: dict[str, param.parameterized.Event], msg: dict[str, Any],
        root: Model, model: Model, doc: Document, comm: Comm | None
    ) -> None:
        if 'value_throttled' in msg:
            del msg['value_throttled']

        return super()._update_model(events, msg, root, model, doc, comm)

    def _process_param_change(self, msg):
        # Workaround for -inf serialization errors
        if 'value' in msg and msg['value'] == float('-inf'):
            msg['value'] = None
            msg['value_throttled'] = None
        return super()._process_param_change(msg)

    def _process_property_change(self, msg):
        if config.throttled:
            if "value" in msg:
                del msg["value"]
            if "value_throttled" in msg:
                msg["value"] = msg["value_throttled"]
        return super()._process_property_change(msg)

    def _process_events(self, events: dict[str, Any]) -> None:
        if config.throttled:
            events.pop("value", None)
        super()._process_events(events)


class IntInput(_SpinnerBase, _IntInputBase):
    """
    The `IntInput` allows selecting an integer value using a spinbox.

    It behaves like a slider except that lower and upper bounds are optional
    and a specific value can be entered. The value can be changed using the
    keyboard (up, down, page up, page down), mouse wheel and arrow buttons.

    Reference: https://panel.holoviz.org/reference/widgets/IntInput.html

    :Example:

    >>> IntInput(name='Value', value=100, start=0, end=1000, step=10)
    """

    step = param.Integer(default=1, doc="""
        The step size.""")

    value_throttled = param.Integer(default=None, constant=True, doc="""
        The current value. Updates only on `<enter>` or when the widget looses focus.""")

    _rename: ClassVar[Mapping[str, str | None]] = {'start': 'low', 'end': 'high'}


class FloatInput(_SpinnerBase, _FloatInputBase):
    """
    The `FloatInput` allows selecting a floating point value using a spinbox.

    It behaves like a slider except that the lower and upper bounds are
    optional and a specific value can be entered. The value can be changed
    using the keyboard (up, down, page up, page down), mouse wheel and arrow
    buttons.

    Reference: https://panel.holoviz.org/reference/widgets/FloatInput.html

    :Example:

    >>> FloatInput(name='Value', value=5., step=1e-1, start=0, end=10)
    """

    placeholder = param.String(default='', doc="""
        Placeholder when the value is empty.""")

    step = param.Number(default=0.1, doc="""
        The step size.""")

    value_throttled = param.Number(default=None, constant=True, doc="""
        The current value. Updates only on `<enter>` or when the widget looses focus.""")

    _rename: ClassVar[Mapping[str, str | None]] = {'start': 'low', 'end': 'high'}

    def _process_param_change(self, msg):
        if msg.get('value', False) is None:
            msg['value'] = float('NaN')
        if msg.get('value_throttled', False) is None:
            msg['value_throttled'] = float('NaN')
        return super()._process_param_change(msg)

    def _process_property_change(self, msg):
        if msg.get('value', False) and np.isnan(msg['value']):
            msg['value'] = None
        if msg.get('value_throttled', False) and np.isnan(msg['value_throttled']):
            msg['value_throttled'] = None
        return super()._process_property_change(msg)


class NumberInput(_SpinnerBase):

    def __new__(self, **params):
        param_list = ["value", "start", "stop", "step"]
        if all(isinstance(params.get(p, 0), int) for p in param_list):
            return IntInput(**params)
        else:
            return FloatInput(**params)


# Backward compatibility
Spinner = NumberInput


class LiteralInput(Widget):
    """
    The `LiteralInput` allows declaring Python literals using a text
    input widget.

    A *literal* is some specific primitive value of type `str`
    , `int`, `float`, `bool` etc or a `dict`, `list`, `tuple`, `set` etc of
    primitive values.

    Optionally the literal `type` may be declared.

    Reference: https://panel.holoviz.org/reference/widgets/LiteralInput.html

    :Example:

    >>> LiteralInput(name='Dictionary', value={'key': [1, 2, 3]}, type=dict)
    """

    description = param.String(default=None, doc="""
        An HTML string describing the function of this component.""")

    placeholder = param.String(default='', doc="""
      Placeholder for empty input field.""")

    serializer = param.Selector(default='ast', objects=['ast', 'json'], doc="""
       The serialization (and deserialization) method to use. 'ast'
       uses ast.literal_eval and 'json' uses json.loads and json.dumps.
    """)

    type = param.ClassSelector(default=None, class_=(type, tuple),
<<<<<<< HEAD
                               is_instance=True, doc="The type of input for the literal input widget.")
=======
                               is_instance=True, doc="""
        A Python literal type (e.g. list, dict, set, int, float, bool, str).""")
>>>>>>> 43b01d2a

    value = param.Parameter(default=None)

    width = param.Integer(default=300, allow_None=True, doc="""
      Width of this component. If sizing_mode is set to stretch
      or scale mode this will merely be used as a suggestion.""")

    _rename: ClassVar[Mapping[str, str | None]] = {
        'type': None, 'serializer': None
    }

    _source_transforms: ClassVar[Mapping[str, str | None]] = {
        'serializer': None,
        'value': """JSON.parse(value.replace(/'/g, '"'))"""
    }

    _target_transforms: ClassVar[Mapping[str, str | None]] = {
        'value': """JSON.stringify(value).replace(/,/g, ",").replace(/:/g, ": ")"""
    }

    _widget_type: ClassVar[Type[Model]] = _BkTextInput  # noqa

    def __init__(self, **params):
        super().__init__(**params)
        self._state = ''
        self._validate(None)
        self._internal_callbacks.append(self.param.watch(self._validate, 'value'))

    def _validate(self, event):
        if self.type is None: return
        new = self.value
        if not isinstance(new, self.type) and new is not None:
            if event:
                self.value = event.old
            types = repr(self.type) if isinstance(self.type, tuple) else self.type.__name__
            raise ValueError(f'{self.__class__.__name__} expected {types} type, but value \'{new}\' '
                             f'is of type {type(new).__name__}.')

    def _process_property_change(self, msg):
        msg = super()._process_property_change(msg)
        new_state = ''
        if 'value' in msg:
            value = msg.pop('value')
            try:
                if value == '':
                    value = ''
                elif self.serializer == 'json':
                    value = json.loads(value)
                else:
                    value = ast.literal_eval(value)
            except Exception:
                new_state = ' (invalid)'
                value = self.value
            else:
                if self.type and not isinstance(value, self.type):
                    vtypes = self.type if isinstance(self.type, tuple) else (self.type,)
                    typed_value = None
                    for vtype in vtypes:
                        try:
                            typed_value = vtype(value)
                        except Exception:
                            pass
                        else:
                            break
                    if typed_value is None and value == '':
                        value = None
                    elif typed_value is None and value is not None:
                        new_state = ' (wrong type)'
                        value = self.value
                    else:
                        value = typed_value
            msg['value'] = value
        msg['name'] = msg.get('title', self.name).replace(self._state, '') + new_state
        self._state = new_state
        self.param.trigger('name')
        return msg

    def _process_param_change(self, msg):
        msg = super()._process_param_change(msg)
        if 'value' in msg:
            value = msg['value']
            if isinstance(value, str):
                value = repr(value)
            elif self.serializer == 'json':
                value = json.dumps(value)
            else:
                value = '' if value is None else str(value)
            msg['value'] = value
        msg['title'] = self.name
        return msg


class ArrayInput(LiteralInput):
    """
    The `ArrayInput` allows rendering and editing NumPy arrays in a text
    input widget.

    Arrays larger than the `max_array_size` will be summarized and editing
    will be disabled.

    Reference: https://panel.holoviz.org/reference/widgets/ArrayInput.html

    :Example:

    >>> To be determined ...
    """

    max_array_size = param.Number(default=1000, doc="""
        Arrays larger than this limit will be allowed in Python but
        will not be serialized into JavaScript. Although such large
        arrays will thus not be editable in the widget, such a
        restriction helps avoid overwhelming the browser and lets
        other widgets remain usable.""")

    _rename: ClassVar[Mapping[str, str | None]] = {
        'max_array_size': None
    }

    _source_transforms: ClassVar[Mapping[str, str | None]] = {
        'serializer': None, 'type': None, 'value': None
    }

    def __init__(self, **params):
        super().__init__(**params)
        self._auto_disabled = False

    def _process_property_change(self, msg):
        msg = super()._process_property_change(msg)
        if 'value' in msg and isinstance(msg['value'], list):
            msg['value'] = np.asarray(msg['value'])
        return msg

    def _process_param_change(self, msg):
        if msg.get('disabled', False):
            self._auto_disabled = False
        value = msg.get('value')
        if value is None:
            return super()._process_param_change(msg)
        if value.size <= self.max_array_size:
            msg['value'] = value.tolist()
            # If array is no longer larger than max_array_size
            # unset disabled
            if self.disabled and self._auto_disabled:
                self.disabled = False
                msg['disabled'] = False
                self._auto_disabled = False
        else:
            msg['value'] = np.array2string(
                msg['value'], separator=',',
                threshold=self.max_array_size
            )
            if not self.disabled:
                self.param.warning(
                    f"Number of array elements ({value.size}) exceeds "
                    f"`max_array_size` ({self.max_array_size}), editing "
                    "will be disabled."
                )
                self.disabled = True
                msg['disabled'] = True
                self._auto_disabled = True
        return super()._process_param_change(msg)


class DatetimeInput(LiteralInput):
    """
    The `DatetimeInput` allows specifying Python `datetime` like values using
    a text input widget.

    An optional `type` may be declared.

    Reference: https://panel.holoviz.org/reference/widgets/DatetimeInput.html

    :Example:

    >>> DatetimeInput(name='Datetime', value=datetime(2019, 2, 8))
    """

    value = param.Date(default=None, doc="""
        The current value""")

    start = param.Date(default=None, doc="""
        Inclusive lower bound of the allowed date selection""")

    end = param.Date(default=None, doc="""
        Inclusive upper bound of the allowed date selection""")

    format = param.String(default='%Y-%m-%d %H:%M:%S', doc="""
        Datetime format used for parsing and formatting the datetime.""")

    type = datetime

    _source_transforms: ClassVar[Mapping[str, str | None]] = {
        'value': None, 'start': None, 'end': None
    }

    _rename: ClassVar[Mapping[str, str | None]] = {
        'format': None, 'type': None, 'start': None, 'end': None,
        'serializer': None
    }

    def __init__(self, **params):
        super().__init__(**params)
        self.param.watch(self._validate, 'value')
        self._validate(None)

    def _validate(self, event):
        new = self.value
        if new is not None and ((self.start is not None and self.start > new) or
                                (self.end is not None and self.end < new)):
            value = datetime.strftime(new, self.format)
            start = datetime.strftime(self.start, self.format)
            end = datetime.strftime(self.end, self.format)
            if event:
                self.value = event.old
            raise ValueError(f'DatetimeInput value must be between {start} and {end}, '
                             f'supplied value is {value}')

    def _process_property_change(self, msg):
        msg = Widget._process_property_change(self, msg)
        new_state = ''
        if 'value' in msg:
            value = msg.pop('value')
            try:
                value = datetime.strptime(value, self.format)
            except Exception:
                new_state = ' (invalid)'
                value = self.value
            else:
                if value is not None and ((self.start is not None and self.start > value) or
                                          (self.end is not None and self.end < value)):
                    new_state = ' (out of bounds)'
                    value = self.value
            msg['value'] = value
        msg['name'] = msg.get('title', self.name).replace(self._state, '') + new_state
        self._state = new_state
        return msg

    def _process_param_change(self, msg):
        msg = Widget._process_param_change(self, msg)
        if 'value' in msg:
            value = msg['value']
            if value is None:
                value = ''
            else:
                value = datetime.strftime(msg['value'], self.format)
            msg['value'] = value
        msg['title'] = self.name
        return msg


class DatetimeRangeInput(CompositeWidget):
    """
    The `DatetimeRangeInput` widget allows selecting a `datetime` range using
    two `DatetimeInput` widgets, which return a `tuple` range.

    Reference: https://panel.holoviz.org/reference/widgets/DatetimeRangeInput.html

    :Example:

    >>> DatetimeRangeInput(
    ...     name='Datetime Range',
    ...     value=(datetime(2017, 1, 1), datetime(2018, 1, 10)),
    ...     start=datetime(2017, 1, 1), end=datetime(2019, 1, 1),
    ... )
    """

    value = param.Tuple(default=(None, None), length=2, doc="""
        The current value""")

    start = param.Date(default=None, doc="""
        Inclusive lower bound of the allowed date selection""")

    end = param.Date(default=None, doc="""
        Inclusive upper bound of the allowed date selection""")

    format = param.String(default='%Y-%m-%d %H:%M:%S', doc="""
        Datetime format used for parsing and formatting the datetime.""")

    _composite_type: ClassVar[type[Panel]] = Column

    def __init__(self, **params):
        self._text = StaticText(margin=(5, 0, 0, 0), styles={'white-space': 'nowrap'})
        self._start = DatetimeInput(sizing_mode='stretch_width', margin=(5, 0, 0, 0))
        self._end = DatetimeInput(sizing_mode='stretch_width', margin=(5, 0, 0, 0))
        if 'value' not in params:
            params['value'] = (params['start'], params['end'])
        super().__init__(**params)
        self._msg = ''
        self._composite.extend([self._text, self._start, self._end])
        self._updating = False
        self.param.watch(self._update_widgets, [p for p in self.param if p != 'name'])
        self._update_widgets()
        self._update_label()

    @param.depends('name', '_start.name', '_end.name', watch=True)
    def _update_label(self):
        self._text.value = f'{self.name}{self._start.name}{self._end.name}{self._msg}'

    @param.depends('_start.value', '_end.value', watch=True)
    def _update(self):
        if self._updating:
            return
        if (self._start.value is not None and
            self._end.value is not None and
            self._start.value > self._end.value):
            self._msg = ' (start of range must be <= end)'
            self._update_label()
            return
        elif self._msg:
            self._msg = ''
            self._update_label()
        try:
            self._updating = True
            self.value = (self._start.value, self._end.value)
        finally:
            self._updating = False

    def _update_widgets(self, *events):
        filters = [event.name for event in events] if events else list(self.param)
        if 'name' in filters:
            filters.remove('name')
        if self._updating:
            return
        try:
            self._updating = True
            params = {k: v for k, v in self.param.values().items() if k in filters}
            start_params = dict(params, value=self.value[0])
            end_params = dict(params, value=self.value[1])
            self._start.param.update(**start_params)
            self._end.param.update(**end_params)
        finally:
            self._updating = False


class _BooleanWidget(Widget):

    value = param.Boolean(default=False, doc="""
        The current value""")

    _supports_embed: bool = True

    _rename: ClassVar[Mapping[str, str | None]] = {'value': 'active', 'name': 'label'}

    __abstract = True

    def _get_embed_state(self, root, values=None, max_opts=3):
        return (self, self._models[root.ref['id']][0], [False, True],
                lambda x: x.active, 'active', "cb_obj.active")


class Checkbox(_BooleanWidget):
    """
    The `Checkbox` allows toggling a single condition between `True`/`False`
    states by ticking a checkbox.

    This widget is interchangeable with the `Toggle` widget.

    Reference: https://panel.holoviz.org/reference/widgets/Checkbox.html

    :Example:

    >>> Checkbox(name='Works with the tools you know and love', value=True)
    """

    _widget_type: ClassVar[type[Model]] = _BkCheckbox


class Switch(_BooleanWidget):
    """
    The `Switch` allows toggling a single condition between `True`/`False`
    states by ticking a checkbox.

    This widget is interchangeable with the `Toggle` widget.

    Reference: https://panel.holoviz.org/reference/widgets/Switch.html

    :Example:

    >>> Switch(name='Works with the tools you know and love', value=True)
    """

    _rename: ClassVar[Mapping[str, str | None]] = {
        'value': 'active'
    }

    _widget_type: ClassVar[type[Model]] = _BkSwitch<|MERGE_RESOLUTION|>--- conflicted
+++ resolved
@@ -505,17 +505,10 @@
         Inclusive upper bound of the allowed date selection""")
 
     disabled_dates = param.List(default=None, item_type=(date, str), doc="""
-<<<<<<< HEAD
-        Dates to make unavailable for selection.""")
-
-    enabled_dates = param.List(default=None, item_type=(date, str), doc="""
-        Dates to make available for selection.""")
-=======
         Dates to make unavailable for selection; others will be available.""")
 
     enabled_dates = param.List(default=None, item_type=(date, str), doc="""
         Dates to make available for selection; others will be unavailable.""")
->>>>>>> 43b01d2a
 
     width = param.Integer(default=300, allow_None=True, doc="""
       Width of this component. If sizing_mode is set to stretch
@@ -583,17 +576,10 @@
         Inclusive upper bound of the allowed date selection""")
 
     disabled_dates = param.List(default=None, item_type=(date, str), doc="""
-<<<<<<< HEAD
-        Dates to make unavailable for selection.""")
-
-    enabled_dates = param.List(default=None, item_type=(date, str), doc="""
-        Dates to make available for selection.""")
-=======
         Dates to make unavailable for selection; others will be available.""")
 
     enabled_dates = param.List(default=None, item_type=(date, str), doc="""
         Dates to make available for selection; others will be unavailable.""")
->>>>>>> 43b01d2a
 
     width = param.Integer(default=300, allow_None=True, doc="""
       Width of this component. If sizing_mode is set to stretch
@@ -1178,12 +1164,8 @@
     """)
 
     type = param.ClassSelector(default=None, class_=(type, tuple),
-<<<<<<< HEAD
-                               is_instance=True, doc="The type of input for the literal input widget.")
-=======
                                is_instance=True, doc="""
         A Python literal type (e.g. list, dict, set, int, float, bool, str).""")
->>>>>>> 43b01d2a
 
     value = param.Parameter(default=None)
 
