"""
The Debugger Widget is an uneditable Card that gives you feedback on errors
thrown by your Panel callbacks.
"""
import logging
from typing import Mapping, Union

import param

<<<<<<< HEAD
=======
import param

>>>>>>> 168d9af3
from ..io.state import state
from ..layout import HSpacer, Row
from ..layout.card import Card
from ..reactive import ReactiveHTML
from .terminal import Terminal


class TermFormatter(logging.Formatter):

    def __init__(self, *args, only_last=True, **kwargs):
        """
        Standard logging.Formatter with the default option of prompting
        only the last stack. Does not cache exc_text.

        Parameters
        ----------
        only_last : BOOLEAN, optional
            Whether the full stack trace or only the last file should be shown.
            The default is True.

        Returns
        -------
        None.

        """

        super().__init__(*args, **kwargs)
        self.only_last = only_last

    def format(self, record):

        record.message = record.getMessage()
        if self.usesTime():
            record.asctime = self.formatTime(record, self.datefmt)
        s = self.formatMessage(record)
        exc_text = None
        if record.exc_info:
            exc_text = super().formatException(record.exc_info)
            last = exc_text.rfind('File')
            if last >0 and self.only_last:
                exc_text = exc_text[last:]
        if exc_text:
            if s[-1:] != "\n":
                s = s + "\n"
            s = s + exc_text
        if record.stack_info:
            if s[-1:] != "\n":
                s = s + "\n"
            s = s + self.formatStack(record.stack_info)
        return s


class CheckFilter(logging.Filter):

    def add_debugger(self, debugger):
        """
        Add a debugger to this logging filter.

        Parameters
        ----------
        widg : panel.widgets.Debugger
            The widget displaying the logs.

        Returns
        -------
        None.
        """
        self.debugger = debugger

    def _update_debugger(self, record):
        if not hasattr(self, 'debugger'):
            return
        if record.levelno >= 40:
            self.debugger._number_of_errors += 1
        elif 40 > record.levelno >= 30:
            self.debugger._number_of_warnings += 1
        elif record.levelno < 30:
            self.debugger._number_of_infos += 1

    def filter(self,record):
        """
        Will filter out messages coming from a different bokeh document than
        the document where the debugger is embedded in server mode.
        Returns True if no debugger was added.
        """
        if not hasattr(self, 'debugger'):
            return True


        if state.curdoc and state.curdoc.session_context:
            session_id = state.curdoc.session_context.id
            widget_session_ids = set(m.document.session_context.id
                                     for m in sum(self.debugger._models.values(),
                                                  tuple()) if m.document.session_context)

            if session_id not in widget_session_ids:
                return False
        self._update_debugger(record)
        return True


class DebuggerButtons(ReactiveHTML):

    terminal_output = param.String()

    debug_name = param.String()

    clears = param.Integer(default=0)

    _template = """
    <div class="bk" style="display: flex;">
      <button class='special_btn clear_btn'
         id="clear_btn"
         onclick="${script('click_clear')}"
         style="width: ${model.width}px;">
        <span class="shown">☐</span>
        <span class="tooltiptext">Acknowledge logs and clear</span>
      </button>
      <button class='special_btn'
              id="save_btn"
              onclick="${script('click')}"
              style="width: ${model.width}px;">💾
        <span class="tooltiptext">Save logs</span>
      </button>
    </div>
    """

    js_cb = """
        var filename = data.debug_name+'.txt'
        console.log('saving debugger terminal output to '+filename)
        var blob = new Blob([data.terminal_output],
            { type: "text/plain;charset=utf-8" });
        if (navigator.msSaveBlob) {
            navigator.msSaveBlob(blob, filename);
        } else {
            var link = document.createElement('a');
            var url = URL.createObjectURL(blob);
            link.href = url;
            link.download = filename;
            document.body.appendChild(link);
            link.click();
            setTimeout(function() {
                document.body.removeChild(link);
                window.URL.revokeObjectURL(url);
            }, 0);
        }
        """

    _scripts = {
        'click': js_cb,
        'click_clear': "data.clears += 1"
    }

    _dom_events = {'clear_btn': ['click']}


class Debugger(Card):
    """
    A uneditable Card layout holding a terminal printing out logs from your
    callbacks. By default, it will only print exceptions. If you want to add
    your own log, use the `panel.callbacks` logger within your callbacks:
    `logger = logging.getLogger('panel.callbacks')`
    """

    _number_of_errors = param.Integer(bounds=(0, None), precedence=-1, doc="""
        Number of logged errors since last acknowledged.""")

    _number_of_warnings = param.Integer(bounds=(0, None), precedence=-1, doc="""
        Number of logged warnings since last acknowledged.""")

    _number_of_infos = param.Integer(bounds=(0, None), precedence=-1, doc="""
        Number of logged informations since last acknowledged.""")

    only_last = param.Boolean(default=True, doc="""
        Whether only the last stack is printed or the full.""")

    level = param.Integer(default=logging.ERROR, doc="""
        Logging level to print in the debugger terminal.""")

    formatter_args = param.Dict(
        default={'fmt':"%(asctime)s [%(name)s - %(levelname)s]: %(message)s"},
        precedence=-1,
        doc="""
        Arguments to pass to the logging formatter. See
        the standard python logging libraries."""
        )

    logger_names = param.List(
        default=['panel'],
        item_type=str,
        bounds=(1, None),
        precedence=-1,
        doc="""
        Loggers which will be prompted in the debugger terminal."""
    )

    _rename: Mapping[str, Union[str, None]] = Card._rename.copy()

    _rename.update({
        '_number_of_errors': None,
        '_number_of_warnings': None,
        '_number_of_infos': None,
        'only_last': None,
        'level': None,
        'formatter_args': None,
        'logger_names': None,
    })

    def __init__(self, **params):
        super().__init__(**params)
        #change default css
        self.button_css_classes = ['debugger-card-button']
        self.css_classes = ['debugger-card']
        self.header_css_classes = ['debugger-card-header']
        self.title_css_classes = ['debugger-card-title']

        if self.width and self.height:
            smode = 'fixed'
        elif self.width:
            smode = 'stretch_height'
        elif self.height:
            smode = 'stretch_width'
        else:
            smode = 'stretch_both'
        height = self.height or self.min_height
        width = self.width or self.min_width
        terminal = Terminal(
            min_height=200, sizing_mode=smode, name=self.name,
            margin=5,
            width=(width-10) if width else None,
            height=(height-70) if height else None
        )

        stream_handler = logging.StreamHandler(terminal)
        stream_handler.terminator = "  \n"

        formatter = TermFormatter(
            **self.formatter_args,
            only_last=self.only_last
        )

        stream_handler.setFormatter(formatter)
        stream_handler.setLevel(self.level)
        curr_filter = CheckFilter()

        curr_filter.add_debugger(self)

        stream_handler.addFilter(curr_filter)

        for logger_name in self.logger_names:
            logger = logging.getLogger(logger_name)
            logger.addHandler(stream_handler)

        self.terminal = terminal

        #callbacks for header
        self.param.watch(self.update_log_counts,'_number_of_errors')
        self.param.watch(self.update_log_counts,'_number_of_warnings')
        self.param.watch(self.update_log_counts,'_number_of_infos')

        #buttons
        self.btns = DebuggerButtons()
        inc = """
        target.data.terminal_output += source.output
        """
        clr = """
        target.data.terminal_output = ''
        """
        self.terminal.jslink(self.btns,code={'_output': inc})
        self.terminal.jslink(self.btns,code={'_clears': clr})
        self.btns.jslink(self.terminal,clears='_clears')
        self.terminal.param.watch(self.acknowledge_errors, ['_clears'])

        self.jslink(self.btns,name='debug_name')

        #set header
        self.title = ''

        #body
        self.append(
            Row(
                self.name, HSpacer(), self.btns,
                sizing_mode='stretch_width', align=('end','start')
            )
        )
        self.append(terminal)

        #make it an uneditable card
        self.param['objects'].constant = True

        #by default it should be collapsed and small.
        self.collapsed = True

    def update_log_counts(self, event):
        title = []
        if self._number_of_errors:
            title.append(f'<span style="color:rgb(190,0,0);">errors: </span>{self._number_of_errors}')
        if self._number_of_warnings:
            title.append(f'<span style="color:rgb(190,160,20);">w: </span>{self._number_of_warnings}')
        if self._number_of_infos:
            title.append(f'i: {self._number_of_infos}')

        self.title = ', '.join(title)

    def acknowledge_errors(self,event):
        self._number_of_errors = 0
        self._number_of_warnings = 0
        self._number_of_infos = 0<|MERGE_RESOLUTION|>--- conflicted
+++ resolved
@@ -3,18 +3,13 @@
 thrown by your Panel callbacks.
 """
 import logging
+
 from typing import Mapping, Union
 
 import param
 
-<<<<<<< HEAD
-=======
-import param
-
->>>>>>> 168d9af3
 from ..io.state import state
-from ..layout import HSpacer, Row
-from ..layout.card import Card
+from ..layout import Card, HSpacer, Row
 from ..reactive import ReactiveHTML
 from .terminal import Terminal
 
