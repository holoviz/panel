--- conflicted
+++ resolved
@@ -78,17 +78,13 @@
             action  = 'store_true',
             help    = "Whether to disable patching http requests using the pyodide-http library."
         )),
-<<<<<<< HEAD
-        ('--resources', dict(
+        ('--resources', Argument(
             nargs   = '+',
             help    = (
                 "Files to pack for distribution with the app. Does only support files located in the directory of the main panel app (or in subdirectories below)."
             )
         )),
-        ('--watch', dict(
-=======
         ('--watch', Argument(
->>>>>>> a92eb073
             action  = 'store_true',
             help    = "Watch the files"
         )),
@@ -140,20 +136,19 @@
             index = args.index and not built
             try:
                 convert_apps(
-<<<<<<< HEAD
-                    files, dest_path=args.out, runtime=runtime, requirements=requirements,
-                    resources=args.resources, prerender=not args.skip_embed,
-                    build_index=index, build_pwa=args.pwa, title=args.title,
-                    max_workers=args.num_procs, http_patch=not args.disable_http_patch,
-                    compiled=args.compiled, verbose=True
-=======
                     cast(list[os.PathLike], files),
-                    dest_path=args.out, runtime=runtime, requirements=requirements,
-                    prerender=not args.skip_embed, build_index=index, build_pwa=args.pwa,
-                    title=args.title, max_workers=args.num_procs,
-                    http_patch=not args.disable_http_patch, compiled=args.compiled,
+                    dest_path=args.out,
+                    runtime=runtime,
+                    requirements=requirements,
+                    resources=args.resources,
+                    prerender=not args.skip_embed,
+                    build_index=index,
+                    build_pwa=args.pwa,
+                    title=args.title,
+                    max_workers=args.num_procs,
+                    http_patch=not args.disable_http_patch,
+                    compiled=args.compiled,
                     verbose=True
->>>>>>> a92eb073
                 )
             except KeyboardInterrupt:
                 print("Aborted while building docs.")  # noqa: T201
