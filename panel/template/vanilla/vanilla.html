{% extends base %}

<!-- goes in body -->
{% block contents %}
<div id="container">
  <nav style="{% if header_background %}background-color: {{ header_background }} !important;{% endif %}{% if header_color %}color: {{ header_color }}{% endif %}" id="header">
    {% if nav %}
    <span onclick="closeNav()" id="sidebar-button">
      <div class="pn-bar"></div>
      <div class="pn-bar"></div>
      <div class="pn-bar"></div>
    </span>
    {% endif %}
<<<<<<< HEAD
	<div class="app-header">
      {% if app_logo %}
      <img src="{{ app_logo }}" height="30" class="app-logo"></img>
      {% endif %}
      <a class="title" href="#">{{ app_title }}</a>
    </div>
=======
    <span id="app-title">
      <a class="title" href="#" >{{ app_title }}</a>
    </span>
    <div id="header-items">
>>>>>>> f8cd3a13
    {% for doc in docs %}
    {% for root in doc.roots %}
    {% if "header" in root.tags %}
    {{ embed(root) | indent(8) }}
    {% endif %}
    {% endfor %}
    {% endfor %}
    </div>
	{% if busy %}
	<div class="pn-busy-container">
	  {{ embed(roots.busy_indicator) | indent(6) }}
	</div>
	{% endif %}

  </nav>

  <div id="content">
    {% if nav %}
    <div class="sidenav" id="sidebar">
      <ul class="nav flex-column">
        {% for doc in docs %}
        {% for root in doc.roots %}
        {% if "nav" in root.tags %}
        {{ embed(root) | indent(8) }}
        {% endif %}
        {% endfor %}
        {% endfor %}
      </ul>
    </div>
    {% endif %}

    <div class="main" id="main">
      {% for doc in docs %}
      {% for root in doc.roots %}
      {% if "main" in root.tags %}
      {{ embed(root) | indent(4) }}
      {% endif %}
      {% endfor %}
      {% endfor %}

	  <div id="pn-Modal" class="pn-modal header-adjust">
		<div class="pn-modal-content">
		  <span class="pn-modalclose" id="pn-closeModal">&times;</span>
		  {% for doc in docs %}
		  {% for root in doc.roots %}
		  {% if "modal" in root.tags %}
		  {{ embed(root) | indent(10) }}
		  {% endif %}
		  {% endfor %}
		  {% endfor %}
		</div>
	  </div>
    </div>
  </div>
</div>

<script>
  function openNav() {
    document.getElementById("sidebar").style.left = 0;
    document.getElementById("main").style.marginLeft = "300px";
    document.getElementById("sidebar-button").onclick = closeNav;
    var interval = setInterval(function () { window.dispatchEvent(new Event('resize')); }, 10);
    setTimeout(function () { clearInterval(interval) }, 210)
  }

  function closeNav() {
    document.getElementById("sidebar").style.left = "-300px";
    document.getElementById("main").style.marginLeft = 0;
    document.getElementById("sidebar-button").onclick = openNav;
    var interval = setInterval(function () { window.dispatchEvent(new Event('resize')); }, 10);
    setTimeout(function () { clearInterval(interval) }, 210)
  }

  var modal = document.getElementById("pn-Modal");
  var span = document.getElementById("pn-closeModal");

  span.onclick = function() {
    modal.style.display = "none";
  }

  window.onclick = function(event) {
    if (event.target == modal) {
      modal.style.display = "none";
    }
  }
</script>


{{ embed(roots.js_area) }}
{{ embed(roots.location) }}

{% endblock %}<|MERGE_RESOLUTION|>--- conflicted
+++ resolved
@@ -11,19 +11,17 @@
       <div class="pn-bar"></div>
     </span>
     {% endif %}
-<<<<<<< HEAD
-	<div class="app-header">
+	  <div class="app-header">
       {% if app_logo %}
-      <img src="{{ app_logo }}" height="30" class="app-logo"></img>
+      <img src="{{ app_logo }}" class="app-logo"></img>
       {% endif %}
-      <a class="title" href="#">{{ app_title }}</a>
+      {% if app_title %}
+      <span id="app-title">
+        <a class="title" href="#" >{{ app_title }}</a>
+      </span>
+      {% endif %}
     </div>
-=======
-    <span id="app-title">
-      <a class="title" href="#" >{{ app_title }}</a>
-    </span>
     <div id="header-items">
->>>>>>> f8cd3a13
     {% for doc in docs %}
     {% for root in doc.roots %}
     {% if "header" in root.tags %}
