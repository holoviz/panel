--- conflicted
+++ resolved
@@ -2,9 +2,5 @@
 from .bootstrap import BootstrapTemplate # noqa
 from .material import MaterialTemplate # noqa
 from .theme import DarkTheme, DefaultTheme # noqa
-<<<<<<< HEAD
-from .vanilla import VanillaTemplate # noqa
-=======
 from .golden import GoldenTemplate # noqa
-from .vanilla import VanillaTemplate #noqa
->>>>>>> e59e4ee8
+from .vanilla import VanillaTemplate #noqa