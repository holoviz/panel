--- conflicted
+++ resolved
@@ -147,16 +147,6 @@
   line-height: 0.9em;
 }
 
-.divider {
-<<<<<<< HEAD
-  margin: 0 4px;
-=======
-  margin-right: 0px;
-  margin-top: 2px;
->>>>>>> 063b9b7e
-  opacity: 0.2;
-}
-
 .copy-icon {
   margin-left: 10px;
 }