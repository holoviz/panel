"""
Declares Syncable and Reactive classes which provides baseclasses
for Panel components which sync their state with one or more bokeh
models rendered on the frontend.
"""
from __future__ import annotations

import datetime as dt
import difflib
import logging
import re
import sys
import textwrap

from collections import Counter, defaultdict, namedtuple
from functools import lru_cache, partial
from pprint import pformat
from typing import (
    TYPE_CHECKING, Any, Callable, ClassVar, Dict, List, Mapping, Optional, Set,
    Tuple, Type, Union,
)

import bleach
import numpy as np
import param

from bokeh.core.property.descriptors import UnsetValueError
from bokeh.model import DataModel
from bokeh.models import ImportedStyleSheet
from packaging.version import Version
from param.parameterized import ParameterizedMetaclass, Watcher

from .io.document import unlocked
from .io.model import hold
from .io.notebook import push
from .io.resources import CDN_DIST, loading_css, patch_stylesheet
from .io.state import set_curdoc, state
from .models.reactive_html import (
    DOMEvent, ReactiveHTML as _BkReactiveHTML, ReactiveHTMLParser,
)
from .util import (
    classproperty, edit_readonly, escape, updating,
)
from .viewable import Layoutable, Renderable, Viewable

if TYPE_CHECKING:
    import pandas as pd

    from bokeh.document import Document
    from bokeh.events import Event
    from bokeh.model import Model
    from bokeh.models.sources import DataDict, Patches
    from pyviz_comms import Comm

    from .layout.base import Panel
    from .links import Callback, JSLinkTarget, Link

log = logging.getLogger('panel.reactive')

_fields = tuple(Watcher._fields+('target', 'links', 'transformed', 'bidirectional_watcher'))
LinkWatcher: Tuple = namedtuple("Watcher", _fields) # type: ignore


class Syncable(Renderable):
    """
    Syncable is an extension of the Renderable object which can not
    only render to a bokeh model but also sync the parameters on the
    object with the properties on the model.

    In order to bi-directionally link parameters with bokeh model
    instances the _link_params and _link_props methods define
    callbacks triggered when either the parameter or bokeh property
    values change. Since there may not be a 1-to-1 mapping between
    parameter and the model property the _process_property_change and
    _process_param_change may be overridden to apply any necessary
    transformations.
    """

    # Timeout if a notebook comm message is swallowed
    _timeout: ClassVar[int] = 20000

    # Timeout before the first event is processed
    _debounce: ClassVar[int] = 50

    # Property changes which should not be debounced
    _priority_changes: ClassVar[List[str]] = []

    # Any parameters that require manual updates handling for the models
    # e.g. parameters which affect some sub-model
    _manual_params: ClassVar[List[str]] = []

    # Mapping from parameter name to bokeh model property name
    _rename: ClassVar[Mapping[str, str | None]] = {'loading': None}

    # Allows defining a mapping from model property name to a JS code
    # snippet that transforms the object before serialization
    _js_transforms: ClassVar[Mapping[str, str]] = {}

    # Transforms from input value to bokeh property value
    _source_transforms: ClassVar[Mapping[str, str | None]] = {}
    _target_transforms: ClassVar[Mapping[str, str | None]] = {}

    # A list of stylesheets specified as paths relative to the
    # panel/dist directory
    _stylesheets: ClassVar[List[str]] = []

    __abstract = True

    def __init__(self, **params):
        super().__init__(**params)

        # Useful when updating model properties which trigger potentially
        # recursive events
        self._updating = False

        # A dictionary of current property change events
        self._events = {}

        # Any watchers associated with links between two objects
        self._links = []
        self._link_params()

        # A dictionary of bokeh property changes being processed
        self._changing = {}

        # Sets up watchers to process manual updates to models
        if self._manual_params:
            self.param.watch(self._update_manual, self._manual_params)

    #----------------------------------------------------------------
    # Model API
    #----------------------------------------------------------------

    @classproperty
    @lru_cache(maxsize=None)
    def _property_mapping(cls):
        rename = {}
        for scls in cls.__mro__[::-1]:
            if issubclass(scls, Syncable):
                rename.update(scls._rename)
        return rename

    @property
    def _linked_properties(self) -> Tuple[str]:
        return tuple(
            self._property_mapping.get(p, p) for p in self.param
            if p not in Viewable.param and self._property_mapping.get(p, p) is not None
        )

    def _get_properties(self, doc: Document) -> Dict[str, Any]:
        properties = self._process_param_change(self._init_params())
        if 'stylesheets' in properties:
            if doc and 'dist_url' in doc._template_variables:
                dist_url = doc._template_variables['dist_url']
            else:
                dist_url = CDN_DIST
            for stylesheet in properties['stylesheets']:
                if isinstance(stylesheet, ImportedStyleSheet):
                    patch_stylesheet(stylesheet, dist_url)
        return properties

    def _process_property_change(self, msg: Dict[str, Any]) -> Dict[str, Any]:
        """
        Transform bokeh model property changes into parameter updates.
        Should be overridden to provide appropriate mapping between
        parameter value and bokeh model change. By default uses the
        _rename class level attribute to map between parameter and
        property names.
        """
        inverted = {v: k for k, v in self._property_mapping.items()}
        return {inverted.get(k, k): v for k, v in msg.items()}

    def _process_param_change(self, msg: Dict[str, Any]) -> Dict[str, Any]:
        """
        Transform parameter changes into bokeh model property updates.
        Should be overridden to provide appropriate mapping between
        parameter value and bokeh model change. By default uses the
        _rename class level attribute to map between parameter and
        property names.
        """
        properties = {
            self._property_mapping.get(k) or k: v for k, v in msg.items()
            if self._property_mapping.get(k, False) is not None and
            k not in self._manual_params
        }
        if 'width' in properties and self.sizing_mode is None:
            properties['min_width'] = properties['width']
        if 'height' in properties and self.sizing_mode is None:
            properties['min_height'] = properties['height']
        if 'stylesheets' in properties:
            properties['stylesheets'] = [loading_css()] + [
                ImportedStyleSheet(url=sts) for sts in self._stylesheets
            ] + properties['stylesheets']
        return properties

    @property
    def _linkable_params(self) -> List[str]:
        """
        Parameters that can be linked in JavaScript via source transforms.
        """
        return [
            p for p in self._synced_params if self._rename.get(p, False) is not None
            and self._source_transforms.get(p, False) is not None and
            p != 'stylesheets'
        ] + ['loading']

    @property
    def _synced_params(self) -> List[str]:
        """
        Parameters which are synced with properties using transforms
        applied in the _process_param_change method.
        """
        ignored = ['default_layout', 'loading', 'background']
        return [p for p in self.param if p not in self._manual_params+ignored]

    def _init_params(self) -> Dict[str, Any]:
        return {
            k: v for k, v in self.param.values().items()
            if k in self._synced_params and v is not None
        }

    def _link_params(self) -> None:
        params = self._synced_params
        if params:
            watcher = self.param.watch(self._param_change, params)
            self._callbacks.append(watcher)

    def _link_props(
        self, model: Model, properties: List[str] | List[Tuple[str, str]],
        doc: Document, root: Model, comm: Optional[Comm] = None
    ) -> None:
        from .config import config
        ref = root.ref['id']
        if config.embed:
            return

        for p in properties:
            if isinstance(p, tuple):
                _, p = p
            m = model
            if '.' in p:
                *subpath, p = p.split('.')
                for sp in subpath:
                    m = getattr(m, sp)
            else:
                subpath = None
            if comm:
                m.on_change(p, partial(self._comm_change, doc, ref, comm, subpath))
            else:
                m.on_change(p, partial(self._server_change, doc, ref, subpath))

    def _manual_update(
        self, events: Tuple[param.parameterized.Event, ...], model: Model, doc: Document,
        root: Model, parent: Optional[Model], comm: Optional[Comm]
    ) -> None:
        """
        Method for handling any manual update events, i.e. events triggered
        by changes in the manual params.
        """

    def _update_manual(self, *events: param.parameterized.Event) -> None:
        for ref, (model, parent) in self._models.items():
            if ref not in state._views or ref in state._fake_roots:
                continue
            viewable, root, doc, comm = state._views[ref]
            if comm or state._unblocked(doc):
                with unlocked():
                    self._manual_update(events, model, doc, root, parent, comm)
                if comm and 'embedded' not in root.tags:
                    push(doc, comm)
            else:
                cb = partial(self._manual_update, events, model, doc, root, parent, comm)
                if doc.session_context:
                    doc.add_next_tick_callback(cb)
                else:
                    cb()

    def _apply_update(
        self, events: Dict[str, param.parameterized.Event], msg: Dict[str, Any],
        model: Model, ref: str
    ) -> None:
        if ref not in state._views or ref in state._fake_roots:
            return
        viewable, root, doc, comm = state._views[ref]
        if comm or not doc.session_context or state._unblocked(doc):
            with unlocked():
                self._update_model(events, msg, root, model, doc, comm)
            if comm and 'embedded' not in root.tags:
                push(doc, comm)
        else:
            cb = partial(self._update_model, events, msg, root, model, doc, comm)
            doc.add_next_tick_callback(cb)

    def _update_model(
        self, events: Dict[str, param.parameterized.Event], msg: Dict[str, Any],
        root: Model, model: Model, doc: Document, comm: Optional[Comm]
    ) -> None:
        ref = root.ref['id']
        self._changing[ref] = attrs = []
        for attr, value in msg.items():
            # Bokeh raises UnsetValueError if the value is Undefined.
            try:
                model_val = getattr(model, attr)
            except UnsetValueError:
                attrs.append(attr)
                continue
            if not model.lookup(attr).property.matches(model_val, value):
                attrs.append(attr)

<<<<<<< HEAD
            # Do not apply model change that is in flight
            if attr in self._events:
                del self._events[attr]
=======
        if 'stylesheets' in msg:
            dist_url = doc._template_variables.get('dist_dir')
            for stylesheet in msg['stylesheets']:
                if isinstance(stylesheet, ImportedStyleSheet):
                    patch_stylesheet(stylesheet, dist_url)

>>>>>>> d60485d0
        try:
            model.update(**msg)
        finally:
            changing = [
                attr for attr in self._changing.get(ref, [])
                if attr not in attrs
            ]
            if changing:
                self._changing[ref] = changing
            elif ref in self._changing:
                del self._changing[ref]

    def _cleanup(self, root: Model | None) -> None:
        super()._cleanup(root)
        if root is None:
            return
        ref = root.ref['id']
        if ref in self._models:
            model, _ = self._models.pop(ref, None)
            model._callbacks = {}
            model._event_callbacks = {}
        comm, client_comm = self._comms.pop(ref, (None, None))
        if comm:
            try:
                comm.close()
            except Exception:
                pass
        if client_comm:
            try:
                client_comm.close()
            except Exception:
                pass

    def _param_change(self, *events: param.parameterized.Event) -> None:
        msgs = []
        for event in events:
            msg = self._process_param_change({event.name: event.new})
            if msg:
                msgs.append(msg)

        named_events = {event.name: event for event in events}
        msg = {k: v for msg in msgs for k, v in msg.items()}
        if not msg:
            return

        for ref, (model, _) in self._models.copy().items():
            self._apply_update(named_events, msg, model, ref)

    def _process_events(self, events: Dict[str, Any]) -> None:
        self._log('received events %s', events)
        with edit_readonly(state):
            state._busy_counter += 1
        events = self._process_property_change(events)
        try:
            with edit_readonly(self):
                self_events = {k: v for k, v in events.items() if '.' not in k}
                self.param.update(**self_events)
            for k, v in self_events.items():
                if '.' not in k:
                    continue
                *subpath, p = k.split('.')
                obj = self
                for sp in subpath:
                    obj = getattr(obj, sp)
                with edit_readonly(obj):
                    obj.param.update(**{p: v})
        except Exception:
            if len(events)>1:
                msg_end = f" changing properties {pformat(events)} \n"
            elif len(events)==1:
                msg_end = f" changing property {pformat(events)} \n"
            else:
                msg_end = "\n"
            log.exception(f'Callback failed for object named "{self.name}"{msg_end}')
            raise
        finally:
            self._log('finished processing events %s', events)
            with edit_readonly(state):
                state._busy_counter -= 1

    def _process_bokeh_event(self, doc: Document, event: Event) -> None:
        self._log('received bokeh event %s', event)
        with edit_readonly(state):
            state._busy_counter += 1
        try:
            with set_curdoc(doc):
                self._process_event(event)
        finally:
            self._log('finished processing bokeh event %s', event)
            with edit_readonly(state):
                state._busy_counter -= 1

    async def _change_coroutine(self, doc: Document) -> None:
        if state._thread_pool:
            future = state._thread_pool.submit(self._change_event, doc)
            future.add_done_callback(partial(state._handle_future_exception, doc=doc))
        else:
            with set_curdoc(doc):
                try:
                    self._change_event(doc)
                except Exception as e:
                    state._handle_exception(e)

    async def _event_coroutine(self, doc: Document, event) -> None:
        if state._thread_pool:
            future = state._thread_pool.submit(self._process_bokeh_event, doc, event)
            future.add_done_callback(partial(state._handle_future_exception, doc=doc))
        else:
            try:
                self._process_bokeh_event(doc, event)
            except Exception as e:
                state._handle_exception(e)

    def _change_event(self, doc: Document) -> None:
        events = self._events
        self._events = {}
        with set_curdoc(doc):
            self._process_events(events)

    def _schedule_change(self, doc: Document, comm: Comm | None) -> None:
        with hold(doc, comm=comm):
            self._change_event(doc)

    def _comm_change(
        self, doc: Document, ref: str, comm: Comm | None, subpath: str,
        attr: str, old: Any, new: Any
    ) -> None:
        if subpath:
            attr = f'{subpath}.{attr}'
        if attr in self._changing.get(ref, []):
            self._changing[ref].remove(attr)
            return

        self._events.update({attr: new})
        if state._thread_pool:
            future = state._thread_pool.submit(self._schedule_change, doc, comm)
            future.add_done_callback(partial(state._handle_future_exception, doc=doc))
        else:
            try:
                self._schedule_change(doc, comm)
            except Exception as e:
                state._handle_exception(e)

    def _comm_event(self, doc: Document, event: Event) -> None:
        if state._thread_pool:
            future = state._thread_pool.submit(self._process_bokeh_event, doc, event)
            future.add_done_callback(partial(state._handle_future_exception, doc=doc))
        else:
            try:
                self._process_bokeh_event(doc, event)
            except Exception as e:
                state._handle_exception(e)

    def _register_events(self, *event_names: str, model: Model, doc: Document, comm: Comm | None) -> None:
        for event_name in event_names:
            method = self._comm_event if comm else self._server_event
            model.on_event(event_name, partial(method, doc))

    def _server_event(self, doc: Document, event: Event) -> None:
        if doc.session_context and not state._unblocked(doc):
            doc.add_next_tick_callback(
                partial(self._event_coroutine, doc, event) # type: ignore
            )
        else:
            self._comm_event(doc, event)

    def _server_change(
        self, doc: Document, ref: str, subpath: str, attr: str,
        old: Any, new: Any
    ) -> None:
        if subpath:
            attr = f'{subpath}.{attr}'
        if attr in self._changing.get(ref, []):
            self._changing[ref].remove(attr)
            return

        processing = bool(self._events)
        self._events.update({attr: new})
        if processing:
            return

        if doc.session_context:
            cb = partial(self._change_coroutine, doc)
            if attr in self._priority_changes:
                doc.add_next_tick_callback(cb) # type: ignore
            else:
                doc.add_timeout_callback(cb, self._debounce) # type: ignore
        else:
            try:
                self._change_event(doc)
            except Exception as e:
                state._handle_exception(e)


class Reactive(Syncable, Viewable):
    """
    Reactive is a Viewable object that also supports syncing between
    the objects parameters and the underlying bokeh model either via
    the defined pyviz_comms.Comm type or using bokeh server.

    In addition it defines various methods which make it easy to link
    the parameters to other objects.
    """

    __abstract = True

    #----------------------------------------------------------------
    # Public API
    #----------------------------------------------------------------

    def link(
        self, target: param.Parameterized, callbacks: Optional[Dict[str, str | Callable]]=None,
        bidirectional: bool=False, **links: str
    ) -> Watcher:
        """
        Links the parameters on this `Reactive` object to attributes on the
        target `Parameterized` object.

        Supports two modes, either specify a
        mapping between the source and target object parameters as keywords or
        provide a dictionary of callbacks which maps from the source
        parameter to a callback which is triggered when the parameter
        changes.

        Arguments
        ---------
        target: param.Parameterized
          The target object of the link.
        callbacks: dict | None
          Maps from a parameter in the source object to a callback.
        bidirectional: bool
          Whether to link source and target bi-directionally
        **links: dict
          Maps between parameters on this object to the parameters
          on the supplied object.
        """
        if links and callbacks:
            raise ValueError('Either supply a set of parameters to '
                             'link as keywords or a set of callbacks, '
                             'not both.')
        elif not links and not callbacks:
            raise ValueError('Declare parameters to link or a set of '
                             'callbacks, neither was defined.')
        elif callbacks and bidirectional:
            raise ValueError('Bidirectional linking not supported for '
                             'explicit callbacks. You must define '
                             'separate callbacks for each direction.')

        _updating = []
        def link_cb(*events):
            for event in events:
                if event.name in _updating: continue
                _updating.append(event.name)
                try:
                    if callbacks:
                        callbacks[event.name](target, event)
                    else:
                        setattr(target, links[event.name], event.new)
                finally:
                    _updating.pop(_updating.index(event.name))
        params = list(callbacks) if callbacks else list(links)
        cb = self.param.watch(link_cb, params)

        bidirectional_watcher = None
        if bidirectional:
            _reverse_updating = []
            reverse_links = {v: k for k, v in links.items()}
            def reverse_link(*events):
                for event in events:
                    if event.name in _reverse_updating: continue
                    _reverse_updating.append(event.name)
                    try:
                        setattr(self, reverse_links[event.name], event.new)
                    finally:
                        _reverse_updating.remove(event.name)
            bidirectional_watcher = target.param.watch(reverse_link, list(reverse_links))

        link_args = tuple(cb)
        # Compatibility with Param versions where precedence is dropped
        # from iterator for backward compatibility with older Panel versions
        if 'precedence' in Watcher._fields and len(link_args) < len(Watcher._fields):
            link_args += (cb.precedence,)
        link = LinkWatcher(*(link_args+(target, links, callbacks is not None, bidirectional_watcher)))
        self._links.append(link)
        return cb

    def controls(self, parameters: List[str] = [], jslink: bool = True, **kwargs) -> 'Panel':
        """
        Creates a set of widgets which allow manipulating the parameters
        on this instance. By default all parameters which support
        linking are exposed, but an explicit list of parameters can
        be provided.

        Arguments
        ---------
        parameters: list(str)
           An explicit list of parameters to return controls for.
        jslink: bool
           Whether to use jslinks instead of Python based links.
           This does not allow using all types of parameters.
        kwargs: dict
           Additional kwargs to pass to the Param pane(s) used to
           generate the controls widgets.

        Returns
        -------
        A layout of the controls
        """
        from .layout import Tabs, WidgetBox
        from .param import Param
        from .widgets import LiteralInput

        if parameters:
            linkable = parameters
        elif jslink:
            linkable = self._linkable_params
        else:
            linkable = list(self.param)

        params = [p for p in linkable if p not in Viewable.param]
        controls = Param(self.param, parameters=params, default_layout=WidgetBox,
                         name='Controls', **kwargs)
        layout_params = [p for p in linkable if p in Viewable.param]
        if 'name' not in layout_params and self._property_mapping.get('name', False) is not None and not parameters:
            layout_params.insert(0, 'name')
        style = Param(self.param, parameters=layout_params, default_layout=WidgetBox,
                      name='Layout', **kwargs)
        if jslink:
            for p in params:
                widget = controls._widgets[p]
                widget.jslink(self, value=p, bidirectional=True)
                if isinstance(widget, LiteralInput):
                    widget.serializer = 'json'
            for p in layout_params:
                widget = style._widgets[p]
                widget.jslink(self, value=p, bidirectional=p != 'loading')
                if isinstance(widget, LiteralInput):
                    widget.serializer = 'json'

        if params and layout_params:
            return Tabs(controls.layout[0], style.layout[0])
        elif params:
            return controls.layout[0]
        return style.layout[0]

    def jscallback(self, args: Dict[str, Any]={}, **callbacks: str) -> Callback:
        """
        Allows defining a JS callback to be triggered when a property
        changes on the source object. The keyword arguments define the
        properties that trigger a callback and the JS code that gets
        executed.

        Arguments
        ----------
        args: dict
          A mapping of objects to make available to the JS callback
        **callbacks: dict
          A mapping between properties on the source model and the code
          to execute when that property changes

        Returns
        -------
        callback: Callback
          The Callback which can be used to disable the callback.
        """
        from .links import Callback
        return Callback(self, code=callbacks, args=args)

    def jslink(
        self, target: JSLinkTarget , code: Dict[str, str] = None, args: Optional[Dict] = None,
        bidirectional: bool = False, **links: str
    ) -> Link:
        """
        Links properties on the this Reactive object to those on the
        target Reactive object in JS code.

        Supports two modes, either specify a
        mapping between the source and target model properties as
        keywords or provide a dictionary of JS code snippets which
        maps from the source parameter to a JS code snippet which is
        executed when the property changes.

        Arguments
        ----------
        target: panel.viewable.Viewable | bokeh.model.Model | holoviews.core.dimension.Dimensioned
          The target to link the value to.
        code: dict
          Custom code which will be executed when the widget value
          changes.
        args: dict
          A mapping of objects to make available to the JS callback
        bidirectional: boolean
          Whether to link source and target bi-directionally
        **links: dict
          A mapping between properties on the source model and the
          target model property to link it to.

        Returns
        -------
        link: GenericLink
          The GenericLink which can be used unlink the widget and
          the target model.
        """
        if links and code:
            raise ValueError('Either supply a set of properties to '
                             'link as keywords or a set of JS code '
                             'callbacks, not both.')
        elif not links and not code:
            raise ValueError('Declare parameters to link or a set of '
                             'callbacks, neither was defined.')
        if args is None:
            args = {}

        from .links import Link, assert_source_syncable, assert_target_syncable
        mapping = code or links
        assert_source_syncable(self, mapping)
        if isinstance(target, Syncable) and code is None:
            assert_target_syncable(self, target, mapping)
        return Link(self, target, properties=links, code=code, args=args,
                    bidirectional=bidirectional)


TData = Union['pd.DataFrame', 'DataDict']


class SyncableData(Reactive):
    """
    A baseclass for components which sync one or more data parameters
    with the frontend via a ColumnDataSource.
    """

    selection = param.List(default=[], class_=int, doc="""
        The currently selected rows in the data.""")

    # Parameters which when changed require an update of the data
    _data_params: ClassVar[List[str]] = []

    _rename: ClassVar[Mapping[str, str | None]] = {'selection': None}

    __abstract = True

    def __init__(self, **params):
        super().__init__(**params)
        self._data = None
        self._processed = None
        self.param.watch(self._validate, self._data_params)
        if self._data_params:
            self.param.watch(self._update_cds, self._data_params)
        self.param.watch(self._update_selected, 'selection')
        self._validate()
        self._update_cds()

    def _validate(self, *events: param.parameterized.Event) -> None:
        """
        Allows implementing validation for the data parameters.
        """

    def _get_data(self) -> Tuple[TData, 'DataDict']:
        """
        Implemented by subclasses converting data parameter(s) into
        a ColumnDataSource compatible data dictionary.

        Returns
        -------
        processed: object
          Raw data after pre-processing (e.g. after filtering)
        data: dict
          Dictionary of columns used to instantiate and update the
          ColumnDataSource
        """

    def _update_column(self, column: str, array: np.ndarray | List) -> None:
        """
        Implemented by subclasses converting changes in columns to
        changes in the data parameter.

        Parameters
        ----------
        column: str
          The name of the column to update.
        array: numpy.ndarray
          The array data to update the column with.
        """
        data = getattr(self, self._data_params[0])
        data[column] = array
        if self._processed is not None:
            self._processed[column] = array

    def _update_data(self, data: TData) -> None:
        self.param.update(**{self._data_params[0]: data})

    def _manual_update(
        self, events: Tuple[param.parameterized.Event, ...], model: Model,
        doc: Document, root: Model, parent: Optional[Model], comm: Comm
    ) -> None:
        for event in events:
            if event.type == 'triggered' and self._updating:
                continue
            elif hasattr(self, '_update_' + event.name):
                getattr(self, '_update_' + event.name)(model)

    @updating
    def _update_cds(self, *events: param.parameterized.Event) -> None:
        self._processed, self._data = self._get_data()
        msg = {'data': self._data}
        named_events = {event.name: event for event in events}
        for ref, (m, _) in self._models.items():
            self._apply_update(named_events, msg, m.source, ref)

    @updating
    def _update_selected(
        self, *events: param.parameterized.Event, indices: Optional[List[int]] = None
    ) -> None:
        indices = self.selection if indices is None else indices
        msg = {'indices': indices}
        named_events = {event.name: event for event in events}
        for ref, (m, _) in self._models.items():
            self._apply_update(named_events, msg, m.source.selected, ref)

    def _apply_stream(self, ref: str, model: Model, stream: 'DataDict', rollover: Optional[int]) -> None:
        self._changing[ref] = ['data']
        try:
            model.source.stream(stream, rollover)
        finally:
            del self._changing[ref]

    @updating
    def _stream(self, stream: 'DataDict', rollover: Optional[int] = None) -> None:
        self._processed, _ = self._get_data()
        for ref, (m, _) in self._models.items():
            if ref not in state._views or ref in state._fake_roots:
                continue
            viewable, root, doc, comm = state._views[ref]
            if comm or not doc.session_context or state._unblocked(doc):
                with unlocked():
                    m.source.stream(stream, rollover)
                if comm and 'embedded' not in root.tags:
                    push(doc, comm)
            else:
                cb = partial(self._apply_stream, ref, m, stream, rollover)
                doc.add_next_tick_callback(cb)

    def _apply_patch(self, ref: str, model: Model, patch: 'Patches') -> None:
        self._changing[ref] = ['data']
        try:
            model.source.patch(patch)
        finally:
            del self._changing[ref]

    @updating
    def _patch(self, patch: 'Patches') -> None:
        for ref, (m, _) in self._models.items():
            if ref not in state._views or ref in state._fake_roots:
                continue
            viewable, root, doc, comm = state._views[ref]
            if comm or not doc.session_context or state._unblocked(doc):
                with unlocked():
                    m.source.patch(patch)
                if comm and 'embedded' not in root.tags:
                    push(doc, comm)
            else:
                cb = partial(self._apply_patch, ref, m, patch)
                doc.add_next_tick_callback(cb)

    def _update_manual(self, *events: param.parameterized.Event) -> None:
        """
        Skip events triggered internally
        """
        processed_events = []
        for e in events:
            if e.name == self._data_params[0] and e.type == 'triggered' and self._updating:
                continue
            processed_events.append(e)
        super()._update_manual(*processed_events)

    def stream(
        self, stream_value: 'pd.DataFrame' | 'pd.Series' | Dict,
        rollover: Optional[int] = None, reset_index: bool = True
    ) -> None:
        """
        Streams (appends) the `stream_value` provided to the existing
        value in an efficient manner.

        Arguments
        ---------
        stream_value: (pd.DataFrame | pd.Series | Dict)
          The new value(s) to append to the existing value.
        rollover: (int | None, default=None)
           A maximum column size, above which data from the start of
           the column begins to be discarded. If None, then columns
           will continue to grow unbounded.
        reset_index (bool, default=True):
          If True and the stream_value is a DataFrame, then its index
          is reset. Helps to keep the index unique and named `index`.

        Raises
        ------
        ValueError: Raised if the stream_value is not a supported type.

        Examples
        --------

        Stream a Series to a DataFrame
        >>> value = pd.DataFrame({"x": [1, 2], "y": ["a", "b"]})
        >>> obj = DataComponent(value)
        >>> stream_value = pd.Series({"x": 4, "y": "d"})
        >>> obj.stream(stream_value)
        >>> obj.value.to_dict("list")
        {'x': [1, 2, 4], 'y': ['a', 'b', 'd']}

        Stream a Dataframe to a Dataframe
        >>> value = pd.DataFrame({"x": [1, 2], "y": ["a", "b"]})
        >>> obj = DataComponent(value)
        >>> stream_value = pd.DataFrame({"x": [3, 4], "y": ["c", "d"]})
        >>> obj.stream(stream_value)
        >>> obj.value.to_dict("list")
        {'x': [1, 2, 3, 4], 'y': ['a', 'b', 'c', 'd']}

        Stream a Dictionary row to a DataFrame
        >>> value = pd.DataFrame({"x": [1, 2], "y": ["a", "b"]})
        >>> tabulator = DataComponent(value)
        >>> stream_value = {"x": 4, "y": "d"}
        >>> obj.stream(stream_value)
        >>> obj.value.to_dict("list")
        {'x': [1, 2, 4], 'y': ['a', 'b', 'd']}

        Stream a Dictionary of Columns to a Dataframe
        >>> value = pd.DataFrame({"x": [1, 2], "y": ["a", "b"]})
        >>> obj = DataComponent(value)
        >>> stream_value = {"x": [3, 4], "y": ["c", "d"]}
        >>> obj.stream(stream_value)
        >>> obj.value.to_dict("list")
        {'x': [1, 2, 3, 4], 'y': ['a', 'b', 'c', 'd']}
        """
        if 'pandas' in sys.modules:
            import pandas as pd
        else:
            pd = None # type: ignore
        if pd and isinstance(stream_value, pd.DataFrame):
            if isinstance(self._processed, dict):
                self.stream(stream_value.to_dict(), rollover)
                return
            if reset_index:
                value_index_start = self._processed.index.max() + 1
                stream_value = stream_value.reset_index(drop=True)
                stream_value.index += value_index_start
            combined = pd.concat([self._processed, stream_value])
            if rollover is not None:
                combined = combined.iloc[-rollover:]
            with param.discard_events(self):
                self._update_data(combined)
            try:
                self._updating = True
                self.param.trigger(self._data_params[0])
            finally:
                self._updating = False
            self._stream(stream_value, rollover)
        elif pd and isinstance(stream_value, pd.Series):
            if isinstance(self._processed, dict):
                self.stream({k: [v] for k, v in stream_value.to_dict().items()}, rollover)
                return
            value_index_start = self._processed.index.max() + 1
            self._processed.loc[value_index_start] = stream_value
            with param.discard_events(self):
                self._update_data(self._processed)
            self._stream(self._processed.iloc[-1:], rollover)
        elif isinstance(stream_value, dict):
            if isinstance(self._processed, dict):
                if not all(col in stream_value for col in self._data):
                    raise ValueError("Stream update must append to all columns.")
                for col, array in stream_value.items():
                    combined = np.concatenate([self._data[col], array])
                    if rollover is not None:
                        combined = combined[-rollover:]
                    self._update_column(col, combined)
                self._stream(stream_value, rollover)
            else:
                try:
                    stream_value = pd.DataFrame(stream_value)
                except ValueError:
                    stream_value = pd.Series(stream_value)
                self.stream(stream_value)
        else:
            raise ValueError("The stream value provided is not a DataFrame, Series or Dict!")

    def patch(self, patch_value: 'pd.DataFrame' | 'pd.Series' | Dict) -> None:
        """
        Efficiently patches (updates) the existing value with the `patch_value`.

        Arguments
        ---------
        patch_value: (pd.DataFrame | pd.Series | Dict)
          The value(s) to patch the existing value with.

        Raises
        ------
        ValueError: Raised if the patch_value is not a supported type.

        Examples
        --------

        Patch a DataFrame with a Dictionary row.
        >>> value = pd.DataFrame({"x": [1, 2], "y": ["a", "b"]})
        >>> obj = DataComponent(value)
        >>> patch_value = {"x": [(0, 3)]}
        >>> obj.patch(patch_value)
        >>> obj.value.to_dict("list")
        {'x': [3, 2], 'y': ['a', 'b']}

        Patch a Dataframe with a Dictionary of Columns.
        >>> value = pd.DataFrame({"x": [1, 2], "y": ["a", "b"]})
        >>> obj = DataComponent(value)
        >>> patch_value = {"x": [(slice(2), (3,4))], "y": [(1,'d')]}
        >>> obj.patch(patch_value)
        >>> obj.value.to_dict("list")
        {'x': [3, 4], 'y': ['a', 'd']}

        Patch a DataFrame with a Series. Please note the index is used in the update.
        >>> value = pd.DataFrame({"x": [1, 2], "y": ["a", "b"]})
        >>> obj = DataComponent(value)
        >>> patch_value = pd.Series({"index": 1, "x": 4, "y": "d"})
        >>> obj.patch(patch_value)
        >>> obj.value.to_dict("list")
        {'x': [1, 4], 'y': ['a', 'd']}

        Patch a Dataframe with a Dataframe. Please note the index is used in the update.
        >>> value = pd.DataFrame({"x": [1, 2], "y": ["a", "b"]})
        >>> obj = DataComponent(value)
        >>> patch_value = pd.DataFrame({"x": [3, 4], "y": ["c", "d"]})
        >>> obj.patch(patch_value)
        >>> obj.value.to_dict("list")
        {'x': [3, 4], 'y': ['c', 'd']}
        """
        if self._processed is None or isinstance(patch_value, dict):
            self._patch(patch_value)
            return

        if 'pandas' in sys.modules:
            import pandas as pd
        else:
            pd = None # type: ignore
        data = getattr(self, self._data_params[0])
        patch_value_dict: Patches = {}
        if pd and isinstance(patch_value, pd.DataFrame):
            for column in patch_value.columns:
                patch_value_dict[column] = []
                for index in patch_value.index:
                    patch_value_dict[column].append((index, patch_value.loc[index, column]))
            self.patch(patch_value_dict)
        elif pd and isinstance(patch_value, pd.Series):
            if "index" in patch_value:  # Series orient is row
                patch_value_dict = {
                    k: [(patch_value["index"], v)] for k, v in patch_value.items()
                }
                patch_value_dict.pop("index")
            else:  # Series orient is column
                patch_value_dict = {
                    patch_value.name: [(index, value) for index, value in patch_value.items()]
                }
            self.patch(patch_value_dict)
        elif isinstance(patch_value, dict):
            for k, v in patch_value.items():
                for index, patch  in v:
                    if pd and isinstance(self._processed, pd.DataFrame):
                        data.loc[index, k] = patch
                    else:
                        data[k][index] = patch
            self._updating = True
            try:
                self._patch(patch_value)
            finally:
                self._updating = False
        else:
            raise ValueError(
                f"Patching with a patch_value of type {type(patch_value).__name__} "
                "is not supported. Please provide a DataFrame, Series or Dict."
            )


class ReactiveData(SyncableData):
    """
    An extension of SyncableData which bi-directionally syncs a data
    parameter between frontend and backend using a ColumnDataSource.
    """

    __abstract = True

    def __init__(self, **params):
        super().__init__(**params)

    def _update_selection(self, indices: List[int]) -> None:
        self.selection = indices

    def _convert_column(
        self, values: np.ndarray, old_values: np.ndarray | 'pd.Series'
    ) -> np.ndarray | List:
        dtype = old_values.dtype
        converted: List | np.ndarray | None = None
        if dtype.kind == 'M':
            if values.dtype.kind in 'if':
                converted = (values * 10e5).astype(dtype)
        elif dtype.kind == 'O':
            if (all(isinstance(ov, dt.date) for ov in old_values) and
                not all(isinstance(iv, dt.date) for iv in values)):
                new_values = []
                for iv in values:
                    if isinstance(iv, dt.datetime):
                        iv = iv.date()
                    elif not isinstance(iv, dt.date):
                        iv = dt.date.fromtimestamp(iv/1000)
                    new_values.append(iv)
                converted = new_values
        elif 'pandas' in sys.modules:
            import pandas as pd
            if Version(pd.__version__) >= Version('1.1.0'):
                from pandas.core.arrays.masked import BaseMaskedDtype
                if isinstance(dtype, BaseMaskedDtype):
                    values = [dtype.na_value if v == '<NA>' else v for v in values]
            converted = pd.Series(values).astype(dtype).values
        else:
            converted = values.astype(dtype)
        return values if converted is None else converted

    def _process_data(self, data: Mapping[str, List | Dict[int, Any] | np.ndarray]) -> None:
        if self._updating:
            return
        # Get old data to compare to
        old_raw, old_data = self._get_data()
        old_raw = old_raw.copy()
        if hasattr(old_raw, 'columns'):
            columns = list(old_raw.columns) # type: ignore
        else:
            columns = list(old_raw)

        updated = False
        for col, values in data.items():
            col = self._renamed_cols.get(col, col)
            if col in self.indexes or col not in columns:
                continue
            if isinstance(values, dict):
                sorted_values = sorted(values.items(), key=lambda it: int(it[0]))
                values = [v for _, v in sorted_values]
            values = self._convert_column(
                np.asarray(values), old_raw[col]
            )
            try:
                isequal = (old_raw[col] == values).all() # type: ignore
            except Exception:
                isequal = False
            if not isequal:
                self._update_column(col, values)
                updated = True

        # If no columns were updated we don't have to sync data
        if not updated:
            return

        # Ensure we trigger events
        self._updating = True
        old_data = getattr(self, self._data_params[0])
        try:
            if old_data is self.value: # type: ignore
                with param.discard_events(self):
                    self.value = old_raw
                self.value = old_data
            else:
                self.param.trigger('value')
        finally:
            self._updating = False
        # Ensure that if the data was changed in a user
        # callback, we still send the updated data
        if old_data is not self.value:
            self._update_cds()

    def _process_events(self, events: Dict[str, Any]) -> None:
        if 'data' in events:
            self._process_data(events.pop('data'))
        if 'indices' in events:
            self._updating = True
            try:
                self._update_selection(events.pop('indices'))
            finally:
                self._updating = False
        super(ReactiveData, self)._process_events(events)



class ReactiveHTMLMetaclass(ParameterizedMetaclass):
    """
    Parses the ReactiveHTML._template of the class and initializes
    variables, callbacks and the data model to sync the parameters and
    HTML attributes.
    """

    _loaded_extensions: ClassVar[Set[str]] = set()

    _name_counter: ClassVar[Counter] = Counter()

    _script_regex: ClassVar[str] = r"script\([\"|'](.*)[\"|']\)"

    def __init__(mcs, name: str, bases: Tuple[Type, ...], dict_: Mapping[str, Any]):
        from .io.datamodel import PARAM_MAPPING, construct_data_model

        mcs.__original_doc__ = mcs.__doc__
        ParameterizedMetaclass.__init__(mcs, name, bases, dict_)
        cls_name = mcs.__name__

        # Validate _child_config
        for name, child_type in mcs._child_config.items():
            if name not in mcs.param:
                raise ValueError(
                    f"{cls_name}._child_config for {name!r} does not "
                    "match any parameters. Ensure the name of each "
                    "child config matches one of the parameters."
                )
            elif child_type not in ('model', 'template', 'literal'):
                raise ValueError(
                    f"{cls_name}._child_config for {name!r} child "
                    "parameter declares unknown type {child_type!r}. "
                    f"The '_child_config' mode must be one of 'model', "
                    "'template' or 'literal'."
                )

        mcs._parser = ReactiveHTMLParser(mcs)
        mcs._parser.feed(mcs._template)

        # Ensure syntactically valid jinja2 for loops
        if mcs._parser._open_for:
            raise ValueError(
                f"{cls_name}._template contains for loop without closing {{% endfor %}} statement."
            )

        # Ensure there are no open tags
        if mcs._parser._node_stack:
            raise ValueError(
                f"{cls_name}._template contains tags which were never "
                "closed. Ensure all tags in your template have a "
                "matching closing tag, e.g. if there is a tag <div>, "
                "ensure there is a matching </div> tag."
            )

        mcs._node_callbacks: Dict[str, List[Tuple[str, str]]]  = {}
        mcs._inline_callbacks = []
        for node, attrs in mcs._parser.attrs.items():
            for (attr, parameters, template) in attrs:
                for p in parameters:
                    if p in mcs.param or '.' in p:
                        continue
                    if re.match(mcs._script_regex, p):
                        name = re.findall(mcs._script_regex, p)[0]
                        if name not in mcs._scripts:
                            raise ValueError(
                                f"{cls_name}._template inline callback "
                                f"references unknown script {name!r}, "
                                "ensure the referenced script is declared"
                                "in the _scripts dictionary."
                            )
                        if node not in mcs._node_callbacks:
                            mcs._node_callbacks[node] = []
                        mcs._node_callbacks[node].append((attr, p))
                    elif hasattr(mcs, p):
                        if node not in mcs._node_callbacks:
                            mcs._node_callbacks[node] = []
                        mcs._node_callbacks[node].append((attr, p))
                        mcs._inline_callbacks.append((node, attr, p))
                    else:
                        matches = difflib.get_close_matches(p, dir(mcs))
                        raise ValueError(
                            f"{cls_name}._template references unknown "
                            f"parameter or method '{p}', similar parameters "
                            f"and methods include {matches}."
                        )

        ignored = list(Reactive.param)
        types = {}
        for child in mcs._parser.children.values():
            cparam = mcs.param[child]
            if mcs._child_config.get(child) == 'literal':
                types[child] = param.String
            elif (type(cparam) not in PARAM_MAPPING or
                  isinstance(cparam, (param.List, param.Dict, param.Tuple)) or
                  (isinstance(cparam, param.ClassSelector) and
                   isinstance(cparam.class_, type) and
                   (not issubclass(cparam.class_, param.Parameterized) or
                    issubclass(cparam.class_, Reactive)))):
                # Any parameter which can be consistently serialized
                # (except) Panel Reactive objects can be reflected
                # on the data model
                ignored.append(child)
        ignored.remove('name')

        # Create model with unique name
        ReactiveHTMLMetaclass._name_counter[name] += 1
        model_name = f'{name}{ReactiveHTMLMetaclass._name_counter[name]}'
        mcs._data_model = construct_data_model(
            mcs, name=model_name, ignore=ignored, types=types
        )



class ReactiveHTML(Reactive, metaclass=ReactiveHTMLMetaclass):
    """
    ReactiveHTML provides bi-directional syncing of arbitrary HTML
    attributes and DOM properties with parameters on the subclass.

    HTML templates
    ~~~~~~~~~~~~~~

    A ReactiveHTML component is declared by providing an HTML template
    on the `_template` attribute on the class. Parameters are synced by
    inserting them as template variables of the form `${parameter}`,
    e.g.:

        <div class="${div_class}">${children}</div>

    will interpolate the div_class parameter on the class. In addition
    to providing attributes we can also provide children to an HTML
    tag. By default any parameter referenced as a child will be
    treated as a Panel components to be rendered into the containing
    HTML. This makes it possible to use ReactiveHTML to lay out other
    components.

    Children
    ~~~~~~~~

    As mentioned above parameters may be referenced as children of a
    DOM node and will, by default, be treated as Panel components to
    insert on the DOM node. However by declaring a `_child_config` we
    can control how the DOM nodes are treated. The `_child_config` is
    indexed by parameter name and may declare one of three rendering
    modes:

      - model (default): Create child and render child as a Panel
        component into it.
      - literal: Create child and set child as its innerHTML.
      - template: Set child as innerHTML of the container.

    If the type is 'template' the parameter will be inserted as is and
    the DOM node's innerHTML will be synced with the child parameter.

    DOM Events
    ~~~~~~~~~~

    In certain cases it is necessary to explicitly declare event
    listeners on the DOM node to ensure that changes in their
    properties are synced when an event is fired. To make this possible
    the HTML element in question must be given a unique id, e.g.:

        <input id="input"></input>

    Now we can use this name to declare set of `_dom_events` to
    subscribe to. The following will subscribe to change DOM events
    on the input element:

       {'input': ['change']}

    Once subscribed the class may also define a method following the
    `_{node}_{event}` naming convention which will fire when the DOM
    event triggers, e.g. we could define a `_input_change` method.
    Any such callback will be given a DOMEvent object as the first and
    only argument. The DOMEvent contains information about the event
    on the .data attribute and declares the type of event on the .type
    attribute.

    Inline callbacks
    ~~~~~~~~~~~~~~~~

    Instead of declaring explicit DOM events Python callbacks can also
    be declared inline, e.g.:

        <input id="input" onchange="${_input_change}"></input>

    will look for an `_input_change` method on the ReactiveHTML
    component and call it when the event is fired.

    Additionally we can invoke pure JS scripts defined on the class, e.g.:

        <input id="input" onchange="${script('some_script')}"></input>

    This will invoke the following script if it is defined on the class:

        _scripts = {
            'some_script': 'console.log(model, data, input, view)'
       }

    Scripts
    ~~~~~~~

    In addition to declaring callbacks in Python it is also possible
    to declare Javascript callbacks to execute when any synced
    attribute changes. Let us say we have declared an input element
    with a synced value parameter:

        <input id="input" value="${value}"></input>

    We can now declare a set of `_scripts`, which will fire whenever
    the value updates:

        _scripts = {
            'value': 'console.log(model, data, input)'
       }

    The Javascript is provided multiple objects in its namespace
    including:

      * data :  The data model holds the current values of the synced
                parameters, e.g. data.value will reflect the current
                value of the input node.
      * model:  The ReactiveHTML model which holds layout information
                and information about the children and events.
      * state:  An empty state dictionary which scripts can use to
                store state for the lifetime of the view.
      * view:   The Bokeh View class responsible for rendering the
                component. This provides access to method like
                `invalidate_layout` and `run_script` which allows
                invoking other scripts.
      * <node>: All named DOM nodes in the HTML template, e.g. the
                `input` node in the example above.
    """

    _child_config: ClassVar[Mapping[str, str]] = {}

    _dom_events: ClassVar[Mapping[str, List[str]]] = {}

    _extension_name: ClassVar[Optional[str]] = None

    _template: ClassVar[str] = ""

    _scripts: ClassVar[Mapping[str, str | List[str]]] = {}

    _script_assignment: ClassVar[str] = (
        r'data\.([^[^\d\W]\w*)[ ]*[\+,\-,\*,\\,%,\*\*,<<,>>,>>>,&,\^,|,\&\&,\|\|,\?\?]*='
    )

    __css__: ClassVar[Optional[List[str]]] = None
    __javascript__: ClassVar[Optional[List[str]]] = None
    __javascript_modules__: ClassVar[Optional[List[str]]] = None

    __abstract = True

    def __init__(self, **params):
        from .pane import panel
        for children_param in self._parser.children.values():
            mode = self._child_config.get(children_param, 'model')
            if children_param not in params or mode != 'model':
                continue
            child_value = params[children_param]
            if isinstance(child_value, list):
                children = []
                for pane in child_value:
                    if isinstance(pane, tuple):
                        name, pane = pane
                        children.append((name, panel(pane)))
                    else:
                        children.append(panel(pane))
                params[children_param] = children
            elif isinstance(child_value, dict):
                children = {}
                for key, pane in child_value.items():
                    children[key] = panel(pane)
                params[children_param] = children
            else:
                params[children_param] = panel(child_value)
        super().__init__(**params)
        self._attrs = {}
        self._panes = {}
        self._event_callbacks = defaultdict(lambda: defaultdict(list))

    @classmethod
    def _loaded(cls) -> bool:
        """
        Whether the component has been loaded.
        """
        return (
            cls._extension_name is None or
            cls._extension_name in ReactiveHTMLMetaclass._loaded_extensions
        )

    def _cleanup(self, root: Model | None = None) -> None:
        for child, panes in self._panes.items():
            for pane in panes:
                pane._cleanup(root)
        super()._cleanup(root)

    @property
    def _linkable_params(self) -> List[str]:
        return [p for p in super()._linkable_params if p not in self._parser.children.values()]

    @property
    def _child_names(self):
        return {}

    def _process_children(
        self, doc: Document, root: Model, model: Model, comm: Optional[Comm],
        children: Dict[str, List[Model]]
    ) -> Dict[str, List[Model]]:
        return children

    def _init_params(self) -> Dict[str, Any]:
        ignored = list(Reactive.param)
        for child in self._parser.children.values():
            if self._child_config.get(child) != 'literal':
                ignored.append(child)
        params = {
            p : getattr(self, p) for p in list(Layoutable.param)
            if getattr(self, p) is not None and p != 'name'
        }
        data_params = {}
        for k, v in self.param.values().items():
            if (
                (k in ignored and k != 'name') or
                ((self.param[k].precedence or 0) < 0) or
                (isinstance(v, Viewable) and not isinstance(self.param[k], param.ClassSelector))
            ):
                continue
            if isinstance(v, str):
                v = bleach.clean(v)
            data_params[k] = v
        html, nodes, self._attrs = self._get_template()
        params.update({
            'attrs': self._attrs,
            'callbacks': self._node_callbacks,
            'data': self._data_model(**self._process_param_change(data_params)),
            'events': self._get_events(),
            'html': escape(textwrap.dedent(html)),
            'nodes': nodes,
            'looped': [node for node, _ in self._parser.looped],
            'scripts': {}
        })
        for trigger, scripts in self._scripts.items():
            if not isinstance(scripts, list):
                scripts = [scripts]
            params['scripts'][trigger] = [
                escape(textwrap.dedent(script).strip()) for script in scripts
            ]
        return params

    def _get_events(self) -> Dict[str, Dict[str, bool]]:
        events = {}
        for node, dom_events in self._dom_events.items():
            if isinstance(dom_events, list):
                events[node] = {e: True for e in dom_events}
            else:
                events[node] = dom_events
        for node, evs in self._event_callbacks.items():
            events[node] = node_events = events.get(node, {})
            for e in evs:
                if e not in node_events:
                    node_events[e] = False
        return events

    def _get_children(
        self, doc: Document, root: Model, model: Model, comm: Optional[Comm]
    ) -> Dict[str, List[Model]]:
        from .pane import panel
        old_models = model.children
        new_models: Dict[str, List[Model]] = {parent: [] for parent in self._parser.children}
        new_panes: Dict[str, List[Viewable] | Dict[str, Viewable] | None] = {}
        internal_panes: Dict[str, List[Viewable] | None] = {}

        for parent, children_param in self._parser.children.items():
            mode = self._child_config.get(children_param, 'model')
            if mode == 'literal':
                new_panes[parent] = None
                continue
            panes = getattr(self, children_param)
            if isinstance(panes, dict):
                for key, value in panes.items():
                    panes[key] = panel(value)
            elif isinstance(panes, list):
                for i, pane in enumerate(panes):
                    panes[i] = panel(pane)
            else:
                panes = [panel(panes)]
            new_panes[parent] = panes
            if isinstance(panes, dict):
                panes = list(panes.values())
            internal_panes[children_param] = panes

        for children_param, old_panes in self._panes.items():
            for old_pane in old_panes:
                if old_pane not in (internal_panes.get(children_param) or []):
                    old_pane._cleanup(root)

        for parent, child_panes in new_panes.items():
            children_param = self._parser.children[parent]
            if isinstance(child_panes, dict):
                child_panes = list(child_panes.values())
            mode = self._child_config.get(children_param, 'model')
            if mode == 'literal' or child_panes is None:
                new_models[parent] = children_param
            elif children_param in self._panes:
                # Find existing models
                old_panes = self._panes[children_param]
                for i, pane in enumerate(child_panes):
                    if pane in old_panes and root.ref['id'] in pane._models:
                        child, _ = pane._models[root.ref['id']]
                    else:
                        child = pane._get_model(doc, root, model, comm)
                    new_models[parent].append(child)
            elif parent in old_models:
                # Children parameter unchanged
                new_models[parent] = old_models[parent]
            else:
                new_models[parent] = [
                    pane._get_model(doc, root, model, comm)
                    for pane in child_panes
                ]
        self._panes = internal_panes
        return self._process_children(doc, root, model, comm, new_models)

    def _get_template(self) -> Tuple[str, List[str], Mapping[str, List[Tuple[str, List[str], str]]]]:
        import jinja2

        # Replace loop variables with indexed child parameter e.g.:
        #   {% for obj in objects %}
        #     ${obj}
        #   {% endfor %}
        # becomes:
        #   {% for obj in objects %}
        #     ${objects[{{ loop.index0 }}]}
        #  {% endfor %}
        template_string = self._template
        for var, obj in self._parser.loop_map.items():
            for var in self._parser.loop_var_map[var]:
                template_string = template_string.replace(
                    '${%s}' % var, '${%s[{{ loop.index0 }}]}' % obj)

        # Add index to templated loop node ids
        for dom_node, _ in self._parser.looped:
            replacement = 'id="%s-{{ loop.index0 }}"' % dom_node
            if f'id="{dom_node}"' in template_string:
                template_string = template_string.replace(
                    f'id="{dom_node}"', replacement)
            else:
                template_string = template_string.replace(
                    f"id='{dom_node}'", replacement)

        # Render Jinja template
        template = jinja2.Template(template_string)
        context = {'param': self.param, '__doc__': self.__original_doc__, 'id': id}
        for parameter, value in self.param.values().items():
            context[parameter] = value
            if parameter in self._child_names:
                context[f'{parameter}_names'] = self._child_names[parameter]
        try:
            html = template.render(context)
        except Exception as e:
            raise RuntimeError(
                f"{type(self).__name__} could not render "
                f"template, errored with:\n\n{type(e).__name__}: {e}.\n"
                f"Full template:\n\n{template_string}"
            )

        # Parse templated HTML
        parser = ReactiveHTMLParser(self.__class__, template=False)
        parser.feed(html)

        # Add node ids to all parsed nodes
        for name in list(parser.nodes):
            html = (
                html
                .replace(f"id='{name}'", f"id='{name}-${{id}}'")
                .replace(f'id="{name}"', f'id="{name}-${{id}}"')
            )

        # Parse attrs
        p_attrs: Dict[str, List[Tuple[str, List[str], str]]] = {}
        for node, attrs in parser.attrs.items():
            for (attr, parameters, tmpl) in attrs:
                param_attrs = []
                for p in parameters:
                    if p in self.param or '.' in p:
                        param_attrs.append(p)
                if node not in p_attrs:
                    p_attrs[node] = []
                p_attrs[node].append((attr, param_attrs, tmpl))

        # Remove child node template syntax
        for parent, child_name in self._parser.children.items():
            if (parent, child_name) in self._parser.looped:
                for i, _ in enumerate(getattr(self, child_name)):
                    html = html.replace('${%s[%d]}' % (child_name, i), '')
            else:
                html = html.replace('${%s}' % child_name, '')
        return html, parser.nodes, p_attrs

    @property
    def _linked_properties(self) -> List[str]:
        linked_properties = [p for pss in self._attrs.values() for _, ps, _ in pss for p in ps]
        for scripts in self._scripts.values():
            if not isinstance(scripts, list):
                scripts = [scripts]
            for script in scripts:
                for p in re.findall(self._script_assignment, script):
                    if p not in linked_properties:
                        linked_properties.append(p)
        for children_param in self._parser.children.values():
            if children_param in self._data_model.properties():
                linked_properties.append(children_param)
        return tuple(linked_properties)

    def _get_model(
        self, doc: Document, root: Optional[Model] = None,
        parent: Optional[Model] = None, comm: Optional[Comm] = None
    ) -> Model:
        model = _BkReactiveHTML(**self._get_properties(doc))
        if comm and not self._loaded():
            self.param.warning(
                f'{type(self).__name__} was not imported on instantiation and may not '
                'render in a notebook. Restart the notebook kernel and '
                'ensure you load it as part of the extension using:'
                f'\n\npn.extension(\'{self._extension_name}\')\n'
            )
        elif root is not None and not self._loaded() and root.ref['id'] in state._views:
            self.param.warning(
                f'{type(self).__name__} was not imported on instantiation may not '
                'render in the served application. Ensure you add the '
                'following to the top of your application:'
                f'\n\npn.extension(\'{self._extension_name}\')\n'
            )
        if self._extension_name:
            ReactiveHTMLMetaclass._loaded_extensions.add(self._extension_name)

        if not root:
            root = model

        data_model: DataModel = model.data # type: ignore
        for p, v in data_model.properties_with_values().items():
            if isinstance(v, DataModel):
                v.tags.append(f"__ref:{root.ref['id']}")
        model.update(children=self._get_children(doc, root, model, comm))
        self._register_events('dom_event', model=model, doc=doc, comm=comm)
        self._link_props(data_model, self._linked_properties, doc, root, comm)
        self._models[root.ref['id']] = (model, parent)
        return model

    def _process_event(self, event: 'Event') -> None:
        if not isinstance(event, DOMEvent):
            return
        cb = getattr(self, f"_{event.node}_{event.data['type']}", None)
        if cb is not None:
            cb(event)
        event_type = event.data['type']
        star_cbs = self._event_callbacks.get('*', {})
        node_cbs = self._event_callbacks.get(event.node, {})

        def match(node, pattern):
            return re.findall(re.sub(r'\{\{.*loop.index.*\}\}', r'\\d+', pattern), node)

        inline_cbs = {attr: [getattr(self, p)] for node, attr, p in self._inline_callbacks
                      if node == event.node or match(event.node, node)}
        event_cbs = (
            node_cbs.get(event_type, []) + node_cbs.get('*', []) +
            star_cbs.get(event_type, []) + star_cbs.get('*', []) +
            inline_cbs.get(event_type, [])
        )
        for cb in event_cbs:
            cb(event)

    def _set_on_model(self, msg: Mapping[str, Any], root: Model, model: Model) -> None:
        if not msg:
            return
        old = self._changing.get(root.ref['id'], [])
        self._changing[root.ref['id']] = [
            attr for attr, value in msg.items()
            if not model.lookup(attr).property.matches(getattr(model, attr), value)
        ]
        try:
            model.update(**msg)
        finally:
            if old:
                self._changing[root.ref['id']] = old
            else:
                del self._changing[root.ref['id']]

    def _update_model(
        self, events: Dict[str, param.parameterized.Event], msg: Dict[str, Any],
        root: Model, model: Model, doc: Document, comm: Optional[Comm]
    ) -> None:
        child_params = self._parser.children.values()
        new_children, model_msg, data_msg  = {}, {}, {}
        for prop, v in list(msg.items()):
            if prop in child_params:
                new_children[prop] = prop
                if self._child_config.get(prop) == 'literal':
                    data_msg[prop] = bleach.clean(v)
                elif prop in model.data.properties():
                    data_msg[prop] = v
            elif prop in list(Reactive.param)+['events']:
                model_msg[prop] = v
            elif (
                (prop in self.param) and (
                    ((self.param[prop].precedence or 0) < 0) or
                    (isinstance(v, Viewable) and not isinstance(self.param[prop], param.ClassSelector))
                )
            ):
                continue
            elif isinstance(v, str):
                data_msg[prop] = bleach.clean(v)
            else:
                data_msg[prop] = v
        if new_children:
            if self._parser.looped:
                html, nodes, self._attrs = self._get_template()
                model_msg['attrs'] = self._attrs
                model_msg['nodes'] = nodes
                model_msg['html'] = escape(textwrap.dedent(html))
            children = self._get_children(doc, root, model, comm)
        else:
            children = None
        if children is not None:
            model_msg['children'] = children
        self._set_on_model(model_msg, root, model)
        self._set_on_model(data_msg, root, model.data)

    def on_event(self, node: str, event: str, callback: Callable) -> None:
        """
        Registers a callback to be executed when the specified DOM
        event is triggered on the named node. Note that the named node
        must be declared in the HTML. To create a named node you must
        give it an id of the form `id="name"`, where `name` will
        be the node identifier.

        Arguments
        ---------
        node: str
          Named node in the HTML identifiable via id of the form `id="name"`.
        event: str
          Name of the DOM event to add an event listener to.
        callback: callable
          A callable which will be given the DOMEvent object.
        """
        if node not in self._parser.nodes and node != '*':
            raise ValueError(f"Named node '{node}' not found. Available "
                             f"nodes include: {self._parser.nodes}.")
        self._event_callbacks[node][event].append(callback)
        events = self._get_events()
        for ref, (model, _) in self._models.items():
            self._apply_update({}, {'events': events}, model, ref)

__all__ = (
    "Reactive",
    "ReactiveHTML",
    "ReactiveData"
)<|MERGE_RESOLUTION|>--- conflicted
+++ resolved
@@ -307,18 +307,16 @@
             if not model.lookup(attr).property.matches(model_val, value):
                 attrs.append(attr)
 
-<<<<<<< HEAD
             # Do not apply model change that is in flight
             if attr in self._events:
                 del self._events[attr]
-=======
+
         if 'stylesheets' in msg:
             dist_url = doc._template_variables.get('dist_dir')
             for stylesheet in msg['stylesheets']:
                 if isinstance(stylesheet, ImportedStyleSheet):
                     patch_stylesheet(stylesheet, dist_url)
 
->>>>>>> d60485d0
         try:
             model.update(**msg)
         finally:
