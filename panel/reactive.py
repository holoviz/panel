"""
Declares Syncable and Reactive classes which provides baseclasses
for Panel components which sync their state with one or more bokeh
models rendered on the frontend.
"""
from __future__ import annotations

import datetime as dt
import difflib
import logging
import re
import sys
import textwrap

from collections import Counter, defaultdict, namedtuple
from functools import lru_cache, partial
from pprint import pformat
from typing import (
    TYPE_CHECKING, Any, Callable, ClassVar, Dict, List, Mapping, Optional, Set,
    Tuple, Type, Union,
)

import numpy as np
import param

from bokeh.core.property.descriptors import UnsetValueError
from bokeh.model import DataModel
from bokeh.models import ImportedStyleSheet
from packaging.version import Version
from param.parameterized import ParameterizedMetaclass, Watcher, _syncing

from .io.document import unlocked
from .io.model import hold
from .io.notebook import push
from .io.resources import (
    CDN_DIST, loading_css, patch_stylesheet, process_raw_css,
    resolve_stylesheet,
)
from .io.state import set_curdoc, state
from .models.reactive_html import (
    DOMEvent, ReactiveHTML as _BkReactiveHTML, ReactiveHTMLParser,
)
from .util import (
    BOKEH_JS_NAT, HTML_SANITIZER, classproperty, edit_readonly, escape,
    updating,
)
from .viewable import Layoutable, Renderable, Viewable

if TYPE_CHECKING:
    import pandas as pd

    from bokeh.document import Document
    from bokeh.events import Event
    from bokeh.model import Model
    from bokeh.models.sources import DataDict, Patches
    from pyviz_comms import Comm

    from .layout.base import Panel
    from .links import Callback, JSLinkTarget, Link

log = logging.getLogger('panel.reactive')

_fields = tuple(Watcher._fields+('target', 'links', 'transformed', 'bidirectional_watcher'))
LinkWatcher: Tuple = namedtuple("Watcher", _fields) # type: ignore


class Syncable(Renderable):
    """
    Syncable is an extension of the Renderable object which can not
    only render to a bokeh model but also sync the parameters on the
    object with the properties on the model.

    In order to bi-directionally link parameters with bokeh model
    instances the _link_params and _link_props methods define
    callbacks triggered when either the parameter or bokeh property
    values change. Since there may not be a 1-to-1 mapping between
    parameter and the model property the _process_property_change and
    _process_param_change may be overridden to apply any necessary
    transformations.
    """

    # Timeout if a notebook comm message is swallowed
    _timeout: ClassVar[int] = 20000

    # Timeout before the first event is processed
    _debounce: ClassVar[int] = 50

    # Property changes which should not be debounced
    _priority_changes: ClassVar[List[str]] = []

    # Any parameters that require manual updates handling for the models
    # e.g. parameters which affect some sub-model
    _manual_params: ClassVar[List[str]] = []

    # Mapping from parameter name to bokeh model property name
    _rename: ClassVar[Mapping[str, str | None]] = {}

    # Allows defining a mapping from model property name to a JS code
    # snippet that transforms the object before serialization
    _js_transforms: ClassVar[Mapping[str, str]] = {}

    # Transforms from input value to bokeh property value
    _source_transforms: ClassVar[Mapping[str, str | None]] = {}
    _target_transforms: ClassVar[Mapping[str, str | None]] = {}

    # A list of stylesheets specified as paths relative to the
    # panel/dist directory
    _stylesheets: ClassVar[List[str]] = []

    __abstract = True

    def __init__(self, **params):
        self._themer = None
        super().__init__(**params)

        # Useful when updating model properties which trigger potentially
        # recursive events
        self._updating = False

        # A dictionary of current property change events
        self._events = {}

        # Any watchers associated with links between two objects
        self._links = []
        self._link_params()

        # A dictionary of bokeh property changes being processed
        self._changing = {}

        # Sets up watchers to process manual updates to models
        if self._manual_params:
            self._internal_callbacks.append(
                self.param.watch(self._update_manual, self._manual_params)
            )

    #----------------------------------------------------------------
    # Model API
    #----------------------------------------------------------------

    @classproperty
    @lru_cache(maxsize=None)
    def _property_mapping(cls):
        rename = {}
        for scls in cls.__mro__[::-1]:
            if issubclass(scls, Syncable):
                rename.update(scls._rename)
        return rename

    @property
    def _linked_properties(self) -> Tuple[str]:
        return tuple(
            self._property_mapping.get(p, p) for p in self.param
            if p not in Viewable.param and self._property_mapping.get(p, p) is not None
        )

    def _get_properties(self, doc: Document) -> Dict[str, Any]:
        return self._process_param_change(self._init_params())

    def _process_property_change(self, msg: Dict[str, Any]) -> Dict[str, Any]:
        """
        Transform bokeh model property changes into parameter updates.
        Should be overridden to provide appropriate mapping between
        parameter value and bokeh model change. By default uses the
        _rename class level attribute to map between parameter and
        property names.
        """
        inverted = {v: k for k, v in self._property_mapping.items()}
        return {inverted.get(k, k): v for k, v in msg.items()}

    def _process_param_change(self, msg: Dict[str, Any]) -> Dict[str, Any]:
        """
        Transform parameter changes into bokeh model property updates.
        Should be overridden to provide appropriate mapping between
        parameter value and bokeh model change. By default uses the
        _rename class level attribute to map between parameter and
        property names.
        """
        properties = {
            self._property_mapping.get(k) or k: v for k, v in msg.items()
            if self._property_mapping.get(k, False) is not None and
            k not in self._manual_params
        }
        if 'width' in properties and self.sizing_mode is None:
            properties['min_width'] = properties['width']
        if 'height' in properties and self.sizing_mode is None:
            properties['min_height'] = properties['height']
        if 'stylesheets' in properties:
            from .config import config
            stylesheets = [loading_css(
                config.loading_spinner, config.loading_color, config.loading_max_height
            ), f'{CDN_DIST}css/loading.css']
            stylesheets += process_raw_css(config.raw_css)
            stylesheets += config.css_files
            stylesheets += [
                resolve_stylesheet(self, css_file, '_stylesheets')
                for css_file in self._stylesheets
            ]
            stylesheets += properties['stylesheets']
            wrapped = []
            for stylesheet in stylesheets:
                if isinstance(stylesheet, str) and stylesheet.endswith('.css'):
                    stylesheet = ImportedStyleSheet(url=stylesheet)
                wrapped.append(stylesheet)
            properties['stylesheets'] = wrapped
        return properties

    @property
    def _linkable_params(self) -> List[str]:
        """
        Parameters that can be linked in JavaScript via source transforms.
        """
        return [
            p for p in self._synced_params if self._rename.get(p, False) is not None
            and self._source_transforms.get(p, False) is not None and
            p not in ('design', 'stylesheets')
        ]

    @property
    def _synced_params(self) -> List[str]:
        """
        Parameters which are synced with properties using transforms
        applied in the _process_param_change method.
        """
        ignored = ['default_layout', 'loading', 'background']
        return [p for p in self.param if p not in self._manual_params+ignored]

    def _init_params(self) -> Dict[str, Any]:
        return {
            k: v for k, v in self.param.values().items()
            if k in self._synced_params and v is not None
        }

    def _link_params(self) -> None:
        params = self._synced_params
        if params:
            watcher = self.param.watch(self._param_change, params)
            self._internal_callbacks.append(watcher)

    def _link_props(
        self, model: Model, properties: List[str] | List[Tuple[str, str]],
        doc: Document, root: Model, comm: Optional[Comm] = None
    ) -> None:
        from .config import config
        ref = root.ref['id']
        if config.embed:
            return

        for p in properties:
            if isinstance(p, tuple):
                _, p = p
            m = model
            if '.' in p:
                *subpath, p = p.split('.')
                for sp in subpath:
                    m = getattr(m, sp)
            else:
                subpath = None
            if comm:
                m.on_change(p, partial(self._comm_change, doc, ref, comm, subpath))
            else:
                m.on_change(p, partial(self._server_change, doc, ref, subpath))

    def _manual_update(
        self, events: Tuple[param.parameterized.Event, ...], model: Model, doc: Document,
        root: Model, parent: Optional[Model], comm: Optional[Comm]
    ) -> None:
        """
        Method for handling any manual update events, i.e. events triggered
        by changes in the manual params.
        """

    def _update_manual(self, *events: param.parameterized.Event) -> None:
        for ref, (model, parent) in self._models.items():
            if ref not in state._views or ref in state._fake_roots:
                continue
            viewable, root, doc, comm = state._views[ref]
            if comm or state._unblocked(doc):
                with unlocked():
                    self._manual_update(events, model, doc, root, parent, comm)
                if comm and 'embedded' not in root.tags:
                    push(doc, comm)
            else:
                cb = partial(self._manual_update, events, model, doc, root, parent, comm)
                if doc.session_context:
                    doc.add_next_tick_callback(cb)
                else:
                    cb()

    def _apply_update(
        self, events: Dict[str, param.parameterized.Event], msg: Dict[str, Any],
        model: Model, ref: str
    ) -> None:
        if ref not in state._views or ref in state._fake_roots:
            return
        viewable, root, doc, comm = state._views[ref]
        if comm or not doc.session_context or state._unblocked(doc):
            with unlocked():
                self._update_model(events, msg, root, model, doc, comm)
            if comm and 'embedded' not in root.tags:
                push(doc, comm)
        else:
            cb = partial(self._update_model, events, msg, root, model, doc, comm)
            doc.add_next_tick_callback(cb)

    def _update_model(
        self, events: Dict[str, param.parameterized.Event], msg: Dict[str, Any],
        root: Model, model: Model, doc: Document, comm: Optional[Comm]
    ) -> None:
        ref = root.ref['id']
        self._changing[ref] = attrs = []
        for attr, value in msg.items():
            # Bokeh raises UnsetValueError if the value is Undefined.
            try:
                model_val = getattr(model, attr)
            except UnsetValueError:
                attrs.append(attr)
                continue
            if not model.lookup(attr).property.matches(model_val, value):
                attrs.append(attr)

            # Do not apply model change that is in flight
            if attr in self._events:
                del self._events[attr]

        try:
            model.update(**msg)
        finally:
            changing = [
                attr for attr in self._changing.get(ref, [])
                if attr not in attrs
            ]
            if changing:
                self._changing[ref] = changing
            elif ref in self._changing:
                del self._changing[ref]

    def _cleanup(self, root: Model | None) -> None:
        super()._cleanup(root)
        if root is None:
            return
        ref = root.ref['id']
        if ref in self._models:
            model, _ = self._models.pop(ref, None)
            model._callbacks = {}
            model._event_callbacks = {}
        comm, client_comm = self._comms.pop(ref, (None, None))
        if comm:
            try:
                comm.close()
            except Exception:
                pass
        if client_comm:
            try:
                client_comm.close()
            except Exception:
                pass

    def _update_properties(
        self, *events: param.parameterized.Event, doc: Document
    ) -> Dict[str, Any]:
        changes = {event.name: event.new for event in events}
        return self._process_param_change(changes)

    def _param_change(self, *events: param.parameterized.Event) -> None:
        named_events = {event.name: event for event in events}
        for ref, (model, _) in self._models.copy().items():
            properties = self._update_properties(*events, doc=model.document)
            if not properties:
                return
            self._apply_update(named_events, properties, model, ref)

    def _process_events(self, events: Dict[str, Any]) -> None:
        self._log('received events %s', events)
        with edit_readonly(state):
            state._busy_counter += 1
        events = self._process_property_change(events)
        try:
            with edit_readonly(self):
                self_events = {k: v for k, v in events.items() if '.' not in k}
                with _syncing(self, list(self_events)):
                    self.param.update(**self_events)
            for k, v in self_events.items():
                if '.' not in k:
                    continue
                *subpath, p = k.split('.')
                obj = self
                for sp in subpath:
                    obj = getattr(obj, sp)
                with edit_readonly(obj):
                    with _syncing(obj, [p]):
                        obj.param.update(**{p: v})
        except Exception:
            if len(events)>1:
                msg_end = f" changing properties {pformat(events)} \n"
            elif len(events)==1:
                msg_end = f" changing property {pformat(events)} \n"
            else:
                msg_end = "\n"
            log.exception(f'Callback failed for object named "{self.name}"{msg_end}')
            raise
        finally:
            self._log('finished processing events %s', events)
            with edit_readonly(state):
                state._busy_counter -= 1

    def _process_bokeh_event(self, doc: Document, event: Event) -> None:
        self._log('received bokeh event %s', event)
        with edit_readonly(state):
            state._busy_counter += 1
        try:
            with set_curdoc(doc):
                self._process_event(event)
        finally:
            self._log('finished processing bokeh event %s', event)
            with edit_readonly(state):
                state._busy_counter -= 1

    async def _change_coroutine(self, doc: Document) -> None:
        if state._thread_pool:
            future = state._thread_pool.submit(self._change_event, doc)
            future.add_done_callback(partial(state._handle_future_exception, doc=doc))
        else:
            with set_curdoc(doc):
                try:
                    self._change_event(doc)
                except Exception as e:
                    state._handle_exception(e)

    async def _event_coroutine(self, doc: Document, event) -> None:
        if state._thread_pool:
            future = state._thread_pool.submit(self._process_bokeh_event, doc, event)
            future.add_done_callback(partial(state._handle_future_exception, doc=doc))
        else:
            try:
                self._process_bokeh_event(doc, event)
            except Exception as e:
                state._handle_exception(e)

    def _change_event(self, doc: Document) -> None:
        events = self._events
        self._events = {}
        with set_curdoc(doc):
            self._process_events(events)

    def _schedule_change(self, doc: Document, comm: Comm | None) -> None:
        with hold(doc, comm=comm):
            self._change_event(doc)

    def _comm_change(
        self, doc: Document, ref: str, comm: Comm | None, subpath: str,
        attr: str, old: Any, new: Any
    ) -> None:
        if subpath:
            attr = f'{subpath}.{attr}'
        if attr in self._changing.get(ref, []):
            self._changing[ref].remove(attr)
            return

        self._events.update({attr: new})
        if state._thread_pool:
            future = state._thread_pool.submit(self._schedule_change, doc, comm)
            future.add_done_callback(partial(state._handle_future_exception, doc=doc))
        else:
            try:
                self._schedule_change(doc, comm)
            except Exception as e:
                state._handle_exception(e)

    def _comm_event(self, doc: Document, event: Event) -> None:
        if state._thread_pool:
            future = state._thread_pool.submit(self._process_bokeh_event, doc, event)
            future.add_done_callback(partial(state._handle_future_exception, doc=doc))
        else:
            try:
                self._process_bokeh_event(doc, event)
            except Exception as e:
                state._handle_exception(e)

    def _register_events(self, *event_names: str, model: Model, doc: Document, comm: Comm | None) -> None:
        for event_name in event_names:
            method = self._comm_event if comm else self._server_event
            model.on_event(event_name, partial(method, doc))

    def _server_event(self, doc: Document, event: Event) -> None:
        if doc.session_context and not state._unblocked(doc):
            doc.add_next_tick_callback(
                partial(self._event_coroutine, doc, event) # type: ignore
            )
        else:
            self._comm_event(doc, event)

    def _server_change(
        self, doc: Document, ref: str, subpath: str, attr: str,
        old: Any, new: Any
    ) -> None:
        if subpath:
            attr = f'{subpath}.{attr}'
        if attr in self._changing.get(ref, []):
            self._changing[ref].remove(attr)
            return

        processing = bool(self._events)
        self._events.update({attr: new})
        if processing:
            return

        if doc.session_context:
            cb = partial(self._change_coroutine, doc)
            if attr in self._priority_changes:
                doc.add_next_tick_callback(cb) # type: ignore
            else:
                doc.add_timeout_callback(cb, self._debounce) # type: ignore
        else:
            try:
                self._change_event(doc)
            except Exception as e:
                state._handle_exception(e)


class Reactive(Syncable, Viewable):
    """
    Reactive is a Viewable object that also supports syncing between
    the objects parameters and the underlying bokeh model either via
    the defined pyviz_comms.Comm type or using bokeh server.

    In addition it defines various methods which make it easy to link
    the parameters to other objects.
    """

<<<<<<< HEAD
    # Parameter values which should not be treated like references
    _ignored_refs: ClassVar[Tuple[str,...]] = ()

=======
>>>>>>> bec9f2fd
    _rename: ClassVar[Mapping[str, str | None]] = {
        'design': None, 'loading': None
    }

    __abstract = True

    def __init__(self, refs=None, **params):
        for name, pobj in self.param.objects('existing').items():
            if name not in self._param__private.explicit_no_refs:
                pobj.allow_refs = True
        super().__init__(**params)

    #----------------------------------------------------------------
    # Private API
    #----------------------------------------------------------------

    def _get_properties(self, doc: Document) -> Dict[str, Any]:
        params, _ = self._design.params(self, doc) if self._design else ({}, None)
        for k, v in self._init_params().items():
            if k in ('stylesheets', 'tags') and k in params:
                params[k] = v = params[k] + v
            elif k not in params or self.param[k].default is not v:
                params[k] = v
        properties = self._process_param_change(params)
        if 'stylesheets' not in properties:
            return properties
        if doc:
            state._stylesheets[doc] = cache = state._stylesheets.get(doc, {})
        else:
            cache = {}
        if doc and 'dist_url' in doc._template_variables:
            dist_url = doc._template_variables['dist_url']
        else:
            dist_url = CDN_DIST
        stylesheets = []
        for stylesheet in properties['stylesheets']:
            if isinstance(stylesheet, ImportedStyleSheet):
                if stylesheet.url in cache:
                    stylesheet = cache[stylesheet.url]
                else:
                    cache[stylesheet.url] = stylesheet
                patch_stylesheet(stylesheet, dist_url)
            stylesheets.append(stylesheet)
        properties['stylesheets'] = stylesheets
        return properties

    def _update_properties(self, *events: param.parameterized.Event, doc: Document) -> Dict[str, Any]:
        params, _ = self._design.params(self, doc) if self._design else ({}, None)
        changes = {event.name: event.new for event in events}
        if 'stylesheets' in changes and 'stylesheets' in params:
            changes['stylesheets'] = params['stylesheets'] + changes['stylesheets']
        return self._process_param_change(changes)

    def _update_model(
        self, events: Dict[str, param.parameterized.Event], msg: Dict[str, Any],
        root: Model, model: Model, doc: Document, comm: Optional[Comm]
    ) -> None:
        if 'stylesheets' in msg:
            if doc and 'dist_url' in doc._template_variables:
                dist_url = doc._template_variables['dist_url']
            else:
                dist_url = CDN_DIST
            for stylesheet in msg['stylesheets']:
                if isinstance(stylesheet, ImportedStyleSheet):
                    patch_stylesheet(stylesheet, dist_url)
        super()._update_model(events, msg, root, model, doc, comm)

    #----------------------------------------------------------------
    # Public API
    #----------------------------------------------------------------

    def link(
        self, target: param.Parameterized, callbacks: Optional[Dict[str, str | Callable]]=None,
        bidirectional: bool=False, **links: str
    ) -> Watcher:
        """
        Links the parameters on this `Reactive` object to attributes on the
        target `Parameterized` object.

        Supports two modes, either specify a
        mapping between the source and target object parameters as keywords or
        provide a dictionary of callbacks which maps from the source
        parameter to a callback which is triggered when the parameter
        changes.

        Arguments
        ---------
        target: param.Parameterized
          The target object of the link.
        callbacks: dict | None
          Maps from a parameter in the source object to a callback.
        bidirectional: bool
          Whether to link source and target bi-directionally
        **links: dict
          Maps between parameters on this object to the parameters
          on the supplied object.
        """
        if links and callbacks:
            raise ValueError('Either supply a set of parameters to '
                             'link as keywords or a set of callbacks, '
                             'not both.')
        elif not links and not callbacks:
            raise ValueError('Declare parameters to link or a set of '
                             'callbacks, neither was defined.')
        elif callbacks and bidirectional:
            raise ValueError('Bidirectional linking not supported for '
                             'explicit callbacks. You must define '
                             'separate callbacks for each direction.')

        _updating = []
        def link_cb(*events):
            for event in events:
                if event.name in _updating: continue
                _updating.append(event.name)
                try:
                    if callbacks:
                        callbacks[event.name](target, event)
                    else:
                        setattr(target, links[event.name], event.new)
                finally:
                    _updating.pop(_updating.index(event.name))
        params = list(callbacks) if callbacks else list(links)
        cb = self.param.watch(link_cb, params)

        bidirectional_watcher = None
        if bidirectional:
            _reverse_updating = []
            reverse_links = {v: k for k, v in links.items()}
            def reverse_link(*events):
                for event in events:
                    if event.name in _reverse_updating: continue
                    _reverse_updating.append(event.name)
                    try:
                        setattr(self, reverse_links[event.name], event.new)
                    finally:
                        _reverse_updating.remove(event.name)
            bidirectional_watcher = target.param.watch(reverse_link, list(reverse_links))

        link_args = tuple(cb)
        # Compatibility with Param versions where precedence is dropped
        # from iterator for backward compatibility with older Panel versions
        if 'precedence' in Watcher._fields and len(link_args) < len(Watcher._fields):
            link_args += (cb.precedence,)
        link = LinkWatcher(*(link_args+(target, links, callbacks is not None, bidirectional_watcher)))
        self._links.append(link)
        return cb

    def controls(self, parameters: List[str] = [], jslink: bool = True, **kwargs) -> 'Panel':
        """
        Creates a set of widgets which allow manipulating the parameters
        on this instance. By default all parameters which support
        linking are exposed, but an explicit list of parameters can
        be provided.

        Arguments
        ---------
        parameters: list(str)
           An explicit list of parameters to return controls for.
        jslink: bool
           Whether to use jslinks instead of Python based links.
           This does not allow using all types of parameters.
        kwargs: dict
           Additional kwargs to pass to the Param pane(s) used to
           generate the controls widgets.

        Returns
        -------
        A layout of the controls
        """
        from .layout import Tabs, WidgetBox
        from .param import Param
        from .widgets import LiteralInput

        if parameters:
            linkable = parameters
        elif jslink:
            linkable = self._linkable_params
        else:
            linkable = list(self.param)

        params = [p for p in linkable if p not in Viewable.param]
        controls = Param(self.param, parameters=params, default_layout=WidgetBox,
                         name='Controls', **kwargs)
        layout_params = [p for p in linkable if p in Viewable.param]
        if 'name' not in layout_params and self._property_mapping.get('name', False) is not None and not parameters:
            layout_params.insert(0, 'name')
        style = Param(self.param, parameters=layout_params, default_layout=WidgetBox,
                      name='Layout', **kwargs)
        if jslink:
            for p in params:
                widget = controls._widgets[p]
                widget.jslink(self, value=p, bidirectional=True)
                if isinstance(widget, LiteralInput):
                    widget.serializer = 'json'
            for p in layout_params:
                widget = style._widgets[p]
                widget.jslink(self, value=p, bidirectional=p != 'loading')
                if isinstance(widget, LiteralInput):
                    widget.serializer = 'json'

        if params and layout_params:
            return Tabs(controls.layout[0], style.layout[0])
        elif params:
            return controls.layout[0]
        return style.layout[0]

    def jscallback(self, args: Dict[str, Any]={}, **callbacks: str) -> Callback:
        """
        Allows defining a JS callback to be triggered when a property
        changes on the source object. The keyword arguments define the
        properties that trigger a callback and the JS code that gets
        executed.

        Arguments
        ----------
        args: dict
          A mapping of objects to make available to the JS callback
        **callbacks: dict
          A mapping between properties on the source model and the code
          to execute when that property changes

        Returns
        -------
        callback: Callback
          The Callback which can be used to disable the callback.
        """
        from .links import Callback
        return Callback(self, code=callbacks, args=args)

    def jslink(
        self, target: JSLinkTarget , code: Dict[str, str] = None, args: Optional[Dict] = None,
        bidirectional: bool = False, **links: str
    ) -> Link:
        """
        Links properties on the this Reactive object to those on the
        target Reactive object in JS code.

        Supports two modes, either specify a
        mapping between the source and target model properties as
        keywords or provide a dictionary of JS code snippets which
        maps from the source parameter to a JS code snippet which is
        executed when the property changes.

        Arguments
        ----------
        target: panel.viewable.Viewable | bokeh.model.Model | holoviews.core.dimension.Dimensioned
          The target to link the value to.
        code: dict
          Custom code which will be executed when the widget value
          changes.
        args: dict
          A mapping of objects to make available to the JS callback
        bidirectional: boolean
          Whether to link source and target bi-directionally
        **links: dict
          A mapping between properties on the source model and the
          target model property to link it to.

        Returns
        -------
        link: GenericLink
          The GenericLink which can be used unlink the widget and
          the target model.
        """
        if links and code:
            raise ValueError('Either supply a set of properties to '
                             'link as keywords or a set of JS code '
                             'callbacks, not both.')
        elif not links and not code:
            raise ValueError('Declare parameters to link or a set of '
                             'callbacks, neither was defined.')
        if args is None:
            args = {}

        from .links import Link, assert_source_syncable, assert_target_syncable
        mapping = code or links
        assert_source_syncable(self, mapping)
        if isinstance(target, Syncable) and code is None:
            assert_target_syncable(self, target, mapping)
        return Link(self, target, properties=links, code=code, args=args,
                    bidirectional=bidirectional)


TData = Union['pd.DataFrame', 'DataDict']


class SyncableData(Reactive):
    """
    A baseclass for components which sync one or more data parameters
    with the frontend via a ColumnDataSource.
    """

    selection = param.List(default=[], item_type=int, doc="""
        The currently selected rows in the data.""")

    # Parameters which when changed require an update of the data
    _data_params: ClassVar[List[str]] = []

    _rename: ClassVar[Mapping[str, str | None]] = {'selection': None}

    __abstract = True

    def __init__(self, **params):
        super().__init__(**params)
        self._data = None
        self._processed = None
        callbacks = [self.param.watch(self._validate, self._data_params)]
        if self._data_params:
            callbacks.append(
                self.param.watch(self._update_cds, self._data_params)
            )
        callbacks.append(self.param.watch(self._update_selected, 'selection'))
        self._internal_callbacks += callbacks
        self._validate()
        self._update_cds()

    def _validate(self, *events: param.parameterized.Event) -> None:
        """
        Allows implementing validation for the data parameters.
        """

    def _get_data(self) -> Tuple[TData, 'DataDict']:
        """
        Implemented by subclasses converting data parameter(s) into
        a ColumnDataSource compatible data dictionary.

        Returns
        -------
        processed: object
          Raw data after pre-processing (e.g. after filtering)
        data: dict
          Dictionary of columns used to instantiate and update the
          ColumnDataSource
        """

    def _update_column(self, column: str, array: np.ndarray | List) -> None:
        """
        Implemented by subclasses converting changes in columns to
        changes in the data parameter.

        Parameters
        ----------
        column: str
          The name of the column to update.
        array: numpy.ndarray
          The array data to update the column with.
        """
        data = getattr(self, self._data_params[0])
        data[column] = array
        if self._processed is not None:
            self._processed[column] = array

    def _update_data(self, data: TData) -> None:
        self.param.update(**{self._data_params[0]: data})

    def _manual_update(
        self, events: Tuple[param.parameterized.Event, ...], model: Model,
        doc: Document, root: Model, parent: Optional[Model], comm: Comm
    ) -> None:
        for event in events:
            if event.type == 'triggered' and self._updating:
                continue
            elif hasattr(self, '_update_' + event.name):
                getattr(self, '_update_' + event.name)(model)

    @updating
    def _update_cds(self, *events: param.parameterized.Event) -> None:
        self._processed, self._data = self._get_data()
        msg = {'data': self._data}
        named_events = {event.name: event for event in events}
        for ref, (m, _) in self._models.items():
            self._apply_update(named_events, msg, m.source, ref)

    @updating
    def _update_selected(
        self, *events: param.parameterized.Event, indices: Optional[List[int]] = None
    ) -> None:
        indices = self.selection if indices is None else indices
        msg = {'indices': indices}
        named_events = {event.name: event for event in events}
        for ref, (m, _) in self._models.items():
            self._apply_update(named_events, msg, m.source.selected, ref)

    def _apply_stream(self, ref: str, model: Model, stream: 'DataDict', rollover: Optional[int]) -> None:
        self._changing[ref] = ['data']
        try:
            model.source.stream(stream, rollover)
        finally:
            del self._changing[ref]

    @updating
    def _stream(self, stream: 'DataDict', rollover: Optional[int] = None) -> None:
        self._processed, _ = self._get_data()
        for ref, (m, _) in self._models.items():
            if ref not in state._views or ref in state._fake_roots:
                continue
            viewable, root, doc, comm = state._views[ref]
            if comm or not doc.session_context or state._unblocked(doc):
                with unlocked():
                    m.source.stream(stream, rollover)
                if comm and 'embedded' not in root.tags:
                    push(doc, comm)
            else:
                cb = partial(self._apply_stream, ref, m, stream, rollover)
                doc.add_next_tick_callback(cb)

    def _apply_patch(self, ref: str, model: Model, patch: 'Patches') -> None:
        self._changing[ref] = ['data']
        try:
            model.source.patch(patch)
        finally:
            del self._changing[ref]

    @updating
    def _patch(self, patch: 'Patches') -> None:
        for ref, (m, _) in self._models.items():
            if ref not in state._views or ref in state._fake_roots:
                continue
            viewable, root, doc, comm = state._views[ref]
            if comm or not doc.session_context or state._unblocked(doc):
                with unlocked():
                    m.source.patch(patch)
                if comm and 'embedded' not in root.tags:
                    push(doc, comm)
            else:
                cb = partial(self._apply_patch, ref, m, patch)
                doc.add_next_tick_callback(cb)

    def _update_manual(self, *events: param.parameterized.Event) -> None:
        """
        Skip events triggered internally
        """
        processed_events = []
        for e in events:
            if e.name == self._data_params[0] and e.type == 'triggered' and self._updating:
                continue
            processed_events.append(e)
        super()._update_manual(*processed_events)

    def stream(
        self, stream_value: 'pd.DataFrame' | 'pd.Series' | Dict,
        rollover: Optional[int] = None, reset_index: bool = True
    ) -> None:
        """
        Streams (appends) the `stream_value` provided to the existing
        value in an efficient manner.

        Arguments
        ---------
        stream_value: (pd.DataFrame | pd.Series | Dict)
          The new value(s) to append to the existing value.
        rollover: (int | None, default=None)
           A maximum column size, above which data from the start of
           the column begins to be discarded. If None, then columns
           will continue to grow unbounded.
        reset_index (bool, default=True):
          If True and the stream_value is a DataFrame, then its index
          is reset. Helps to keep the index unique and named `index`.

        Raises
        ------
        ValueError: Raised if the stream_value is not a supported type.

        Examples
        --------

        Stream a Series to a DataFrame
        >>> value = pd.DataFrame({"x": [1, 2], "y": ["a", "b"]})
        >>> obj = DataComponent(value)
        >>> stream_value = pd.Series({"x": 4, "y": "d"})
        >>> obj.stream(stream_value)
        >>> obj.value.to_dict("list")
        {'x': [1, 2, 4], 'y': ['a', 'b', 'd']}

        Stream a Dataframe to a Dataframe
        >>> value = pd.DataFrame({"x": [1, 2], "y": ["a", "b"]})
        >>> obj = DataComponent(value)
        >>> stream_value = pd.DataFrame({"x": [3, 4], "y": ["c", "d"]})
        >>> obj.stream(stream_value)
        >>> obj.value.to_dict("list")
        {'x': [1, 2, 3, 4], 'y': ['a', 'b', 'c', 'd']}

        Stream a Dictionary row to a DataFrame
        >>> value = pd.DataFrame({"x": [1, 2], "y": ["a", "b"]})
        >>> tabulator = DataComponent(value)
        >>> stream_value = {"x": 4, "y": "d"}
        >>> obj.stream(stream_value)
        >>> obj.value.to_dict("list")
        {'x': [1, 2, 4], 'y': ['a', 'b', 'd']}

        Stream a Dictionary of Columns to a Dataframe
        >>> value = pd.DataFrame({"x": [1, 2], "y": ["a", "b"]})
        >>> obj = DataComponent(value)
        >>> stream_value = {"x": [3, 4], "y": ["c", "d"]}
        >>> obj.stream(stream_value)
        >>> obj.value.to_dict("list")
        {'x': [1, 2, 3, 4], 'y': ['a', 'b', 'c', 'd']}
        """
        if 'pandas' in sys.modules:
            import pandas as pd
        else:
            pd = None # type: ignore
        if pd and isinstance(stream_value, pd.DataFrame):
            if isinstance(self._processed, dict):
                self.stream(stream_value.to_dict(), rollover)
                return
            if reset_index:
                value_index_start = self._processed.index.max() + 1
                stream_value = stream_value.reset_index(drop=True)
                stream_value.index += value_index_start
            combined = pd.concat([self._processed, stream_value])
            if rollover is not None:
                combined = combined.iloc[-rollover:]
            with param.discard_events(self):
                self._update_data(combined)
            try:
                self._updating = True
                self.param.trigger(self._data_params[0])
            finally:
                self._updating = False
            self._stream(stream_value, rollover)
        elif pd and isinstance(stream_value, pd.Series):
            if isinstance(self._processed, dict):
                self.stream({k: [v] for k, v in stream_value.to_dict().items()}, rollover)
                return
            value_index_start = self._processed.index.max() + 1
            self._processed.loc[value_index_start] = stream_value
            with param.discard_events(self):
                self._update_data(self._processed)
            self._stream(self._processed.iloc[-1:], rollover)
        elif isinstance(stream_value, dict):
            if isinstance(self._processed, dict):
                if not all(col in stream_value for col in self._data):
                    raise ValueError("Stream update must append to all columns.")
                for col, array in stream_value.items():
                    combined = np.concatenate([self._data[col], array])
                    if rollover is not None:
                        combined = combined[-rollover:]
                    self._update_column(col, combined)
                self._stream(stream_value, rollover)
            else:
                try:
                    stream_value = pd.DataFrame(stream_value)
                except ValueError:
                    stream_value = pd.Series(stream_value)
                self.stream(stream_value)
        else:
            raise ValueError("The stream value provided is not a DataFrame, Series or Dict!")

    def patch(self, patch_value: 'pd.DataFrame' | 'pd.Series' | Dict) -> None:
        """
        Efficiently patches (updates) the existing value with the `patch_value`.

        Arguments
        ---------
        patch_value: (pd.DataFrame | pd.Series | Dict)
          The value(s) to patch the existing value with.

        Raises
        ------
        ValueError: Raised if the patch_value is not a supported type.

        Examples
        --------

        Patch a DataFrame with a Dictionary row.
        >>> value = pd.DataFrame({"x": [1, 2], "y": ["a", "b"]})
        >>> obj = DataComponent(value)
        >>> patch_value = {"x": [(0, 3)]}
        >>> obj.patch(patch_value)
        >>> obj.value.to_dict("list")
        {'x': [3, 2], 'y': ['a', 'b']}

        Patch a Dataframe with a Dictionary of Columns.
        >>> value = pd.DataFrame({"x": [1, 2], "y": ["a", "b"]})
        >>> obj = DataComponent(value)
        >>> patch_value = {"x": [(slice(2), (3,4))], "y": [(1,'d')]}
        >>> obj.patch(patch_value)
        >>> obj.value.to_dict("list")
        {'x': [3, 4], 'y': ['a', 'd']}

        Patch a DataFrame with a Series. Please note the index is used in the update.
        >>> value = pd.DataFrame({"x": [1, 2], "y": ["a", "b"]})
        >>> obj = DataComponent(value)
        >>> patch_value = pd.Series({"index": 1, "x": 4, "y": "d"})
        >>> obj.patch(patch_value)
        >>> obj.value.to_dict("list")
        {'x': [1, 4], 'y': ['a', 'd']}

        Patch a Dataframe with a Dataframe. Please note the index is used in the update.
        >>> value = pd.DataFrame({"x": [1, 2], "y": ["a", "b"]})
        >>> obj = DataComponent(value)
        >>> patch_value = pd.DataFrame({"x": [3, 4], "y": ["c", "d"]})
        >>> obj.patch(patch_value)
        >>> obj.value.to_dict("list")
        {'x': [3, 4], 'y': ['c', 'd']}
        """
        if self._processed is None or isinstance(patch_value, dict):
            self._patch(patch_value)
            return

        if 'pandas' in sys.modules:
            import pandas as pd
        else:
            pd = None # type: ignore
        data = getattr(self, self._data_params[0])
        patch_value_dict: Patches = {}
        if pd and isinstance(patch_value, pd.DataFrame):
            for column in patch_value.columns:
                patch_value_dict[column] = []
                for index in patch_value.index:
                    patch_value_dict[column].append((index, patch_value.loc[index, column]))
            self.patch(patch_value_dict)
        elif pd and isinstance(patch_value, pd.Series):
            if "index" in patch_value:  # Series orient is row
                patch_value_dict = {
                    k: [(patch_value["index"], v)] for k, v in patch_value.items()
                }
                patch_value_dict.pop("index")
            else:  # Series orient is column
                patch_value_dict = {
                    patch_value.name: [(index, value) for index, value in patch_value.items()]
                }
            self.patch(patch_value_dict)
        elif isinstance(patch_value, dict):
            for k, v in patch_value.items():
                for index, patch  in v:
                    if pd and isinstance(self._processed, pd.DataFrame):
                        data.loc[index, k] = patch
                    else:
                        data[k][index] = patch
            self._updating = True
            try:
                self._patch(patch_value)
            finally:
                self._updating = False
        else:
            raise ValueError(
                f"Patching with a patch_value of type {type(patch_value).__name__} "
                "is not supported. Please provide a DataFrame, Series or Dict."
            )


class ReactiveData(SyncableData):
    """
    An extension of SyncableData which bi-directionally syncs a data
    parameter between frontend and backend using a ColumnDataSource.
    """

    __abstract = True

    def __init__(self, **params):
        super().__init__(**params)

    def _update_selection(self, indices: List[int]) -> None:
        self.selection = indices

    def _convert_column(
        self, values: np.ndarray, old_values: np.ndarray | 'pd.Series'
    ) -> np.ndarray | List:
        dtype = old_values.dtype
        converted: List | np.ndarray | None = None
        if dtype.kind == 'M':
            if values.dtype.kind in 'if':
                NATs = values == BOKEH_JS_NAT
                converted = np.where(NATs, np.nan, values * 10e5).astype(dtype)
        elif dtype.kind == 'O':
            if (all(isinstance(ov, dt.date) for ov in old_values) and
                not all(isinstance(iv, dt.date) for iv in values)):
                new_values = []
                for iv in values:
                    if isinstance(iv, dt.datetime):
                        iv = iv.date()
                    elif not isinstance(iv, dt.date):
                        iv = dt.date.fromtimestamp(iv/1000)
                    new_values.append(iv)
                converted = new_values
        elif 'pandas' in sys.modules:
            import pandas as pd
            if Version(pd.__version__) >= Version('1.1.0'):
                from pandas.core.arrays.masked import BaseMaskedDtype
                if isinstance(dtype, BaseMaskedDtype):
                    values = [dtype.na_value if v == '<NA>' else v for v in values]
            converted = pd.Series(values).astype(dtype).values
        else:
            converted = values.astype(dtype)
        return values if converted is None else converted

    def _process_data(self, data: Mapping[str, List | Dict[int, Any] | np.ndarray]) -> None:
        if self._updating:
            return
        # Get old data to compare to
        old_raw, old_data = self._get_data()
        old_raw = old_raw.copy()
        if hasattr(old_raw, 'columns'):
            columns = list(old_raw.columns) # type: ignore
        else:
            columns = list(old_raw)

        updated = False
        for col, values in data.items():
            col = self._renamed_cols.get(col, col)
            if col in self.indexes or col not in columns:
                continue
            if isinstance(values, dict):
                sorted_values = sorted(values.items(), key=lambda it: int(it[0]))
                values = [v for _, v in sorted_values]
            values = self._convert_column(
                np.asarray(values), old_raw[col]
            )

            isequal = None
            if hasattr(old_raw, 'columns') and isinstance(values, np.ndarray):
                try:
                    isequal = np.array_equal(old_raw[col], values, equal_nan=True)
                except Exception:
                    pass
            if isequal is None:
                try:
                    isequal = (old_raw[col] == values).all() # type: ignore
                except Exception:
                    isequal = False
            if not isequal:
                self._update_column(col, values)
                updated = True

        # If no columns were updated we don't have to sync data
        if not updated:
            return

        # Ensure we trigger events
        self._updating = True
        old_data = getattr(self, self._data_params[0])
        try:
            if old_data is self.value: # type: ignore
                with param.discard_events(self):
                    self.value = old_raw
                self.value = old_data
            else:
                self.param.trigger('value')
        finally:
            self._updating = False
        # Ensure that if the data was changed in a user
        # callback, we still send the updated data
        if old_data is not self.value:
            self._update_cds()

    def _process_events(self, events: Dict[str, Any]) -> None:
        if 'data' in events:
            self._process_data(events.pop('data'))
        if 'indices' in events:
            self._updating = True
            try:
                self._update_selection(events.pop('indices'))
            finally:
                self._updating = False
        super(ReactiveData, self)._process_events(events)



class ReactiveHTMLMetaclass(ParameterizedMetaclass):
    """
    Parses the ReactiveHTML._template of the class and initializes
    variables, callbacks and the data model to sync the parameters and
    HTML attributes.
    """

    _loaded_extensions: ClassVar[Set[str]] = set()

    _name_counter: ClassVar[Counter] = Counter()

    _script_regex: ClassVar[str] = r"script\([\"|'](.*)[\"|']\)"

    def __init__(mcs, name: str, bases: Tuple[Type, ...], dict_: Mapping[str, Any]):
        from .io.datamodel import PARAM_MAPPING, construct_data_model

        mcs.__original_doc__ = mcs.__doc__
        ParameterizedMetaclass.__init__(mcs, name, bases, dict_)
        cls_name = mcs.__name__

        # Validate _child_config
        for name, child_type in mcs._child_config.items():
            if name not in mcs.param:
                raise ValueError(
                    f"{cls_name}._child_config for {name!r} does not "
                    "match any parameters. Ensure the name of each "
                    "child config matches one of the parameters."
                )
            elif child_type not in ('model', 'template', 'literal'):
                raise ValueError(
                    f"{cls_name}._child_config for {name!r} child "
                    "parameter declares unknown type {child_type!r}. "
                    f"The '_child_config' mode must be one of 'model', "
                    "'template' or 'literal'."
                )

        mcs._parser = ReactiveHTMLParser(mcs)
        mcs._parser.feed(mcs._template)

        # Ensure syntactically valid jinja2 for loops
        if mcs._parser._open_for:
            raise ValueError(
                f"{cls_name}._template contains for loop without closing {{% endfor %}} statement."
            )

        # Ensure there are no open tags
        if mcs._parser._node_stack:
            raise ValueError(
                f"{cls_name}._template contains tags which were never "
                "closed. Ensure all tags in your template have a "
                "matching closing tag, e.g. if there is a tag <div>, "
                "ensure there is a matching </div> tag."
            )

        mcs._node_callbacks: Dict[str, List[Tuple[str, str]]]  = {}
        mcs._inline_callbacks = []
        for node, attrs in mcs._parser.attrs.items():
            for (attr, parameters, template) in attrs:
                for p in parameters:
                    if p in mcs.param or '.' in p:
                        continue
                    if re.match(mcs._script_regex, p):
                        name = re.findall(mcs._script_regex, p)[0]
                        if name not in mcs._scripts:
                            raise ValueError(
                                f"{cls_name}._template inline callback "
                                f"references unknown script {name!r}, "
                                "ensure the referenced script is declared"
                                "in the _scripts dictionary."
                            )
                        if node not in mcs._node_callbacks:
                            mcs._node_callbacks[node] = []
                        mcs._node_callbacks[node].append((attr, p))
                    elif hasattr(mcs, p):
                        if node not in mcs._node_callbacks:
                            mcs._node_callbacks[node] = []
                        mcs._node_callbacks[node].append((attr, p))
                        mcs._inline_callbacks.append((node, attr, p))
                    else:
                        matches = difflib.get_close_matches(p, dir(mcs))
                        raise ValueError(
                            f"{cls_name}._template references unknown "
                            f"parameter or method '{p}', similar parameters "
                            f"and methods include {matches}."
                        )

        ignored = list(Reactive.param)
        types = {}
        for child in mcs._parser.children.values():
            cparam = mcs.param[child]
            if mcs._child_config.get(child) == 'literal':
                types[child] = param.String
            elif (type(cparam) not in PARAM_MAPPING or
                  isinstance(cparam, (param.List, param.Dict, param.Tuple)) or
                  (isinstance(cparam, param.ClassSelector) and
                   isinstance(cparam.class_, type) and
                   (not issubclass(cparam.class_, param.Parameterized) or
                    issubclass(cparam.class_, Reactive)))):
                # Any parameter which can be consistently serialized
                # (except) Panel Reactive objects can be reflected
                # on the data model
                ignored.append(child)
        ignored.remove('name')

        # Create model with unique name
        ReactiveHTMLMetaclass._name_counter[name] += 1
        model_name = f'{name}{ReactiveHTMLMetaclass._name_counter[name]}'
        mcs._data_model = construct_data_model(
            mcs, name=model_name, ignore=ignored, types=types
        )



class ReactiveHTML(Reactive, metaclass=ReactiveHTMLMetaclass):
    """
    ReactiveHTML provides bi-directional syncing of arbitrary HTML
    attributes and DOM properties with parameters on the subclass.

    HTML templates
    ~~~~~~~~~~~~~~

    A ReactiveHTML component is declared by providing an HTML template
    on the `_template` attribute on the class. Parameters are synced by
    inserting them as template variables of the form `${parameter}`,
    e.g.:

        <div class="${div_class}">${children}</div>

    will interpolate the div_class parameter on the class. In addition
    to providing attributes we can also provide children to an HTML
    tag. By default any parameter referenced as a child will be
    treated as a Panel components to be rendered into the containing
    HTML. This makes it possible to use ReactiveHTML to lay out other
    components.

    Children
    ~~~~~~~~

    As mentioned above parameters may be referenced as children of a
    DOM node and will, by default, be treated as Panel components to
    insert on the DOM node. However by declaring a `_child_config` we
    can control how the DOM nodes are treated. The `_child_config` is
    indexed by parameter name and may declare one of three rendering
    modes:

      - model (default): Create child and render child as a Panel
        component into it.
      - literal: Create child and set child as its innerHTML.
      - template: Set child as innerHTML of the container.

    If the type is 'template' the parameter will be inserted as is and
    the DOM node's innerHTML will be synced with the child parameter.

    DOM Events
    ~~~~~~~~~~

    In certain cases it is necessary to explicitly declare event
    listeners on the DOM node to ensure that changes in their
    properties are synced when an event is fired. To make this possible
    the HTML element in question must be given a unique id, e.g.:

        <input id="input"></input>

    Now we can use this name to declare set of `_dom_events` to
    subscribe to. The following will subscribe to change DOM events
    on the input element:

       {'input': ['change']}

    Once subscribed the class may also define a method following the
    `_{node}_{event}` naming convention which will fire when the DOM
    event triggers, e.g. we could define a `_input_change` method.
    Any such callback will be given a DOMEvent object as the first and
    only argument. The DOMEvent contains information about the event
    on the .data attribute and declares the type of event on the .type
    attribute.

    Inline callbacks
    ~~~~~~~~~~~~~~~~

    Instead of declaring explicit DOM events Python callbacks can also
    be declared inline, e.g.:

        <input id="input" onchange="${_input_change}"></input>

    will look for an `_input_change` method on the ReactiveHTML
    component and call it when the event is fired.

    Additionally we can invoke pure JS scripts defined on the class, e.g.:

        <input id="input" onchange="${script('some_script')}"></input>

    This will invoke the following script if it is defined on the class:

        _scripts = {
            'some_script': 'console.log(model, data, input, view)'
       }

    Scripts
    ~~~~~~~

    In addition to declaring callbacks in Python it is also possible
    to declare Javascript callbacks to execute when any synced
    attribute changes. Let us say we have declared an input element
    with a synced value parameter:

        <input id="input" value="${value}"></input>

    We can now declare a set of `_scripts`, which will fire whenever
    the value updates:

        _scripts = {
            'value': 'console.log(model, data, input)'
       }

    The Javascript is provided multiple objects in its namespace
    including:

      * data :  The data model holds the current values of the synced
                parameters, e.g. data.value will reflect the current
                value of the input node.
      * model:  The ReactiveHTML model which holds layout information
                and information about the children and events.
      * state:  An empty state dictionary which scripts can use to
                store state for the lifetime of the view.
      * view:   The Bokeh View class responsible for rendering the
                component. This provides access to method like
                `invalidate_layout` and `run_script` which allows
                invoking other scripts.
      * <node>: All named DOM nodes in the HTML template, e.g. the
                `input` node in the example above.
    """

    _child_config: ClassVar[Mapping[str, str]] = {}

    _dom_events: ClassVar[Mapping[str, List[str]]] = {}

    _extension_name: ClassVar[Optional[str]] = None

    _template: ClassVar[str] = ""

    _scripts: ClassVar[Mapping[str, str | List[str]]] = {}

    _script_assignment: ClassVar[str] = (
        r'data\.([^[^\d\W]\w*)[ ]*[\+,\-,\*,\\,%,\*\*,<<,>>,>>>,&,\^,|,\&\&,\|\|,\?\?]*='
    )

    __css__: ClassVar[Optional[List[str]]] = None
    __javascript__: ClassVar[Optional[List[str]]] = None
    __javascript_modules__: ClassVar[Optional[List[str]]] = None

    __abstract = True

    def __init__(self, **params):
        from .pane import panel
        for children_param in self._parser.children.values():
            mode = self._child_config.get(children_param, 'model')
            if children_param not in params or mode != 'model':
                continue
            child_value = params[children_param]
            if isinstance(child_value, list):
                children = []
                for pane in child_value:
                    if isinstance(pane, tuple):
                        name, pane = pane
                        children.append((name, panel(pane)))
                    else:
                        children.append(panel(pane))
                params[children_param] = children
            elif isinstance(child_value, dict):
                children = {}
                for key, pane in child_value.items():
                    children[key] = panel(pane)
                params[children_param] = children
            else:
                params[children_param] = panel(child_value)
        super().__init__(**params)
        self._attrs = {}
        self._panes = {}
        self._event_callbacks = defaultdict(lambda: defaultdict(list))

    @classmethod
    def _loaded(cls) -> bool:
        """
        Whether the component has been loaded.
        """
        return (
            cls._extension_name is None or
            (cls._extension_name in ReactiveHTMLMetaclass._loaded_extensions and
             (state._extensions is None or (cls._extension_name in state._extensions)))
        )

    def _cleanup(self, root: Model | None = None) -> None:
        for child, panes in self._panes.items():
            for pane in panes:
                pane._cleanup(root)
        super()._cleanup(root)

    @property
    def _linkable_params(self) -> List[str]:
        return [
            p for p in super()._linkable_params if p not in self._parser.children.values() and
            p not in ('loading')]

    @property
    def _child_names(self):
        return {}

    def _process_children(
        self, doc: Document, root: Model, model: Model, comm: Optional[Comm],
        children: Dict[str, List[Model]]
    ) -> Dict[str, List[Model]]:
        return children

    def _process_param_change(self, params):
        props = super()._process_param_change(params)
        if 'stylesheets' in params:
            css = getattr(self, '__css__', []) or []
            props['stylesheets'] = [
                ImportedStyleSheet(url=ss) for ss in css
            ] + props['stylesheets']
        return props

    def _init_params(self) -> Dict[str, Any]:
        ignored = list(Reactive.param)
        for child in self._parser.children.values():
            if self._child_config.get(child) != 'literal':
                ignored.append(child)
        params = {
            p : getattr(self, p) for p in list(Layoutable.param)
            if getattr(self, p) is not None and p != 'name'
        }
        data_params = {}
        for k, v in self.param.values().items():
            if (
                (k in ignored and k != 'name') or
                ((self.param[k].precedence or 0) < 0) or
                (isinstance(v, Viewable) and not isinstance(self.param[k], param.ClassSelector))
            ):
                continue
            if isinstance(v, str):
                v = HTML_SANITIZER.clean(v)
            data_params[k] = v
        html, nodes, self._attrs = self._get_template()
        params.update({
            'attrs': self._attrs,
            'callbacks': self._node_callbacks,
            'data': self._data_model(**self._process_param_change(data_params)),
            'events': self._get_events(),
            'html': escape(textwrap.dedent(html)),
            'nodes': nodes,
            'looped': [node for node, _ in self._parser.looped],
            'scripts': {}
        })
        for trigger, scripts in self._scripts.items():
            if not isinstance(scripts, list):
                scripts = [scripts]
            params['scripts'][trigger] = [
                escape(textwrap.dedent(script).strip()) for script in scripts
            ]
        return params

    def _get_events(self) -> Dict[str, Dict[str, bool]]:
        events = {}
        for node, dom_events in self._dom_events.items():
            if isinstance(dom_events, list):
                events[node] = {e: True for e in dom_events}
            else:
                events[node] = dom_events
        for node, evs in self._event_callbacks.items():
            events[node] = node_events = events.get(node, {})
            for e in evs:
                if e not in node_events:
                    node_events[e] = False
        return events

    def _get_children(
        self, doc: Document, root: Model, model: Model, comm: Optional[Comm]
    ) -> Dict[str, List[Model]]:
        from .pane import panel
        old_models = model.children
        new_models: Dict[str, List[Model]] = {parent: [] for parent in self._parser.children}
        new_panes: Dict[str, List[Viewable] | Dict[str, Viewable] | None] = {}
        internal_panes: Dict[str, List[Viewable] | None] = {}

        for parent, children_param in self._parser.children.items():
            mode = self._child_config.get(children_param, 'model')
            if mode == 'literal':
                new_panes[parent] = None
                continue
            panes = getattr(self, children_param)
            if isinstance(panes, dict):
                for key, value in panes.items():
                    panes[key] = panel(value)
            elif isinstance(panes, list):
                for i, pane in enumerate(panes):
                    panes[i] = panel(pane)
            else:
                panes = [panel(panes)]
            new_panes[parent] = panes
            if isinstance(panes, dict):
                panes = list(panes.values())
            internal_panes[children_param] = panes

        for children_param, old_panes in self._panes.items():
            for old_pane in old_panes:
                if old_pane not in (internal_panes.get(children_param) or []):
                    old_pane._cleanup(root)

        for parent, child_panes in new_panes.items():
            children_param = self._parser.children[parent]
            if isinstance(child_panes, dict):
                child_panes = list(child_panes.values())
            mode = self._child_config.get(children_param, 'model')
            if mode == 'literal' or child_panes is None:
                new_models[parent] = children_param
            elif children_param in self._panes:
                # Find existing models
                old_panes = self._panes[children_param]
                for i, pane in enumerate(child_panes):
                    if pane in old_panes and root.ref['id'] in pane._models:
                        child, _ = pane._models[root.ref['id']]
                    else:
                        child = pane._get_model(doc, root, model, comm)
                    new_models[parent].append(child)
            elif parent in old_models:
                # Children parameter unchanged
                new_models[parent] = old_models[parent]
            else:
                new_models[parent] = [
                    pane._get_model(doc, root, model, comm)
                    for pane in child_panes
                ]
        self._panes = internal_panes
        return self._process_children(doc, root, model, comm, new_models)

    def _get_template(self) -> Tuple[str, List[str], Mapping[str, List[Tuple[str, List[str], str]]]]:
        import jinja2

        # Replace loop variables with indexed child parameter e.g.:
        #   {% for obj in objects %}
        #     ${obj}
        #   {% endfor %}
        # becomes:
        #   {% for obj in objects %}
        #     ${objects[{{ loop.index0 }}]}
        #  {% endfor %}
        template_string = self._template
        for var, obj in self._parser.loop_map.items():
            for var in self._parser.loop_var_map[var]:
                template_string = template_string.replace(
                    '${%s}' % var, '${%s[{{ loop.index0 }}]}' % obj)

        # Add index to templated loop node ids
        for dom_node, _ in self._parser.looped:
            replacement = 'id="%s-{{ loop.index0 }}"' % dom_node
            if f'id="{dom_node}"' in template_string:
                template_string = template_string.replace(
                    f'id="{dom_node}"', replacement)
            else:
                template_string = template_string.replace(
                    f"id='{dom_node}'", replacement)

        # Render Jinja template
        template = jinja2.Template(template_string)
        context = {'param': self.param, '__doc__': self.__original_doc__, 'id': id}
        for parameter, value in self.param.values().items():
            context[parameter] = value
            if parameter in self._child_names:
                context[f'{parameter}_names'] = self._child_names[parameter]
        try:
            html = template.render(context)
        except Exception as e:
            raise RuntimeError(
                f"{type(self).__name__} could not render "
                f"template, errored with:\n\n{type(e).__name__}: {e}.\n"
                f"Full template:\n\n{template_string}"
            )

        # Parse templated HTML
        parser = ReactiveHTMLParser(self.__class__, template=False)
        parser.feed(html)

        # Add node ids to all parsed nodes
        for name in list(parser.nodes):
            html = (
                html
                .replace(f"id='{name}'", f"id='{name}-${{id}}'")
                .replace(f'id="{name}"', f'id="{name}-${{id}}"')
            )

        # Parse attrs
        p_attrs: Dict[str, List[Tuple[str, List[str], str]]] = {}
        for node, attrs in parser.attrs.items():
            for (attr, parameters, tmpl) in attrs:
                param_attrs = []
                for p in parameters:
                    if p in self.param or '.' in p:
                        param_attrs.append(p)
                if node not in p_attrs:
                    p_attrs[node] = []
                p_attrs[node].append((attr, param_attrs, tmpl))

        # Remove child node template syntax
        for parent, child_name in self._parser.children.items():
            if (parent, child_name) in self._parser.looped:
                for i, _ in enumerate(getattr(self, child_name)):
                    html = html.replace('${%s[%d]}' % (child_name, i), '')
            else:
                html = html.replace('${%s}' % child_name, '')
        return html, parser.nodes, p_attrs

    @property
    def _linked_properties(self) -> List[str]:
        linked_properties = [p for pss in self._attrs.values() for _, ps, _ in pss for p in ps]
        for scripts in self._scripts.values():
            if not isinstance(scripts, list):
                scripts = [scripts]
            for script in scripts:
                for p in re.findall(self._script_assignment, script):
                    if p not in linked_properties:
                        linked_properties.append(p)
        for children_param in self._parser.children.values():
            if children_param in self._data_model.properties():
                linked_properties.append(children_param)
        return tuple(linked_properties)

    def _get_model(
        self, doc: Document, root: Optional[Model] = None,
        parent: Optional[Model] = None, comm: Optional[Comm] = None
    ) -> Model:
        model = _BkReactiveHTML(**self._get_properties(doc))
        if comm and not self._loaded():
            self.param.warning(
                f'{type(self).__name__} was not imported on instantiation and may not '
                'render in a notebook. Restart the notebook kernel and '
                'ensure you load it as part of the extension using:'
                f'\n\npn.extension(\'{self._extension_name}\')\n'
            )
        elif root is not None and not self._loaded() and root.ref['id'] in state._views:
            self.param.warning(
                f'{type(self).__name__} was not imported on instantiation may not '
                'render in the served application. Ensure you add the '
                'following to the top of your application:'
                f'\n\npn.extension(\'{self._extension_name}\')\n'
            )
        if self._extension_name:
            ReactiveHTMLMetaclass._loaded_extensions.add(self._extension_name)

        if not root:
            root = model

        data_model: DataModel = model.data # type: ignore
        for p, v in data_model.properties_with_values().items():
            if isinstance(v, DataModel):
                v.tags.append(f"__ref:{root.ref['id']}")
        model.update(children=self._get_children(doc, root, model, comm))
        self._register_events('dom_event', model=model, doc=doc, comm=comm)
        self._link_props(data_model, self._linked_properties, doc, root, comm)
        self._models[root.ref['id']] = (model, parent)
        return model

    def _process_event(self, event: 'Event') -> None:
        if not isinstance(event, DOMEvent):
            return
        cb = getattr(self, f"_{event.node}_{event.data['type']}", None)
        if cb is not None:
            cb(event)
        event_type = event.data['type']
        star_cbs = self._event_callbacks.get('*', {})
        node_cbs = self._event_callbacks.get(event.node, {})

        def match(node, pattern):
            return re.findall(re.sub(r'\{\{.*loop.index.*\}\}', r'\\d+', pattern), node)

        inline_cbs = {attr: [getattr(self, p)] for node, attr, p in self._inline_callbacks
                      if node == event.node or match(event.node, node)}
        event_cbs = (
            node_cbs.get(event_type, []) + node_cbs.get('*', []) +
            star_cbs.get(event_type, []) + star_cbs.get('*', []) +
            inline_cbs.get(event_type, [])
        )
        for cb in event_cbs:
            cb(event)

    def _set_on_model(self, msg: Mapping[str, Any], root: Model, model: Model) -> None:
        if not msg:
            return
        old = self._changing.get(root.ref['id'], [])
        self._changing[root.ref['id']] = [
            attr for attr, value in msg.items()
            if not model.lookup(attr).property.matches(getattr(model, attr), value)
        ]
        try:
            model.update(**msg)
        finally:
            if old:
                self._changing[root.ref['id']] = old
            else:
                del self._changing[root.ref['id']]

    def _update_model(
        self, events: Dict[str, param.parameterized.Event], msg: Dict[str, Any],
        root: Model, model: Model, doc: Document, comm: Optional[Comm]
    ) -> None:
        child_params = self._parser.children.values()
        new_children, model_msg, data_msg  = {}, {}, {}
        for prop, v in list(msg.items()):
            if prop in child_params:
                new_children[prop] = prop
                if self._child_config.get(prop) == 'literal':
                    data_msg[prop] = HTML_SANITIZER.clean(v)
                elif prop in model.data.properties():
                    data_msg[prop] = v
            elif prop in list(Reactive.param)+['events']:
                model_msg[prop] = v
            elif (
                (prop in self.param) and (
                    ((self.param[prop].precedence or 0) < 0) or
                    (isinstance(v, Viewable) and not isinstance(self.param[prop], param.ClassSelector))
                )
            ):
                continue
            elif isinstance(v, str):
                data_msg[prop] = HTML_SANITIZER.clean(v)
            else:
                data_msg[prop] = v
        if new_children:
            if self._parser.looped:
                html, nodes, self._attrs = self._get_template()
                model_msg['attrs'] = self._attrs
                model_msg['nodes'] = nodes
                model_msg['html'] = escape(textwrap.dedent(html))
            children = self._get_children(doc, root, model, comm)
        else:
            children = None
        if children is not None:
            model_msg['children'] = children
        self._set_on_model(model_msg, root, model)
        self._set_on_model(data_msg, root, model.data)

    def on_event(self, node: str, event: str, callback: Callable) -> None:
        """
        Registers a callback to be executed when the specified DOM
        event is triggered on the named node. Note that the named node
        must be declared in the HTML. To create a named node you must
        give it an id of the form `id="name"`, where `name` will
        be the node identifier.

        Arguments
        ---------
        node: str
          Named node in the HTML identifiable via id of the form `id="name"`.
        event: str
          Name of the DOM event to add an event listener to.
        callback: callable
          A callable which will be given the DOMEvent object.
        """
        if node not in self._parser.nodes and node != '*':
            raise ValueError(f"Named node '{node}' not found. Available "
                             f"nodes include: {self._parser.nodes}.")
        self._event_callbacks[node][event].append(callback)
        events = self._get_events()
        for ref, (model, _) in self._models.items():
            self._apply_update({}, {'events': events}, model, ref)

__all__ = (
    "Reactive",
    "ReactiveHTML",
    "ReactiveData"
)<|MERGE_RESOLUTION|>--- conflicted
+++ resolved
@@ -527,12 +527,6 @@
     the parameters to other objects.
     """
 
-<<<<<<< HEAD
-    # Parameter values which should not be treated like references
-    _ignored_refs: ClassVar[Tuple[str,...]] = ()
-
-=======
->>>>>>> bec9f2fd
     _rename: ClassVar[Mapping[str, str | None]] = {
         'design': None, 'loading': None
     }
