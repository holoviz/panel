--- conflicted
+++ resolved
@@ -20,12 +20,8 @@
 from bokeh.models import LayoutDOM
 from bokeh.model import DataModel
 from param.parameterized import ParameterizedMetaclass, Watcher
-<<<<<<< HEAD
-from tornado import gen
 import logging
 from pprint import pformat
-=======
->>>>>>> db8e0ac8
 
 from .io.document import unlocked
 from .io.model import hold
