import json
import sys
<<<<<<< HEAD
from typing import Mapping, Union
=======
>>>>>>> 168d9af3

import param
from pyviz_comms import JupyterComm

from ..util import lazy_load
from .base import PaneBase


class ECharts(PaneBase):
    """
    ECharts panes allow rendering echarts.js dictionaries and pyecharts plots.

    Reference: https://panel.holoviz.org/reference/panes/ECharts.html

    :Example:

    >>> pn.extension('echarts')
    >>> ECharts(some_echart_dict_or_pyecharts_object, height=480, width=640)
    """

    object = param.Parameter(default=None, doc="""
        The Echarts object being wrapped. Can be an Echarts dictionary or a pyecharts chart""")

    renderer = param.ObjectSelector(default="canvas", objects=["canvas", "svg"], doc="""
       Whether to render as HTML canvas or SVG""")

    theme = param.ObjectSelector(default="default", objects=["default", "light", "dark"], doc="""
       Theme to apply to plots.""")

    priority = None

    _rename: Mapping[str, Union[str, None]] = {"object": "data"}

    _rerender_params = []

    _updates = True

    @classmethod
    def applies(cls, obj, **params):
        if isinstance(obj, dict):
            return 0
        elif "pyecharts." in repr(obj.__class__):
            return 0.8
        return None

    @classmethod
    def _get_dimensions(cls, props):
        if json is None:
            return
        responsive = props.get('data', {}).get('responsive')
        if responsive:
            props['sizing_mode'] = 'stretch_both'
        else:
            props['sizing_mode'] = 'fixed'

    def _get_model(self, doc, root=None, parent=None, comm=None):
        ECharts = lazy_load('panel.models.echarts', 'ECharts', isinstance(comm, JupyterComm), root)
        props = self._get_echart_dict(self.object)
        props.update(self._process_param_change(self._init_params()))
        self._get_dimensions(props)
        model = ECharts(**props)
        if root is None:
            root = model
        self._models[root.ref['id']] = (model, parent)
        return model

    def _process_param_change(self, msg):
        msg = super()._process_param_change(msg)
        if 'data' in msg:
            msg.update(self._get_echart_dict(msg['data']))
        return msg

    def _get_echart_dict(self, object):
        if isinstance(object, dict):
            return {'data': dict(object)}
        elif "pyecharts" in sys.modules:
            import pyecharts  # pylint: disable=import-outside-toplevel,import-error
            if isinstance(object, pyecharts.charts.chart.Chart):
                w, h = object.width, object.height
                params = {'data': json.loads(object.dump_options())}
                if not self.height and h:
                    params['height'] = int(h.replace('px', ''))
                if not self.width and w:
                    params['width'] = int(w.replace('px', ''))
                return params
        return {}<|MERGE_RESOLUTION|>--- conflicted
+++ resolved
@@ -1,9 +1,5 @@
 import json
 import sys
-<<<<<<< HEAD
-from typing import Mapping, Union
-=======
->>>>>>> 168d9af3
 
 import param
 from pyviz_comms import JupyterComm
