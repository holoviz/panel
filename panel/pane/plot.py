--- conflicted
+++ resolved
@@ -2,25 +2,16 @@
 Pane class which render plots from different libraries
 """
 import sys
-<<<<<<< HEAD
+
 from contextlib import contextmanager
 from io import BytesIO
 from typing import Mapping, Union
 
 import param
-from bokeh.models import CustomJS, LayoutDOM, Model
-from bokeh.models import Spacer as BkSpacer
-=======
-
-from contextlib import contextmanager
-from io import BytesIO
-
-import param
 
 from bokeh.models import (
     CustomJS, LayoutDOM, Model, Spacer as BkSpacer,
 )
->>>>>>> 168d9af3
 from bokeh.themes import Theme
 
 from ..io import remove_root
