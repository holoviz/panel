--- conflicted
+++ resolved
@@ -161,16 +161,11 @@
 
     theme = param.Selector(default=None, allow_None=True, objects=[
         'excel', 'ggplot2', 'quartz', 'vox', 'fivethirtyeight', 'dark',
-<<<<<<< HEAD
-        'latimes', 'urbaninstitute', 'googlecharts', 'powerbi', 'carbonwhite', 'carbong10', 'carbong90', 'carbong100'], doc="""
-        The Vega theme to apply to the plot. If None, no theme is applied.""")
-=======
         'latimes', 'urbaninstitute', 'googlecharts'], doc="""
         A theme to apply to the plot. Must be one of 'excel', 'ggplot2',
         'quartz', 'vox', 'fivethirtyeight', 'dark', 'latimes',
         'urbaninstitute', or 'googlecharts'.
         """)
->>>>>>> 43b01d2a
 
     priority: ClassVar[float | bool | None] = 0.8
 
