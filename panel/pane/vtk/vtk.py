--- conflicted
+++ resolved
@@ -71,13 +71,8 @@
       Activate/Deactivate the orientation widget display.""")
 
     interactive_orientation_widget = param.Boolean(default=True, constant=True, doc="""
-<<<<<<< HEAD
-        If True, the orientation widget will be interactive and allow
-        to change the camera orientation by dragging it.""")
-=======
         If True the orientation widget is clickable and allows to rotate
         the scene in one of the orthographic projections.""")
->>>>>>> 43b01d2a
 
     __abstract = True
 
@@ -603,12 +598,8 @@
         Opacity applied to nan values in slices""")
 
     origin = param.Tuple(default=None, length=3, allow_None=True, doc="""
-<<<<<<< HEAD
         Origin of the volume in the scene coordinates.
         If None, the origin is set to (0, 0, 0)""")
-=======
-        Origin of the volume in the scene.""")
->>>>>>> 43b01d2a
 
     render_background = param.Color(default='#52576e', doc="""
         Allows to specify the background color of the 3D rendering.
