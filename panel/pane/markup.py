--- conflicted
+++ resolved
@@ -503,16 +503,11 @@
     hover_preview = param.Boolean(default=False, doc="""
         Whether to display a hover preview for collapsed nodes.""")
 
-<<<<<<< HEAD
-    theme = param.ObjectSelector(default="light", objects=["light", "dark"], doc="""
+    theme = param.Selector(default="light", objects=["light", "dark"], doc="""
         If no value is provided, it defaults to the current theme
         set by pn.config.theme, as specified in the
         JSON.THEME_CONFIGURATION dictionary. If not defined there, it
         falls back to the default parameter value.""")
-=======
-    theme = param.Selector(default="dark", objects=["light", "dark"], doc="""
-        Whether the JSON tree view is expanded by default.""")
->>>>>>> 73f6304a
 
     priority: ClassVar[float | bool | None] = None
 
