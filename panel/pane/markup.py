--- conflicted
+++ resolved
@@ -489,10 +489,7 @@
             params['css_classes'] = ['markdown'] + params['css_classes']
         return super()._process_param_change(params)
 
-<<<<<<< HEAD
-
-=======
->>>>>>> 961dc2b9
+
 class JSON(HTMLBasePane):
     """
     The `JSON` pane allows rendering arbitrary JSON strings, dicts and other
