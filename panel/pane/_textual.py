from __future__ import annotations

import asyncio

from textual._xterm_parser import XTermParser
from textual.app import App
from textual.driver import Driver
from textual.events import Resize
from textual.geometry import Size


class PanelDriver(Driver):

    def __init__(self, app: App, /, **kwargs) -> None:
        super().__init__(app, **kwargs)
        self._terminal = app.__panel__._terminal
        self._input_initialized = False
        self._input_watcher = None
        self._size_watcher = None

    def _resize(self, *events):
        if not self._input_initialized:
            self.write("\x1b[?1049h")  # Alt screen

            self._enable_mouse_support()
            self.write("\x1b[?25l")  # Hide cursor
            self.write("\033[?1003h\n")
            self.flush()
            self._enable_bracketed_paste()
            self._input_initialized = True

        loop = asyncio.get_running_loop()
        textual_size = Size(self._terminal.ncols, self._terminal.nrows)
        event = Resize(textual_size, textual_size)
        asyncio.run_coroutine_threadsafe(
            self._app._post_message(event),
            loop=loop,
        )

    def _enable_bracketed_paste(self) -> None:
        """Enable bracketed paste mode."""
        self.write("\x1b[?2004h")

    def _disable_bracketed_paste(self) -> None:
        """Disable bracketed paste mode."""
        self.write("\x1b[?2004l")

    def _enable_mouse_support(self) -> None:
        """Enable reporting of mouse events."""
        write = self.write
        write("\x1b[?1000h")  # SET_VT200_MOUSE
        write("\x1b[?1003h")  # SET_ANY_EVENT_MOUSE
        write("\x1b[?1015h")  # SET_VT200_HIGHLIGHT_MOUSE
        write("\x1b[?1006h")  # SET_SGR_EXT_MODE_MOUSE

        # write("\x1b[?1007h")
        self.flush()

    def _disable_mouse_support(self) -> None:
        """Disable reporting of mouse events."""
        write = self.write
        write("\x1b[?1000l")  #
        write("\x1b[?1003l")  #
        write("\x1b[?1015l")
        write("\x1b[?1006l")
        self.flush()

    def _process_input(self, event):
        # Textual 0.86 changed from `process_event` to `process_message`
        fn = self.process_event if hasattr(self, 'process_event') else self.process_message
        for parsed_event in self._parser.feed(event.new):
<<<<<<< HEAD
            if hasattr(self, 'process_event'):
                self.process_event(parsed_event)
            else:
                self.process_message(parsed_event)
=======
            fn(parsed_event)
>>>>>>> a248460d

    def disable_input(self):
        if self._input_watcher is None:
            return
        self._terminal.param.unwatch(self._input_watcher)
        self._input_watcher = None

    def start_application_mode(self):
        self._size_watcher = self._terminal.param.watch(self._resize, ['nrows', 'ncols'])
        try:
            # Textual < 0.76
            self._parser = XTermParser(lambda: False, debug=self._debug)
        except TypeError:
            # Textual >= 0.76
            self._parser = XTermParser(debug=self._debug)
        self._input_watcher = self._terminal.param.watch(self._process_input, 'value')

    def stop_application_mode(self):
        self._terminal.param.unwatch(self._size_watcher)
        self._disable_bracketed_paste()
        self.disable_input()
        self.write("\x1b[?1049l" + "\x1b[?25h")
        self.flush()

    def write(self, data: str) -> None:
        self._terminal.write(data)

    def flush(self):
        self._terminal.flush()

    def close(self):
        pass<|MERGE_RESOLUTION|>--- conflicted
+++ resolved
@@ -69,14 +69,7 @@
         # Textual 0.86 changed from `process_event` to `process_message`
         fn = self.process_event if hasattr(self, 'process_event') else self.process_message
         for parsed_event in self._parser.feed(event.new):
-<<<<<<< HEAD
-            if hasattr(self, 'process_event'):
-                self.process_event(parsed_event)
-            else:
-                self.process_message(parsed_event)
-=======
             fn(parsed_event)
->>>>>>> a248460d
 
     def disable_input(self):
         if self._input_watcher is None:
