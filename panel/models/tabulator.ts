import {undisplay} from "@bokehjs/core/dom"
import {isArray} from "@bokehjs/core/util/types"
import {build_views} from "@bokehjs/core/build_views"
import {ModelEvent} from "@bokehjs/core/bokeh_events"
import {div} from "@bokehjs/core/dom"
import {Enum} from "@bokehjs/core/kinds"
import * as p from "@bokehjs/core/properties";
import {ColumnDataSource} from "@bokehjs/models/sources/column_data_source"
import {TableColumn} from "@bokehjs/models/widgets/tables"
import {Attrs} from "@bokehjs/core/types"

import {debounce} from "debounce"

import {comm_settings} from "./comm_manager"
import {transform_cds_to_records} from "./data"
import {HTMLBox, HTMLBoxView} from "./layout"

export class TableEditEvent extends ModelEvent {
  event_name: string = "table-edit"

  constructor(readonly column: string, readonly row: number, readonly pre: boolean) {
    super()
  }

<<<<<<< HEAD
  protected get event_values(): Attrs {
    return {model: this.origin, column: this.column, row: this.row}
=======
  protected _to_json(): JSON {
    return {model: this.origin, column: this.column, row: this.row, pre: this.pre}
>>>>>>> a1fc86dc
  }
}

export class CellClickEvent extends ModelEvent {
  event_name: string = "cell-click"

  constructor(readonly column: string, readonly row: number) {
    super()
  }

  protected get event_values(): Attrs {
    return {model: this.origin, column: this.column, row: this.row}
  }
}

declare const Tabulator: any;

function find_group(key: any, value: string, records: any[]): any {
  for (const record of records) {
    if (record[key] == value)
      return record
  }
  return null
}

function summarize(grouped: any[], columns: any[], aggregators: string[], depth: number = 0): any {
  const summary: any = {}
  if (grouped.length == 0)
    return summary
  const agg = aggregators[depth]
  for (const group of grouped) {
    const subsummary = summarize(group._children, columns, aggregators, depth+1)
    for (const col in subsummary) {
      if (isArray(subsummary[col]))
        group[col] = subsummary[col].reduce((a: any, b: any) => a + b, 0) / subsummary[col].length
      else
        group[col] = subsummary[col]
    }
    for (const column of columns.slice(1)) {
      const val = group[column.field]
      if (column.field in summary) {
        const old_val = summary[column.field]
        if (agg === 'min')
          summary[column.field] = Math.min(val, old_val)
        else if (agg === 'max')
          summary[column.field] = Math.max(val, old_val)
        else if (agg === 'sum')
          summary[column.field] = val + old_val
        else if (agg === 'mean') {
          if (isArray(summary[column.field]))
            summary[column.field].push(val)
          else
            summary[column.field] = [old_val, val]
        }
      } else
        summary[column.field] = val
    }
  }
  return summary
}

function group_data(records: any[], columns: any[], indexes: string[], aggregators: any): any[] {
  const grouped = []
  const index_field = columns[0].field
  for (const record of records) {
    const value = record[indexes[0]]
    let group = find_group(index_field, value, grouped)
    if (group == null) {
      group = {_children: []}
      group[index_field] = value
      grouped.push(group)
    }
    let subgroup = group
    const groups: any = {}
    for (const index of indexes.slice(1)) {
      subgroup = find_group(index_field, record[index], subgroup._children)
      if (subgroup == null) {
        subgroup = {_children: []}
        subgroup[index_field] = record[index]
        group._children.push(subgroup)
      }
      groups[index] = group
      for (const column of columns.slice(1))
        subgroup[column.field] = record[column]
      group = subgroup
    }
    for (const column of columns.slice(1))
      subgroup[column.field] = record[column.field]
  }
  const aggs = []
  for (const index of indexes)
    aggs.push((index in aggregators) ? aggregators[index] : 'sum')
  summarize(grouped, columns, aggs)
  return grouped
}


const timestampSorter = function(a: any, b: any, _aRow: any, _bRow: any, _column: any, _dir: any, _params: any){
  // Bokeh serializes datetime objects as UNIX timestamps.

  //a, b - the two values being compared
  //aRow, bRow - the row components for the values being compared (useful if you need to access additional fields in the row data for the sort)
  //column - the column component for the column being sorted
  //dir - the direction of the sort ("asc" or "desc")
  //sorterParams - sorterParams object from column definition array

  // Added an _ in front of some parameters as they're unused and the Typescript compiler was complaining about it.

  // const alignEmptyValues = params.alignEmptyValues
  let emptyAlign: any
  emptyAlign = 0

  const opts = {zone: new (window as any).luxon.IANAZone('UTC')}

  // NaN values are serialized to -9223372036854776 by Bokeh

  if (String(a) == '-9223372036854776') {
    a = (window as any).luxon.DateTime.fromISO('invalid')
  } else {
    a = (window as any).luxon.DateTime.fromMillis(a, opts)
  }
  if (String(b) == '-9223372036854776') {
    b = (window as any).luxon.DateTime.fromISO('invalid')
  } else {
    b = (window as any).luxon.DateTime.fromMillis(b, opts)
  }

  if(!a.isValid){
    emptyAlign = !b.isValid ? 0 : -1;
  }else if(!b.isValid){
    emptyAlign =  1;
  }else{
    //compare valid values
    return a - b;
  }

  // Invalid (e.g. NaN) always at the bottom
  emptyAlign *= -1

  return emptyAlign;
}


const dateEditor = function(cell: any, onRendered: any, success: any, cancel: any) {
  //cell - the cell component for the editable cell
  //onRendered - function to call when the editor has been rendered
  //success - function to call to pass the successfuly updated value to Tabulator
  //cancel - function to call to abort the edit and return to a normal cell

  //create and style input
  const rawValue = cell.getValue()
  const opts = {zone: new (window as any).luxon.IANAZone('UTC')}
  let cellValue: any
  if (rawValue === 'NaN' || rawValue === null)
    cellValue = null
  else
    cellValue = (window as any).luxon.DateTime.fromMillis(rawValue, opts).toFormat("yyyy-MM-dd")
  const input = document.createElement("input")

  input.setAttribute("type", "date");

  input.style.padding = "4px";
  input.style.width = "100%";
  input.style.boxSizing = "border-box";

  input.value = cellValue;

  onRendered(() => {
    input.focus();
    input.style.height = "100%";
  });

  function onChange() {
    const new_val = (window as any).luxon.DateTime.fromFormat(input.value, "yyyy-MM-dd", opts).toMillis()
    if (new_val != cellValue)
      success(new_val)
    else
      cancel()
  }

  //submit new value on blur or change
  input.addEventListener("blur", onChange);

  //submit new value on enter
  input.addEventListener("keydown", function(e){
    if(e.keyCode == 13)
      onChange()

    if(e.keyCode == 27)
      cancel()
  });

  return input;
};



const datetimeEditor = function(cell: any, onRendered: any, success: any, cancel: any) {
  //cell - the cell component for the editable cell
  //onRendered - function to call when the editor has been rendered
  //success - function to call to pass the successfuly updated value to Tabulator
  //cancel - function to call to abort the edit and return to a normal cell

  //create and style input
  const rawValue = cell.getValue()
  const opts = {zone: new (window as any).luxon.IANAZone('UTC')}
  let cellValue: any
  if (rawValue === 'NaN' || rawValue === null)
    cellValue = null
  else
    cellValue = (window as any).luxon.DateTime.fromMillis(rawValue, opts).toFormat("yyyy-MM-dd'T'T")
  const input = document.createElement("input")

  input.setAttribute("type", "datetime-local");

  input.style.padding = "4px";
  input.style.width = "100%";
  input.style.boxSizing = "border-box";

  input.value = cellValue;

  onRendered(() => {
    input.focus();
    input.style.height = "100%";
  });

  function onChange() {
    const new_val = (window as any).luxon.DateTime.fromFormat(input.value, "yyyy-MM-dd'T'T", opts).toMillis()
    if (new_val != cellValue)
      success(new_val)
    else
      cancel()
  }

  //submit new value on blur or change
  input.addEventListener("blur", onChange);

  //submit new value on enter
  input.addEventListener("keydown", function(e){
    if(e.keyCode == 13)
      onChange()

    if(e.keyCode == 27)
      cancel()
  });

  return input;
};


export class DataTabulatorView extends HTMLBoxView {
  model: DataTabulator;
  tabulator: any;
  _tabulator_cell_updating: boolean=false
  _updating_page: boolean = true
  _updating_sort: boolean = false
  _relayouting: boolean = false
  _selection_updating: boolean = false
  _initializing: boolean
  _lastVerticalScrollbarTopPosition: number = 0;
  _applied_styles: boolean = false
  _building: boolean=false

  connect_signals(): void {
    super.connect_signals()

    const p = this.model.properties
    const {configuration, layout, columns, theme, groupby} = p;
    this.on_change([configuration, layout, columns, groupby], debounce(() => this.invalidate_render(), 20, false))

    this.on_change([theme], () => this.setCSS())

    this.connect(p.download.change, () => {
      const ftype = this.model.filename.endsWith('.json') ? "json" : "csv"
      this.tabulator.download(ftype, this.model.filename)
    })

    this.connect(p.children.change, () => this.renderChildren())

    this.connect(p.expanded.change, () => {
      // The first cell is the cell of the frozen _index column.
      for (const row of this.tabulator.rowManager.getRows()) {
        if (row.cells.length > 0)
          row.cells[0].layoutElement()
      }
      // Make sure the expand icon is changed when expanded is
      // changed from Python.
      for (const row of this.tabulator.rowManager.getRows()) {
        if (row.cells.length > 0) {
          const index = row.data._index
          const icon = this.model.expanded.indexOf(index) < 0 ? "►" : "▼"
          row.cells[1].element.innerText = icon
        }
      }
    })

    this.connect(p.cell_styles.change, () => {
      if (this._applied_styles)
     this.tabulator.redraw(true)
      this.setStyles()
    })
    this.connect(p.hidden_columns.change, () => this.setHidden())
    this.connect(p.page_size.change, () => this.setPageSize())
    this.connect(p.page.change, () => {
      if (!this._updating_page)
        this.setPage()
    })
    this.connect(p.max_page.change, () => this.setMaxPage())
    this.connect(p.frozen_rows.change, () => this.setFrozen())
    this.connect(p.sorters.change, () => this.setSorters())
    this.connect(this.model.source.properties.data.change, () => this.setData())
    this.connect(this.model.source.streaming, () => this.addData())
    this.connect(this.model.source.patching, () => {
      const inds = this.model.source.selected.indices
      this.updateOrAddData();
      this.tabulator.rowManager.element.scrollTop = this._lastVerticalScrollbarTopPosition;
      // Restore indices since updating data may have reset checkbox column
      this.model.source.selected.indices = inds;
    })
    this.connect(this.model.source.selected.change, () => this.setSelection())
    this.connect(this.model.source.selected.properties.indices.change, () => this.setSelection())
  }

  get sorters(): any[] {
    const sorters = []
    if (this.model.sorters.length)
      sorters.push({column: '_index', dir: 'asc'})
    for (const sort of this.model.sorters.reverse()) {
      if (sort.column === undefined)
        sort.column = sort.field
      sorters.push(sort)
    }
    return sorters
  }

  invalidate_render(): void {
    this.tabulator.destroy()
    this.tabulator = null
    this.render()
    this.relayout()
  }

  redraw(): void {
    if (!this._building) {
      if (this.tabulator.columnManager.element != null) {
	this.tabulator.columnManager.redraw(true);
      }
      if (this.tabulator.rowManager.renderer != null) {
	this.tabulator.rowManager.redraw(true);
	this.setStyles()
      }
    }
  }

  after_layout(): void {
    super.after_layout()
    if (this.tabulator != null && (!this._relayouting || this._initializing))
      this.redraw()
  }

  render(): void {
    super.render()
    const wait = this.setCSS()
    if (wait)
      return
    this._initializing = true
    const container = div({class: "pnx-tabulator"})
    //set_size(container, this.model)
    let configuration = this.getConfiguration()

    this.tabulator = new Tabulator(container, configuration)
    this.init_callbacks()
    this.renderChildren(true)

    this.setHidden()

    this.shadow_el.appendChild(container)
  }

  tableInit(): void {
    this._building = true
    // Patch the ajax request and page data parsing methods
    const ajax = this.tabulator.modules.ajax
    ajax.sendRequest = (_url: any, params: any, _config: any) => {
      return this.requestPage(params.page, params.sort)
    }
    this.tabulator.modules.page._parseRemoteData = (): boolean => {
      return false
    }
  }

  init_callbacks(): void {
    // Initialization
    this.tabulator.on("tableBuilding", () => this.tableInit())
    this.tabulator.on("tableBuilt", () => this.tableBuilt())

    // Disable frozenColumns during rendering (see https://github.com/olifolkerd/tabulator/issues/3530)
    this.tabulator.on("dataLoading", () => {
      this.tabulator.modules.frozenColumns.active = false
    })

    // Rendering callbacks
    this.tabulator.on("selectableCheck", (row: any) => {
      const selectable = this.model.selectable_rows
      return (selectable == null) || (selectable.indexOf(row._row.data._index) >= 0)
    })
    this.tabulator.on("tooltips", (cell: any) => {
      return cell.getColumn().getField() + ": " + cell.getValue();
    })
    this.tabulator.on("scrollVertical", debounce(() => {
      this.setStyles()
    }, 50, false))
    this.tabulator.on("rowFormatter", (row: any) => this._render_row(row))

    // Sync state with model
    this.tabulator.on("rowSelectionChanged", (data: any, rows: any) => this.rowSelectionChanged(data, rows))
    this.tabulator.on("rowClick", (e: any, row: any) => this.rowClicked(e, row))
    this.tabulator.on("cellEdited", (cell: any) => this.cellEdited(cell))
    this.tabulator.on("dataFiltering", (filters: any) => {
      this.model.filters = filters
    })
    this.tabulator.on("dataFiltered", (_: any, rows: any[]) => {
      if (this._initializing)
	return
      // Ensure that after filtering empty scroll renders
      if (rows.length === 0)
	this.tabulator.rowManager.renderEmptyScroll()
      // Ensure that after filtering the page is updated
      this.updatePage(this.tabulator.getPage())
    })
    this.tabulator.on("pageLoaded", (pageno: number) => {
      this.updatePage(pageno)
    })
    this.tabulator.on("dataSorting", (sorters: any[]) => {
      const sorts = []
      for (const s of sorters) {
        if (s.field !== '_index')
          sorts.push({field: s.field, dir: s.dir})
      }
      if (this.model.pagination !== 'remote') {
        this._updating_sort = true
        this.model.sorters = sorts
        this._updating_sort = false
      }
    })
  }

  tableBuilt(): void {
    this._building = false
    this.setHidden()
    this.setSelection()

    // For remote pagination initialize on tableBuilt
    this.setMaxPage()
    this.tabulator.setPage(this.model.page)
    this.setStyles()
    this.renderChildren()
    this.setGroupBy()
    this.setFrozen()
    this.tabulator.modules.frozenColumns.active = true
    this.tabulator.modules.frozenColumns.layout()
    this._initializing = false
  }

  relayout(): void {
    if (this._relayouting)
      return
    this._relayouting = true
    if (this.tabulator.rowManager.renderer) {
      this.tabulator.rowManager.adjustTableSize()
    }
    this.update_layout()
    this.compute_layout()
    if (this.root !== this) {
      this.invalidate_layout()
      const parent = (this as any).root._parent
      if (parent != null && parent.relayout != null)
        parent.relayout()
    } else if ((this as any)._parent != null) { // HACK: Support ReactiveHTML
      if ((this as any)._parent.relayout != null)
        (this as any)._parent.relayout()
      else
        (this as any)._parent.invalidate_layout()
    }
    this._relayouting = false
  }

  requestPage(page: number, sorters: any[]): Promise<void> {
    return new Promise((resolve: any, reject: any) => {
      try {
        if (page != null && sorters != null) {
          this._updating_sort = true
          const sorts = []
          for (const s of sorters) {
            if (s.field !== '_index')
              sorts.push({field: s.field, dir: s.dir})
          }
          this.model.sorters = sorts
          this._updating_sort = false
          this._updating_page = true
          try {
            this.model.page = page || 1
          } finally {
            this._updating_page = false
          }
        }
        resolve([])
      } catch(err) {
        reject(err)
      }
    })
  }

  getLayout(): string {
    let layout = this.model.layout
    switch (layout) {
      case "fit_data":
        return "fitData"
      case "fit_data_fill":
        return "fitDataFill"
      case "fit_data_stretch":
        return "fitDataStretch"
      case "fit_data_table":
        return "fitDataTable"
      case "fit_columns":
        return "fitColumns"
    }
  }

  getConfiguration(): any {
    // Only use selectable mode if explicitly requested otherwise manually handle selections
    let selectable = this.model.select_mode === 'toggle' ? true : NaN
    let configuration = {
      ...this.model.configuration,
      index: "_index",
      nestedFieldSeparator: false,
      movableColumns: false,
      selectable: selectable,
      columns: this.getColumns(),
      initialSort: this.sorters,
      layout: this.getLayout(),
      pagination: this.model.pagination != null,
      paginationMode: this.model.pagination,
      paginationSize: this.model.page_size,
      paginationInitialPage: 1
    }
    if (this.model.pagination === "remote") {
      configuration['ajaxURL'] = "http://panel.pyviz.org"
      configuration['sortMode'] = "remote"
    }
    const cds: any = this.model.source;
    let data: any[]
    if (cds === null || (cds.columns().length === 0))
      data = []
    else
      data = transform_cds_to_records(cds, true)
    if (configuration.dataTree)
      data = group_data(data, this.model.columns, this.model.indexes, this.model.aggregators)
    return {
      ...configuration,
      "data": data,
    }
  }

  renderChildren(initializing: boolean=false): void {
    new Promise(async (resolve: any) => {
      const children = []
      for (const idx of this.model.expanded) {
        if (idx in this.model.children)
          children.push(this.model.children[idx])
      }
      await build_views(this._child_views, children, {parent: (null as any)})
      resolve(null)
    }).then(() => {
      for (const r of this.model.expanded) {
        const row = this.tabulator.getRow(r)
        this._render_row(row)
      }
      if ((!this.model.expanded.length) && (!initializing))
        setTimeout(() => this.relayout(), 20)
    })
  }

  _render_row(row: any): void {
    const index = row._row.data._index
    if (this.model.expanded.indexOf(index) < 0 || !(index in this.model.children))
      return
    const model = this.model.children[index]
    const view = this._child_views.get(model)
    if (view == null)
      return
    (view as any)._parent = this
    const rowEl = row.getElement()
    let viewEl = rowEl.children[rowEl.children.length-1]
    if (viewEl.className === 'bk') {
      if (viewEl.children.length)
        return
    } else {
      viewEl = null
    }
    if (viewEl == null) {
      const style = getComputedStyle(this.tabulator.element.children[1].children[0])
      const bg = style.backgroundColor
      const neg_margin = "-" + rowEl.style.paddingLeft
      viewEl = div({style: "background-color: " + bg +"; margin-left:" + neg_margin})
    }
    row.getElement().appendChild(viewEl);
    view.render_to(viewEl)
  }

  _expand_render(cell: any): string {
    const index = cell._cell.row.data._index
    const icon = this.model.expanded.indexOf(index) < 0 ? "►" : "▼"
    return "<i>" + icon + "</i>"
  }

  _update_expand(cell: any): void {
    const index = cell._cell.row.data._index
    const expanded = [...this.model.expanded]
    const exp_index = expanded.indexOf(index)
    if (exp_index < 0)
      expanded.push(index)
    else {
      const removed = expanded.splice(exp_index, 1)[0]
      if (removed in this.model.children) {
        const model = this.model.children[removed]
        const view = this._child_views.get(model)
        if (view !== undefined && view.el != null)
          undisplay(view.el)
      }
    }
    this.model.expanded = expanded
    if (expanded.indexOf(index) < 0)
      return
    let ready = true
    for (const idx of this.model.expanded) {
      if (!(idx in this.model.children)) {
        ready = false
        break
      }
    }
    if (ready)
      this.renderChildren()
  }

  getData(): any[] {
    let data = transform_cds_to_records(this.model.source, true)
    if (this.model.configuration.dataTree)
      data = group_data(data, this.model.columns, this.model.indexes, this.model.aggregators)
    return data
  }

  getColumns(): any {
    const config_columns: (any[] | undefined) = this.model.configuration?.columns;
    let columns = []
    columns.push({field: '_index', frozen: true})
    if (config_columns != null) {
      for (const column of config_columns)
        if (column.columns != null) {
          const group_columns = []
          for (const col of column.columns)
            group_columns.push({...col})
          columns.push({...column, columns: group_columns})
        } else if (column.formatter === "expand") {
          const expand = {
            hozAlign: "center",
            cellClick: (_: any, cell: any) => { this._update_expand(cell) },
            formatter: (cell: any) => { return this._expand_render(cell) },
            width:40,
            frozen: true
          }
          columns.push(expand)
        } else {
          const new_column = {...column}
          if (new_column.formatter === "rowSelection") {
            new_column.cellClick = (_: any, cell: any) => {
              cell.getRow().toggleSelect();
            }
          }
          columns.push(new_column)
        }
    }
    for (const column of this.model.columns) {
      let tab_column: any = null
      if (config_columns != null) {
        for (const col of columns) {
          if (col.columns != null) {
            for (const c of col.columns) {
              if (column.field === c.field) {
                tab_column = c
                break
              }
            }
            if (tab_column != null)
              break
          } else if (column.field === col.field) {
            tab_column = col
            break
          }
        }
      }
      if (tab_column == null)
        tab_column = {field: column.field}
      if (tab_column.title == null)
        tab_column.title = column.title
      if (tab_column.width == null && column.width != null && column.width != 0)
        tab_column.width = column.width
      if (tab_column.formatter == null && column.formatter != null) {
        const formatter: any = column.formatter
        const ftype = formatter.type
        if (ftype === "BooleanFormatter")
          tab_column.formatter = "tickCross"
        else {
          tab_column.formatter = (cell: any) => {
            const formatted = column.formatter.doFormat(cell.getRow(), cell, cell.getValue(), null, null)
            if (column.formatter.type === 'HTMLTemplateFormatter')
              return formatted
            const node = div()
            node.innerHTML = formatted
            const child = node.children[0]
            if (child.innerHTML === "function(){return c.convert(arguments)}") // If the formatter fails
              return ''
            return child
          }
        }
      }
      if (tab_column.sorter == 'timestamp') {
        tab_column.sorter = timestampSorter
      }

      const editor: any = column.editor
      const ctype = editor.type
      if (tab_column.editor != null) {
        if (tab_column.editor === 'date') {
          tab_column.editor = dateEditor
        } else if (tab_column.editor === 'datetime') {
          tab_column.editor = datetimeEditor
        }
      } else if (ctype === "StringEditor") {
        if (editor.completions.length > 0) {
          tab_column.editor = "list"
          tab_column.editorParams = {values: editor.completions, autocomplete:true, listOnEmpty:true}
      } else
          tab_column.editor = "input"
      } else if (ctype === "TextEditor")
        tab_column.editor = "textarea"
      else if (ctype === "IntEditor" || ctype === "NumberEditor") {
        tab_column.editor = "number"
        tab_column.editorParams = {step: editor.step}
      } else if (ctype === "CheckboxEditor") {
        tab_column.editor = "tickCross"
      } else if (ctype === "DateEditor") {
        tab_column.editor = dateEditor
      } else if (ctype === "SelectEditor") {
        tab_column.editor = "list"
        tab_column.editorParams = {values: editor.options}
      } else if (editor != null && editor.default_view != null) {
        tab_column.editor = (cell: any, onRendered: any, success: any, cancel: any) => {
          this.renderEditor(column, cell, onRendered, success, cancel)
        }
      }
      tab_column.editable = () => (this.model.editable && (editor.default_view != null))
      if (tab_column.headerFilter) {
        if ((typeof tab_column.headerFilter) === 'boolean' &&
            (typeof tab_column.editor) === 'string') {
          tab_column.headerFilter = tab_column.editor
          tab_column.headerFilterParams = tab_column.editorParams
        }
      }
      for (const sort of this.model.sorters) {
        if (tab_column.field === sort.field)
          tab_column.headerSortStartingDir = sort.dir
      }
      tab_column.cellClick = (_: any, cell: any) => {
        const index = cell.getData()._index
        this.model.trigger_event(new CellClickEvent(column.field, index))
      }
      if (config_columns == null)
        columns.push(tab_column)
    }
    for (const col in this.model.buttons) {
      const button_formatter = () => {
        return this.model.buttons[col];
      };
      const button_column = {
        formatter: button_formatter,
        hozAlign: "center",
        cellClick: (_: any, cell: any) => {
          const index = cell.getData()._index
          this.model.trigger_event(new CellClickEvent(col, index))
        }
      }
      columns.push(button_column)
    }
    return columns
  }

  renderEditor(column: any, cell: any, onRendered: any, success: any, error: any): any {
    const editor = column.editor
    const view = new editor.default_view({column: column, model: editor, parent: this, container: cell._cell.element})
    view.initialize()
    view.connect_signals()
    onRendered(() => {
      view.setValue(cell.getValue())
    })

    view.inputEl.addEventListener('change', () => {
      const value = view.serializeValue()
      const old_value = cell.getValue()
      const validation = view.validate()
      if (!validation.valid)
        error(validation.msg)
      if (old_value != null && typeof value != typeof old_value)
        error("Mismatching type")
      else
        success(view.serializeValue())
    });

    return view.inputEl
  }

  // Update table

  setData(): void {
    const data = this.getData()
    if (this.model.pagination != null)
      this.tabulator.rowManager.setData(data, true, false)
    else {
      this.tabulator.setData(data)
    }
    this.postUpdate()
  }

  addData(): void {
    const rows = this.tabulator.rowManager.getRows()
    const last_row = rows[rows.length-1]
    const start = ((last_row?.data._index) || 0)
    this.setData()
    this.postUpdate()
    if (this.model.follow && last_row)
      this.tabulator.scrollToRow(start, "top", false)
  }

  postUpdate(): void {
    if (!this.model.pagination)
      this.setFrozen()
    this.setSelection()
    if (this.model.height == null && this.model.pagination == null)
      this.relayout()
  }

  updateOrAddData(): void {
    // To avoid double updating the tabulator data
    if (this._tabulator_cell_updating)
      return

    let data = transform_cds_to_records(this.model.source, true)
    this.tabulator.setData(data)
    this.postUpdate()
  }

  setFrozen(): void {
    for (const row of this.model.frozen_rows)
      this.tabulator.getRow(row).freeze()
  }

  updatePage(pageno: number): void {
    if (this.model.pagination === 'local' && this.model.page !== pageno) {
      this._updating_page = true
      this.model.page = pageno
      this._updating_page = false
    }
  }

  setGroupBy(): void {
    if (this.model.groupby.length == 0) {
      this.tabulator.setGroupBy(false)
      return
    }
    const groupby = (data: any) => {
      const groups = []
      for (const g of this.model.groupby) {
        const group = g + ': ' + data[g]
        groups.push(group)
      }
      return groups.join(', ')
    }
    // Need to call it twice, see https://github.com/olifolkerd/tabulator/issues/3666
    this.tabulator.setGroupBy(groupby)
    this.tabulator.setGroupBy(groupby)
  }

  setSorters(): void {
    if (this._updating_sort)
      return
    this.tabulator.setSort(this.sorters)
  }

  setCSS(): boolean {
    let theme: string
    let theme_: string
    if (this.model.theme == "default") {
      theme = "tabulator"
    }
    else {
      if (this.model.theme == "bootstrap") {
        theme_ = "bootstrap3"
      }
      else if (this.model.theme == "semantic-ui") {
        theme_ = "semanticui"
      }
      else {
        theme_ = this.model.theme
      }
      theme = "tabulator_" + theme_
    }
    const css = this.model.theme_url + theme + ".min.css"

    let old_node: any = null
    const links = document.getElementsByTagName("link")
    const dist_index = this.model.theme_url.indexOf('dist/')
    const start_url = this.model.theme_url.slice(0, dist_index)
    for (const link of links) {
      if (link.href.indexOf(start_url) >= 0) {
        old_node = link
        break
      }
    }

    if (old_node != null) {
      if (old_node.href.endsWith(css))
        return false
      else {
        old_node.href = css
        setTimeout(() => this.render(), 100)
        return true
      }
    }
    let parent_node = document.getElementsByTagName("head")[0]

    const css_node: any = document.createElement('link')
    css_node.type = 'text/css'
    css_node.rel = 'stylesheet'
    css_node.media = 'screen'
    css_node.href = css

    css_node.onload = () => {
      if (!this._building) {
	this.render()
	this.relayout()
      }
    }
    parent_node.appendChild(css_node)
    return true
  }

  setStyles(): void {
    if (this.tabulator == null || this.tabulator.getDataCount() == 0)
      return
    this._applied_styles = false
    for (const r in this.model.cell_styles.data) {
      const row_style = this.model.cell_styles.data[r]
      const row = this.tabulator.getRow(r)
      if (!row)
        continue
      const cells = row._row.cells
      for (const c in row_style) {
        const style = row_style[c]
        const cell = cells[c]
        if (cell == null || !style.length)
          continue
        const element = cell.element
        for (const s of style) {
          let prop, value
          if (isArray(s))
            [prop, value] = s
          else if (!s.includes(':'))
            continue
          else
            [prop, value] = s.split(':')
          element.style.setProperty(prop, value.trimLeft())
          this._applied_styles = true
        }
      }
    }
  }

  setHidden(): void {
    for (const column of this.tabulator.getColumns()) {
      const col = column._column
      if ((col.field == '_index') || (this.model.hidden_columns.indexOf(col.field) > -1))
        column.hide()
      else
        column.show()
    }
  }

  setMaxPage(): void {
    this.tabulator.setMaxPage(this.model.max_page)
    if (this.tabulator.modules.page.pagesElement)
      this.tabulator.modules.page._setPageButtons()
  }

  setPage(): void {
    this.tabulator.setPage(Math.min(this.model.max_page, this.model.page))
  }

  setPageSize(): void {
    this.tabulator.setPageSize(this.model.page_size)
  }

  setSelection(): void {
    if (this.tabulator == null || this._selection_updating)
      return

    const indices = this.model.source.selected.indices;
    const current_indices: any = this.tabulator.getSelectedData().map((row: any) => row._index)
    if (JSON.stringify(indices) == JSON.stringify(current_indices))
      return
    this._selection_updating = true
    this.tabulator.deselectRow()
    this.tabulator.selectRow(indices)
    for (const index of indices) {
      const row = this.tabulator.rowManager.findRow(index)
      if (row)
        this.tabulator.scrollToRow(index, "center", false).catch(() => {})
    }
    this._selection_updating = false
  }

  // Update model
  rowClicked(e: any, row: any) {
    if (
        this._selection_updating ||
        this._initializing ||
        (typeof this.model.select_mode) === 'string' ||
        this.model.select_mode === false ||  // selection disabled
        this.model.configuration.dataTree || // dataTree does not support selection
        e.srcElement?.innerText === "►"      // expand button
    )
      return
    let indices: number[] = []
    const selected = this.model.source.selected
    const index: number = row._row.data._index
    if (e.ctrlKey || e.metaKey) {
      indices = this.model.source.selected.indices
    } else if (e.shiftKey && selected.indices.length) {
      const start = selected.indices[selected.indices.length-1]
      if (index>start) {
        for (let i = start; i<index; i++)
          indices.push(i)
      } else {
        for (let i = start; i>index; i--)
          indices.push(i)
      }
    }
    if (indices.indexOf(index) < 0)
      indices.push(index)
    else
      indices.splice(indices.indexOf(index), 1)
    // Remove the first selected indices when selectable is an int.
    if (typeof this.model.select_mode === 'number') {
      while (indices.length > this.model.select_mode) {
        indices.shift()
      }
    }
    const filtered = this._filter_selected(indices)
    this.tabulator.deselectRow()
    this.tabulator.selectRow(filtered)
    this._selection_updating = true
    selected.indices = filtered
    this._selection_updating = false
  }

  _filter_selected(indices: number[]): number[] {
    const filtered = []
    for (const ind of indices) {
      if (this.model.selectable_rows == null ||
          this.model.selectable_rows.indexOf(ind) >= 0)
        filtered.push(ind)
    }
    return filtered
  }

  rowSelectionChanged(data: any, _: any): void {
    if (
        this._selection_updating ||
        this._initializing ||
        (typeof this.model.select_mode) === 'boolean' ||
        (typeof this.model.select_mode) === 'number' ||
        this.model.configuration.dataTree
    )
      return
    const indices: number[] = data.map((row: any) => row._index)
    const filtered = this._filter_selected(indices)
    this._selection_updating = indices.length === filtered.length
    this.model.source.selected.indices = filtered
    this._selection_updating = false
  }

  cellEdited(cell: any): void {
    const field = cell._cell.column.field;
    const index = cell.getData()._index
    const value = cell._cell.value
    this._tabulator_cell_updating = true
    comm_settings.debounce = false
    this.model.trigger_event(new TableEditEvent(field, index, true))
    try {
      this.model.source.patch({[field]: [[index, value]]})
    } finally {
      comm_settings.debounce = true
      this._tabulator_cell_updating = false
    }
    this.model.trigger_event(new TableEditEvent(field, index, false))
    this.tabulator.scrollToRow(index, "top", false)
  }
}

export const TableLayout = Enum("fit_data", "fit_data_fill", "fit_data_stretch", "fit_data_table", "fit_columns")

export namespace DataTabulator {
  export type Attrs = p.AttrsOf<Props>
  export type Props = HTMLBox.Props & {
    aggregators: p.Property<any>
    buttons: p.Property<any>
    children: p.Property<any>
    columns: p.Property<TableColumn[]>
    configuration: p.Property<any>
    download: p.Property<boolean>
    editable: p.Property<boolean>
    expanded: p.Property<number[]>
    filename: p.Property<string>
    filters: p.Property<any[]>
    follow: p.Property<boolean>
    frozen_rows: p.Property<number[]>
    groupby: p.Property<string[]>
    hidden_columns: p.Property<string[]>
    indexes: p.Property<string[]>
    layout: p.Property<typeof TableLayout["__type__"]>
    max_page: p.Property<number>
    page: p.Property<number>
    page_size: p.Property<number>
    pagination: p.Property<string | null>
    select_mode: p.Property<any>
    selectable_rows: p.Property<number[] | null>
    source: p.Property<ColumnDataSource>
    sorters: p.Property<any[]>
    cell_styles: p.Property<any>
    theme: p.Property<string>
    theme_url: p.Property<string>
  }
}

export interface DataTabulator extends DataTabulator.Attrs { }

// The Bokeh .ts model corresponding to the Bokeh .py model
export class DataTabulator extends HTMLBox {
  properties: DataTabulator.Props

  constructor(attrs?: Partial<DataTabulator.Attrs>) {
    super(attrs)
  }

  static __module__ = "panel.models.tabulator"

  static {
    this.prototype.default_view = DataTabulatorView;

    this.define<DataTabulator.Props>(({Any, Array, Boolean, Nullable, Number, Ref, String}) => ({
      aggregators:    [ Any,                     {} ],
      buttons:        [ Any,                     {} ],
      children:       [ Any,                     {} ],
      configuration:  [ Any,                     {} ],
      columns:        [ Array(Ref(TableColumn)), [] ],
      download:       [ Boolean,              false ],
      editable:       [ Boolean,               true ],
      expanded:       [ Array(Number),           [] ],
      filename:       [ String,         "table.csv" ],
      filters:        [ Array(Any),              [] ],
      follow:         [ Boolean,               true ],
      frozen_rows:    [ Array(Number),           [] ],
      groupby:        [ Array(String),           [] ],
      hidden_columns: [ Array(String),           [] ],
      indexes:        [ Array(String),           [] ],
      layout:         [ TableLayout,     "fit_data" ],
      max_page:       [ Number,                   0 ],
      pagination:     [ Nullable(String),      null ],
      page:           [ Number,                   0 ],
      page_size:      [ Number,                   0 ],
      select_mode:    [ Any,                   true ],
      selectable_rows: [ Nullable(Array(Number)), null ],
      source:         [ Ref(ColumnDataSource)       ],
      sorters:        [ Array(Any),              [] ],
      cell_styles:         [ Any,                     {} ],
      theme:          [ String,            "simple" ],
      theme_url:      [ String, "https://unpkg.com/tabulator-tables@5.3.2/dist/css/"]
    }))
  }
}<|MERGE_RESOLUTION|>--- conflicted
+++ resolved
@@ -22,13 +22,8 @@
     super()
   }
 
-<<<<<<< HEAD
   protected get event_values(): Attrs {
-    return {model: this.origin, column: this.column, row: this.row}
-=======
-  protected _to_json(): JSON {
     return {model: this.origin, column: this.column, row: this.row, pre: this.pre}
->>>>>>> a1fc86dc
   }
 }
 
