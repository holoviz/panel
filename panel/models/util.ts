<<<<<<< HEAD
import {concat} from "@bokehjs/core/util/array"
import {isArray, isPlainObject} from "@bokehjs/core/util/types"
=======
import {concat, uniq} from "@bokehjs/core/util/array"
import {isPlainObject, isArray} from "@bokehjs/core/util/types"
>>>>>>> 241b45eb

export const get = (obj: any, path: string, defaultValue: any = undefined) => {
  const travel = (regexp: RegExp) =>
    String.prototype.split
      .call(path, regexp)
      .filter(Boolean)
      .reduce((res: any, key: any) => (res !== null && res !== undefined ? res[key] : res), obj)
  const result = travel(/[,[\]]+?/) || travel(/[,[\].]+?/)
  return result === undefined || result === obj ? defaultValue : result
}

export function throttle(func: any, timeFrame: number) {
  let lastTime: number = 0
  return function() {
    const now: number = Number(new Date())
    if (now - lastTime >= timeFrame) {
      func()
      lastTime = now
    }
  }
}

export function deepCopy(obj: any): any {
  let copy

  // Handle the 3 simple types, and null or undefined
  if (null == obj || "object" != typeof obj) {
    return obj
  }

  // Handle Array
  if (obj instanceof Array) {
    copy = []
    for (let i = 0, len = obj.length; i < len; i++) {
      copy[i] = deepCopy(obj[i])
    }
    return copy
  }

  // Handle Object
  if (obj instanceof Object) {
    const copy: any = {}
    for (const attr in obj) {
      const key: string = attr
      if (obj.hasOwnProperty(key)) {
        copy[key] = deepCopy(obj[key])
      }
    }
    return copy
  }

  throw new Error("Unable to copy obj! Its type isn't supported.")
}

export function reshape(arr: any[], dim: number[]) {
  let elemIndex = 0

  if (!dim || !arr) {
    return []
  }

  function _nest(dimIndex: number): any[] {
    let result = []

    if (dimIndex === dim.length - 1) {
      result = concat(arr.slice(elemIndex, elemIndex + dim[dimIndex]))
      elemIndex += dim[dimIndex]
    } else {
      for (let i = 0; i < dim[dimIndex]; i++) {
        result.push(_nest(dimIndex + 1))
      }
    }

    return result
  }
  return _nest(0)
}

<<<<<<< HEAD
export function ID() {
  // Math.random should be unique because of its seeding algorithm.
  // Convert it to base 36 (numbers + letters), and grab the first 9 characters
  // after the decimal.
  return `_${  Math.random().toString(36).substring(2, 11)}`
=======
export async function loadScript(type: string, src: string) {
  const script = document.createElement("script")
  script.type = type
  script.src = src
  script.defer = true
  document.head.appendChild(script)
  return new Promise<void>((resolve, reject) => {
    script.onload = () => {
      resolve()
    }
    script.onerror = () => {
      reject()
    }
  })
>>>>>>> 241b45eb
}

export function convertUndefined(obj: any): any {
  if (isArray(obj)) {
    return obj.map(convertUndefined)
  } else if (isPlainObject(obj)) {
    Object
      .entries(obj)
      .forEach(([key, value]) => {
        if (isPlainObject(value) || isArray(value)) {
          convertUndefined(value)
        } else if (value === undefined) {
          obj[key] = null
        }
      })
  }
  return obj
<<<<<<< HEAD
=======
}

export function formatError(error: SyntaxError, code: string): string {
  const regex = /\((\d+):(\d+)\)/
  let msg = `<span class="msg">${error}</span>`
  const match = msg.match(regex)
  if (!match) {
    return msg
  }
  const line_num = parseInt(match[1])
  const col = parseInt(match[2])
  const start = Math.max(0, line_num-5)
  const col_index = line_num-start
  const lines = code.replace(">", "&lt;").replace("<", "&gt;").split(/\r?\n/).slice(start, line_num+5)
  msg += "<br><br>"
  for (let i = 0; i < col_index; i++) {
    const cls = (i == (col_index-1)) ? " class=\"highlight\"" : ""
    msg += `<pre${cls}>${lines[i]}</pre>`
  }
  const indent = " ".repeat(col-1)
  msg += `<pre class="highlight">${indent}^</pre>`
  for (let i = col_index; i < lines.length; i++) {
    msg += `<pre>${lines[i]}</pre>`
  }
  return msg
}

export function find_attributes(text: string, obj: string, ignored: string[]) {
  const regex = RegExp(`\\b${obj}\\.([a-zA-Z_][a-zA-Z0-9_]*)\\b`, "g")
  const matches = []
  let match, attr

  while ((match = regex.exec(text)) !== null && (attr = match[0].slice(obj.length+1)) !== null && !ignored.includes(attr)) {
    matches.push(attr)
  }

  return uniq(matches)
>>>>>>> 241b45eb
}<|MERGE_RESOLUTION|>--- conflicted
+++ resolved
@@ -1,10 +1,5 @@
-<<<<<<< HEAD
-import {concat} from "@bokehjs/core/util/array"
+import {concat, uniq} from "@bokehjs/core/util/array"
 import {isArray, isPlainObject} from "@bokehjs/core/util/types"
-=======
-import {concat, uniq} from "@bokehjs/core/util/array"
-import {isPlainObject, isArray} from "@bokehjs/core/util/types"
->>>>>>> 241b45eb
 
 export const get = (obj: any, path: string, defaultValue: any = undefined) => {
   const travel = (regexp: RegExp) =>
@@ -83,13 +78,6 @@
   return _nest(0)
 }
 
-<<<<<<< HEAD
-export function ID() {
-  // Math.random should be unique because of its seeding algorithm.
-  // Convert it to base 36 (numbers + letters), and grab the first 9 characters
-  // after the decimal.
-  return `_${  Math.random().toString(36).substring(2, 11)}`
-=======
 export async function loadScript(type: string, src: string) {
   const script = document.createElement("script")
   script.type = type
@@ -104,7 +92,13 @@
       reject()
     }
   })
->>>>>>> 241b45eb
+}
+
+export function ID() {
+  // Math.random should be unique because of its seeding algorithm.
+  // Convert it to base 36 (numbers + letters), and grab the first 9 characters
+  // after the decimal.
+  return `_${  Math.random().toString(36).substring(2, 11)}`
 }
 
 export function convertUndefined(obj: any): any {
@@ -122,8 +116,6 @@
       })
   }
   return obj
-<<<<<<< HEAD
-=======
 }
 
 export function formatError(error: SyntaxError, code: string): string {
@@ -161,5 +153,4 @@
   }
 
   return uniq(matches)
->>>>>>> 241b45eb
 }