"""
The models module defines custom bokeh models which extend upon the
functionality that is provided in bokeh by default. The models are
defined as pairs of Python classes and TypeScript models defined in .ts
files.
"""

from .datetime_picker import DatetimePicker  # noqa
from .ipywidget import IPyWidget  # noqa
from .layout import Card, Column  # noqa
from .location import Location  # noqa
from .markup import HTML, JSON, PDF  # noqa
from .reactive_html import ReactiveHTML  # noqa
from .state import State  # noqa
from .trend import TrendIndicator  # noqa
from .widgets import (  # noqa
<<<<<<< HEAD
    Audio, Button, CustomSelect, FileDownload, Player, Progress, SingleSelect,
    Video, VideoStream,
=======
    Audio, CustomSelect, FileDownload, Player, Progress, SingleSelect,
    TextAreaInput, TooltipIcon, Video, VideoStream,
>>>>>>> cd605f5b
)<|MERGE_RESOLUTION|>--- conflicted
+++ resolved
@@ -14,11 +14,6 @@
 from .state import State  # noqa
 from .trend import TrendIndicator  # noqa
 from .widgets import (  # noqa
-<<<<<<< HEAD
     Audio, Button, CustomSelect, FileDownload, Player, Progress, SingleSelect,
-    Video, VideoStream,
-=======
-    Audio, CustomSelect, FileDownload, Player, Progress, SingleSelect,
     TextAreaInput, TooltipIcon, Video, VideoStream,
->>>>>>> cd605f5b
 )