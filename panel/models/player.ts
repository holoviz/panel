import {Enum} from "@bokehjs/core/kinds"
import * as p from "@bokehjs/core/properties"
import {div} from "@bokehjs/core/dom"
import {Widget, WidgetView} from "@bokehjs/models/widgets/widget"


function press(btn_list: HTMLButtonElement[]): void {
  btn_list.forEach((btn) => btn.style.borderStyle = 'inset')
}

function unpress(btn_list: HTMLButtonElement[]): void {
  btn_list.forEach((btn) => btn.style.borderStyle = 'outset')
}

export class PlayerView extends WidgetView {
  model: Player

  protected buttonEl: HTMLDivElement
  protected groupEl: HTMLDivElement
  protected sliderEl: HTMLInputElement
  protected loop_state: HTMLFormElement
  protected timer: any
  protected _toggle_reverse: CallableFunction
  protected _toogle_pause: CallableFunction
  protected _toggle_play: CallableFunction

  connect_signals(): void {
    super.connect_signals()
    this.connect(this.model.properties.value.change, () => this.render())
    this.connect(this.model.properties.loop_policy.change, () => this.set_loop_state(this.model.loop_policy))
    this.connect(this.model.properties.disabled.change, () => this.toggle_disable())
    this.connect(this.model.properties.show_loop_controls.change, () => {
      if (this.model.show_loop_controls && this.loop_state.parentNode != this.groupEl)
        this.groupEl.appendChild(this.loop_state)
      else if (!this.model.show_loop_controls && this.loop_state.parentNode == this.groupEl)
        this.groupEl.removeChild(this.loop_state)
    })
  }

  toggle_disable() {
    this.sliderEl.disabled = this.model.disabled
    for (const el of this.buttonEl.children){
<<<<<<< HEAD
      // Fixes: panel/models/player.ts:43:10 - error TS2339: Property 'disabled' does not exist on type 'Element'.
      const elAny: any = el;
      elAny.disabled = this.model.disabled
=======
      const anyEl = <any>el
      anyEl.disabled = this.model.disabled
>>>>>>> 4b562a77
    }

    for (const el of this.loop_state.children) {
      if (el.tagName == "input"){
<<<<<<< HEAD
        const elAny: any = el;
        elAny.disabled = this.model.disabled
=======
        const anyEl = <any>el
        anyEl.disabled = this.model.disabled
>>>>>>> 4b562a77
      }
    }
  }

  get_height(): number {
    return 250
  }

  render(): void {
    if (this.sliderEl == null) {
      super.render()
    } else {
      this.sliderEl.min = String(this.model.start)
      this.sliderEl.max = String(this.model.end)
      this.sliderEl.value = String(this.model.value)
      return
    }

    // Layout to group the elements
    this.groupEl = div()
    this.groupEl.style.display = "flex"
    this.groupEl.style.flexDirection = "column"
    this.groupEl.style.alignItems = "center"

    // Slider
    this.sliderEl = document.createElement('input')
    this.sliderEl.style.width = "100%"
    this.sliderEl.setAttribute("type", "range")
    this.sliderEl.value = String(this.model.value)
    this.sliderEl.min = String(this.model.start)
    this.sliderEl.max = String(this.model.end)
    this.sliderEl.onchange = (ev) => this.set_frame(parseInt((ev.target as HTMLInputElement).value))

    // Buttons
    const button_div = div() as any
    this.buttonEl = button_div
    button_div.style.cssText = "margin: 0 auto; display: flex; padding: 5px; align-items: stretch; width: 100%;"

    const button_style_small = "text-align: center; min-width: 20px; flex-grow: 1; margin: 2px";
    const button_style = "text-align: center; min-width: 40px; flex-grow: 2; margin: 2px";

    const slower = document.createElement('button')
    slower.style.cssText = button_style_small
    slower.appendChild(document.createTextNode('–'))
    slower.onclick = () => this.slower()
    button_div.appendChild(slower)

    const first = document.createElement('button')
    first.style.cssText = button_style
    first.appendChild(document.createTextNode('\u275a\u25c0\u25c0'))
    first.onclick = () => this.first_frame()
    button_div.appendChild(first)

    const previous = document.createElement('button')
    previous.style.cssText = button_style
    previous.appendChild(document.createTextNode('\u275a\u25c0'))
    previous.onclick = () => this.previous_frame()
    button_div.appendChild(previous)

    const reverse = document.createElement('button')
    reverse.style.cssText = button_style
    reverse.appendChild(document.createTextNode('\u25c0'))
    reverse.onclick = () => this.reverse_animation()
    button_div.appendChild(reverse)

    const pause = document.createElement('button')
    pause.style.cssText = button_style
    pause.appendChild(document.createTextNode('\u275a\u275a'))
    pause.onclick = () => this.pause_animation()
    button_div.appendChild(pause)

    const play = document.createElement('button')
    play.style.cssText = button_style
    play.appendChild(document.createTextNode('\u25b6'))
    play.onclick = () => this.play_animation()
    button_div.appendChild(play)

    const next = document.createElement('button')
    next.style.cssText = button_style
    next.appendChild(document.createTextNode('\u25b6\u275a'))
    next.onclick = () => this.next_frame()
    button_div.appendChild(next)

    const last = document.createElement('button')
    last.style.cssText = button_style
    last.appendChild(document.createTextNode('\u25b6\u25b6\u275a'))
    last.onclick = () => this.last_frame()
    button_div.appendChild(last)

    const faster = document.createElement('button')
    faster.style.cssText = button_style_small
    faster.appendChild(document.createTextNode('+'))
    faster.onclick = () => this.faster()
    button_div.appendChild(faster)

    // toggle
    this._toggle_reverse = () => {
      unpress([pause, play])
      press([reverse])
    }
    this._toogle_pause = () => {
      unpress([reverse, play])
      press([pause])
    }
    this._toggle_play = () => {
      unpress([reverse, pause])
      press([play])
    }

    // Loop control
    this.loop_state = document.createElement('form')
    this.loop_state.style.cssText = "margin: 0 auto; display: table"

    const once = document.createElement('input')
    once.type = "radio";
    once.value = "once";
    once.name = "state";
    const once_label = document.createElement('label');
    once_label.innerHTML = "Once"
    once_label.style.cssText = "padding: 0 10px 0 5px; user-select:none;"

    const loop = document.createElement('input')
    loop.setAttribute("type", "radio");
    loop.setAttribute("value", "loop");
    loop.setAttribute("name", "state");
    const loop_label = document.createElement('label');
    loop_label.innerHTML = "Loop"
    loop_label.style.cssText = "padding: 0 10px 0 5px; user-select:none;"

    const reflect = document.createElement('input')
    reflect.setAttribute("type", "radio");
    reflect.setAttribute("value", "reflect");
    reflect.setAttribute("name", "state");
    const reflect_label = document.createElement('label');
    reflect_label.innerHTML = "Reflect"
    reflect_label.style.cssText = "padding: 0 10px 0 5px; user-select:none;"

    if (this.model.loop_policy == "once")
      once.checked = true
    else if (this.model.loop_policy == "loop")
      loop.checked = true
    else
      reflect.checked = true

    // Compose everything
    this.loop_state.appendChild(once)
    this.loop_state.appendChild(once_label)
    this.loop_state.appendChild(loop)
    this.loop_state.appendChild(loop_label)
    this.loop_state.appendChild(reflect)
    this.loop_state.appendChild(reflect_label)

    this.groupEl.appendChild(this.sliderEl)
    this.groupEl.appendChild(button_div)
    if (this.model.show_loop_controls)
      this.groupEl.appendChild(this.loop_state)

    this.toggle_disable()
    this.el.appendChild(this.groupEl)
  }

  set_frame(frame: number): void {
    if (this.model.value != frame)
      this.model.value = frame;
    if (this.sliderEl.value != String(frame))
      this.sliderEl.value = String(frame);
  }

  get_loop_state(): string {
    var button_group = this.loop_state.state;
    for (var i = 0; i < button_group.length; i++) {
      var button = button_group[i];
      if (button.checked)
        return button.value;
    }
	return "once"
  }

  set_loop_state(state: string): void {
    var button_group = this.loop_state.state;
    for (var i = 0; i < button_group.length; i++) {
      var button = button_group[i];
      if (button.value == state)
        button.checked = true
    }
  }

  next_frame(): void {
    this.set_frame(Math.min(this.model.end, this.model.value + this.model.step));
  }

  previous_frame(): void {
    this.set_frame(Math.max(this.model.start, this.model.value - this.model.step));
  }

  first_frame(): void {
    this.set_frame(this.model.start);
  }

  last_frame(): void {
    this.set_frame(this.model.end);
  }

  slower(): void {
    this.model.interval = Math.round(this.model.interval/0.7);
    if (this.model.direction > 0)
      this.play_animation()
    else if (this.model.direction < 0)
      this.reverse_animation()
  }

  faster(): void {
    this.model.interval = Math.round(this.model.interval * 0.7);
    if (this.model.direction > 0)
      this.play_animation()
    else if(this.model.direction < 0)
      this.reverse_animation()
  }

  anim_step_forward(): void {
    if(this.model.value < this.model.end){
      this.next_frame();
    } else {
      var loop_state = this.get_loop_state();
      if(loop_state == "loop"){
        this.first_frame();
      }else if(loop_state == "reflect"){
        this.last_frame();
        this.reverse_animation();
      }else{
        this.pause_animation();
        this.last_frame();
      }
    }
  }

  anim_step_reverse(): void {
    if(this.model.value > this.model.start){
      this.previous_frame();
    } else {
      var loop_state = this.get_loop_state();
      if(loop_state == "loop"){
        this.last_frame();
      }else if(loop_state == "reflect"){
        this.first_frame();
        this.play_animation();
      }else{
        this.pause_animation();
        this.first_frame();
      }
    }
  }

  pause_animation(): void {
    this._toogle_pause()
    this.model.direction = 0;
    if (this.timer) {
      clearInterval(this.timer);
      this.timer = null;
    }
  }

  play_animation(): void {
    this.pause_animation();
    this._toggle_play()
    this.model.direction = 1;
    if (!this.timer)
      this.timer = setInterval(() => this.anim_step_forward(), this.model.interval);
  }

  reverse_animation(): void {
    this.pause_animation();
    this._toggle_reverse()
    this.model.direction = -1;
    if (!this.timer)
      this.timer = setInterval(() => this.anim_step_reverse(), this.model.interval);
  }
}

export const LoopPolicy = Enum("once", "loop", "reflect")

export namespace Player {
  export type Attrs = p.AttrsOf<Props>
  export type Props = Widget.Props & {
    direction: p.Property<number>
    interval: p.Property<number>
    start: p.Property<number>
    end: p.Property<number>
    step: p.Property<number>
    loop_policy: p.Property<typeof LoopPolicy["__type__"]>
    value: p.Property<any>
    show_loop_controls: p.Property<boolean>
  }
}


export interface Player extends Player.Attrs {}

export class Player extends Widget {

  properties: Player.Props

  constructor(attrs?: Partial<Player.Attrs>) {
    super(attrs)
  }

  static __module__ = "panel.models.widgets"

  static init_Player(): void {
    this.prototype.default_view = PlayerView

    this.define<Player.Props>(({Boolean, Int}) => ({
      direction:          [ Int,             0 ],
      interval:           [ Int,           500 ],
      start:              [ Int,             0 ],
      end:                [ Int,            10 ],
      step:               [ Int,             1 ],
      loop_policy:        [ LoopPolicy, "once" ],
      value:              [ Int,             0 ],
      show_loop_controls: [ Boolean,      true ],
    }))

    this.override<Player.Props>({width: 400})
  }
}<|MERGE_RESOLUTION|>--- conflicted
+++ resolved
@@ -40,25 +40,14 @@
   toggle_disable() {
     this.sliderEl.disabled = this.model.disabled
     for (const el of this.buttonEl.children){
-<<<<<<< HEAD
-      // Fixes: panel/models/player.ts:43:10 - error TS2339: Property 'disabled' does not exist on type 'Element'.
-      const elAny: any = el;
-      elAny.disabled = this.model.disabled
-=======
       const anyEl = <any>el
       anyEl.disabled = this.model.disabled
->>>>>>> 4b562a77
     }
 
     for (const el of this.loop_state.children) {
       if (el.tagName == "input"){
-<<<<<<< HEAD
-        const elAny: any = el;
-        elAny.disabled = this.model.disabled
-=======
         const anyEl = <any>el
         anyEl.disabled = this.model.disabled
->>>>>>> 4b562a77
       }
     }
   }
