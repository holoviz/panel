{
  "name": "@holoviz/panel",
  "version": "1.5.0-a.6",
  "description": "The powerful data exploration & web app framework for Python.",
  "license": "BSD-3-Clause",
  "repository": {
    "type": "git",
    "url": "https://github.com/holoviz/panel.git"
  },
  "dependencies": {
<<<<<<< HEAD
    "@bokeh/bokehjs": "~3.4.1",
=======
    "@bokeh/bokehjs": "3.5.0-dev.7",
    "@luma.gl/constants": "^8.0.3",
>>>>>>> 42d6cc0b
    "@types/debounce": "^1.2.0",
    "@types/gl-matrix": "^2.4.5",
    "ace-code": "^1.24.1",
    "debounce": "^1.2.0",
    "gl-matrix": "^3.1.0",
    "htm": "^3.1.1",
    "json-formatter-js": "^2.2.1",
    "preact": "^10.22.0",
    "sucrase": "^3.30.0"
  },
  "devDependencies": {
    "@stylistic/eslint-plugin": "^1.6.3",
    "@typescript-eslint/eslint-plugin": "^7.2.0",
    "@typescript-eslint/parser": "^7.2.0",
    "acorn": "^8.11.3",
    "eslint": "^8.57.0",
    "flatpickr": "^4.6.9"
  },
  "files": [
    "dist/**/*.{js,js.map,d.ts,json,css,whl}"
  ],
  "main": "dist/panel.min.js",
  "scripts": {
    "lint": "npx eslint -c .eslintrc.js './*.ts' './models/**/*.ts'"
  }
}<|MERGE_RESOLUTION|>--- conflicted
+++ resolved
@@ -8,12 +8,7 @@
     "url": "https://github.com/holoviz/panel.git"
   },
   "dependencies": {
-<<<<<<< HEAD
-    "@bokeh/bokehjs": "~3.4.1",
-=======
     "@bokeh/bokehjs": "3.5.0-dev.7",
-    "@luma.gl/constants": "^8.0.3",
->>>>>>> 42d6cc0b
     "@types/debounce": "^1.2.0",
     "@types/gl-matrix": "^2.4.5",
     "ace-code": "^1.24.1",
