from __future__ import annotations

import datetime as dt
import os
import sys

from typing import Any, Iterable

import param

__all__ = (
    "datetime_types",
    "is_dataframe",
    "is_holoviews",
    "is_number",
    "is_parameterized",
    "is_series",
    "isdatetime",
    "isfile",
    "isIn",
    "isurl",
)


def datetime_types():
    yield dt.datetime
    yield dt.date
    if "numpy" in sys.modules:
        import numpy as np
        yield np.datetime64


def isfile(path: str) -> bool:
    """Safe version of os.path.isfile robust to path length issues on Windows"""
    try:
        return os.path.isfile(path)
    except (TypeError, ValueError): # path too long for Windows
        return False


def isurl(obj: Any, formats: Iterable[str] | None = None) -> bool:
    if not isinstance(obj, str):
        return False
    lower_string = obj.lower().split('?')[0].split('#')[0]
    return (
        lower_string.startswith(("http://", "https://"))
    ) and (formats is None or any(lower_string.endswith('.'+fmt) for fmt in formats))


def is_dataframe(obj) -> bool:
    if 'pandas' not in sys.modules:
        return False
    import pandas as pd
    return isinstance(obj, pd.DataFrame)


def is_series(obj) -> bool:
    if 'pandas' not in sys.modules:
        return False
    import pandas as pd
    return isinstance(obj, pd.Series)


def is_mpl_axes(obj) -> bool:
    if 'matplotlib' not in sys.modules:
        return False
    from matplotlib.axes import Axes
    return isinstance(obj, Axes)


def isIn(obj, objs):
    """
    Checks if the object is in the list of objects safely.
    """
    for o in objs:
        if o is obj:
            return True
        try:
            if o == obj:
                return True
        except Exception:
            pass
    return False


def is_parameterized(obj) -> bool:
    """
    Whether an object is a Parameterized class or instance.
    """
    return (isinstance(obj, param.Parameterized) or
            (isinstance(obj, type) and issubclass(obj, param.Parameterized)))


def is_holoviews(obj: Any) -> bool:
    """
    Whether the object is a HoloViews type that can be rendered.
    """
    if 'holoviews' not in sys.modules:
        return False
    from holoviews.core.dimension import Dimensioned
    from holoviews.plotting import Plot
    return isinstance(obj, (Dimensioned, Plot))


def isdatetime(value) -> bool:
    """
    Whether the array or scalar is recognized datetime type.
    """
    import numpy as np
    all_datetimes = tuple(datetime_types())

    if is_series(value) and len(value):
        return isinstance(value.iloc[0], all_datetimes)
    elif isinstance(value, np.ndarray):
        return (
            value.dtype.kind == "M" or
            (value.dtype.kind == "O" and len(value) != 0 and
<<<<<<< HEAD
             isinstance(value[0], all_datetimes))
=======
             isinstance(np.take(value, 0), datetime_types))
>>>>>>> cf9dc6bb
        )
    elif isinstance(value, list):
        return all(isinstance(d, all_datetimes) for d in value)
    else:
        return isinstance(value, all_datetimes)


def is_number(s: Any) -> bool:
    try:
        float(s)
        return True
    except ValueError:
        return False


def import_available(module: str):
    """
    Checks whether a module can be imported

    Arguments
    ---------
    module: str

    Returns
    -------
    available: bool
      Whether the module is available to be imported
    """
    import importlib.util
    spec = importlib.util.find_spec(module)
    return spec is not None<|MERGE_RESOLUTION|>--- conflicted
+++ resolved
@@ -115,11 +115,7 @@
         return (
             value.dtype.kind == "M" or
             (value.dtype.kind == "O" and len(value) != 0 and
-<<<<<<< HEAD
-             isinstance(value[0], all_datetimes))
-=======
-             isinstance(np.take(value, 0), datetime_types))
->>>>>>> cf9dc6bb
+             isinstance(np.take(value, 0), all_datetimes))
         )
     elif isinstance(value, list):
         return all(isinstance(d, all_datetimes) for d in value)
