--- conflicted
+++ resolved
@@ -43,18 +43,11 @@
 PANEL_ROOT = pathlib.Path(__file__).parent.parent
 BOKEH_VERSION = base_version(bokeh.__version__)
 PY_VERSION = base_version(__version__)
-<<<<<<< HEAD
-PYODIDE_VERSION = 'v0.25.0'
-PYSCRIPT_VERSION = '2024.3.2'
-PANEL_LOCAL_WHL = DIST_DIR / 'wheels' / f'panel-{__version__.replace("-dirty", "")}-py3-none-any.whl'
-BOKEH_LOCAL_WHL = DIST_DIR / 'wheels' / f'bokeh-{BOKEH_VERSION}-py3-none-any.whl'
-=======
 PYODIDE_VERSION = 'v0.26.2'
 PYSCRIPT_VERSION = '2024.8.1'
 WHL_PATH = DIST_DIR / 'wheels'
 PANEL_LOCAL_WHL = WHL_PATH / f'panel-{__version__.replace("-dirty", "")}-py3-none-any.whl'
 BOKEH_LOCAL_WHL = WHL_PATH / f'bokeh-{BOKEH_VERSION}-py3-none-any.whl'
->>>>>>> e2afe414
 PANEL_CDN_WHL = f'{CDN_DIST}wheels/panel-{PY_VERSION}-py3-none-any.whl'
 BOKEH_CDN_WHL = f'{CDN_ROOT}wheels/bokeh-{BOKEH_VERSION}-py3-none-any.whl'
 PYODIDE_URL = f'https://cdn.jsdelivr.net/pyodide/{PYODIDE_VERSION}/full/pyodide.js'
@@ -76,6 +69,8 @@
     ICON_DIR / 'apple-touch-icon.png',
     ICON_DIR / 'index_background.png'
 ]
+
+MINIMUM_VERSIONS = {}
 
 Runtimes = Literal['pyodide', 'pyscript', 'pyodide-worker', 'pyscript-worker']
 
@@ -195,7 +190,7 @@
 
 
 def collect_python_requirements(
-    main_app: str | os.PathLike,
+    app: str,
     requirements: list[str] | Literal['auto'] | os.PathLike = 'auto',
     panel_version: Literal['auto', 'local'] | str = 'auto',
     http_patch: bool = True,
@@ -205,17 +200,16 @@
 
     Arguments
     ---------
-    filename: str | Path | IO
+    app: str | os.PathLike | IO,
         The filename of the Panel/Bokeh application to convert.
     requirements: List[str]
         The list of requirements to include (in addition to Panel).
-    panel_version: 'auto' | str
+    panel_version: Literal['auto', 'local'] | str
         The panel release version to use in the exported HTML.
     http_patch: bool
         Whether to patch the HTTP request stack with the pyodide-http library
         to allow urllib3 and requests to work.
     """
-
     # Environment
     if panel_version == 'local':
         panel_req = './' + str(PANEL_LOCAL_WHL.as_posix()).split('/')[-1]
@@ -232,9 +226,13 @@
 
     requirements_root = os.getcwd()
     if requirements == 'auto':
-        with open(main_app, 'r') as mainfile:
-            source = mainfile.read()
-            requirements = find_requirements(source)
+        if hasattr(app, 'read'):
+            source = app.read()
+        else:
+            path = pathlib.Path(app)
+            app = build_single_handler_application(str(path.absolute()))
+            source = app._handlers[0]._runner.source
+        requirements = find_requirements(source)
     elif isinstance(requirements, str) and pathlib.Path(requirements).is_file():
         requirements_root = os.path.dirname(requirements)
         requirements = (
@@ -302,11 +300,8 @@
     css_resources: Literal['auto'] | list[str] | None = 'auto',
     runtime: Runtimes = 'pyodide',
     prerender: bool = True,
-<<<<<<< HEAD
-=======
     panel_version: Literal['auto', 'local'] | str = 'auto',
     local_prefix: str = LOCAL_PREFIX,
->>>>>>> e2afe414
     manifest: str | None = None,
     inline: bool = False,
     compiled: bool = True
@@ -331,22 +326,15 @@
         The runtime to use for running Python in the browser.
     prerender: bool
         Whether to pre-render the components so the page loads.
-<<<<<<< HEAD
-=======
-    panel_version: 'auto' | str
+    panel_version: Literal['auto', 'local'] | str
         The panel release version to use in the exported HTML.
     local_prefix: str
         Prefix for the path to serve local wheel files from.
-    http_patch: bool
-        Whether to patch the HTTP request stack with the pyodide-http library
-        to allow urllib3 and requests to work.
->>>>>>> e2afe414
     inline: bool
         Whether to inline resources.
     compiled: bool
         Whether to use pre-compiled pyodide bundles.
     """
-
     # Run script
     if hasattr(filename, 'read'):
         handler = CodeHandler(source=filename.read(), filename='convert.py')
@@ -370,45 +358,6 @@
             'the bokeh document manually.'
         )
 
-<<<<<<< HEAD
-=======
-    if requirements == 'auto':
-        requirements = find_requirements(source)
-    elif isinstance(requirements, str) and pathlib.Path(requirements).is_file():
-        requirements = pathlib.Path(requirements).read_text(encoding='utf-8').splitlines()
-        try:
-            from packaging.requirements import Requirement
-            requirements = [
-                r2 for r in requirements
-                if (r2 := r.split("#")[0].strip()) and Requirement(r2)
-            ]
-        except Exception as e:
-            raise ValueError(
-                f'Requirements parser raised following error: {e}'
-            ) from e
-
-    # Environment
-    if panel_version == 'local':
-        panel_req = local_prefix + str(PANEL_LOCAL_WHL.as_posix()).split('/')[-1]
-        bokeh_req = local_prefix + str(BOKEH_LOCAL_WHL.as_posix()).split('/')[-1]
-    elif panel_version == 'auto':
-        panel_req = PANEL_CDN_WHL
-        bokeh_req = BOKEH_CDN_WHL
-    else:
-        panel_req = f'panel=={panel_version}'
-        bokeh_req = f'bokeh=={BOKEH_VERSION}'
-
-    base_reqs = [bokeh_req, panel_req]
-    if http_patch:
-        base_reqs.append('pyodide-http==0.2.1')
-    reqs = base_reqs + [
-        req for req in requirements if req not in ('panel', 'bokeh')
-    ]
-    for name, min_version in MINIMUM_VERSIONS.items():
-        if any(name in req for req in reqs):
-            reqs = [f'{name}>={min_version}' if name in req else req for req in reqs]
-
->>>>>>> e2afe414
     # Execution
     post_code = POST_PYSCRIPT if runtime == 'pyscript' else POST
     code = '\n'.join([PRE, source, post_code])
@@ -422,15 +371,11 @@
             css_resources = [PYSCRIPT_CSS, PYSCRIPT_CSS_OVERRIDES]
         elif not css_resources:
             css_resources = []
-<<<<<<< HEAD
         pyconfig = json.dumps({
-                'packages': requirements,
-                'plugins': ['!error'],
-                'files': {app_resources: './*'} if app_resources else {},
+            'packages': requirements,
+            'plugins': ['!error'],
+            'files': {app_resources: './*'} if app_resources else {},
         })
-=======
-        pyconfig = json.dumps({'packages': reqs})
->>>>>>> e2afe414
         if 'worker' in runtime:
             plot_script = f'<script type="py" async worker config=\'{pyconfig}\' src="{app_name}.py"></script>'
             web_worker = code
@@ -439,14 +384,9 @@
     else:
         if css_resources == 'auto':
             css_resources = []
-<<<<<<< HEAD
         data_archives = f'{repr(app_resources)}' if app_resources else ''
         env_spec = ', '.join([repr(req) for req in requirements])
         code = code.encode('unicode_escape').decode('utf-8').replace('`', r'\`')
-=======
-        env_spec = ', '.join([repr(req) for req in reqs])
-        code = code.encode("unicode_escape").decode("utf-8").replace('`', r'\`')
->>>>>>> e2afe414
         if runtime == 'pyodide-worker':
             if js_resources == 'auto':
                 js_resources = []
@@ -498,9 +438,6 @@
     if template in (BASE_TEMPLATE, FILE):
         # Add loading.css if not served from Panel template
         if inline:
-<<<<<<< HEAD
-            loading_base = (DIST_DIR / 'css' / 'loading.css').read_text(encoding='utf-8')
-=======
             svg_name = f'{config.loading_spinner}_spinner.svg'
             svg_b64 = base64.b64encode((DIST_DIR / 'assets' / svg_name).read_bytes()).decode('utf-8')
             loading_base = (
@@ -508,7 +445,6 @@
             ).read_text(encoding='utf-8').replace(
                 f'../assets/{svg_name}', f'data:image/svg+xml;base64,{svg_b64}'
             )
->>>>>>> e2afe414
             loading_style = f'<style type="text/css">\n{loading_base}\n</style>'
         else:
             loading_style = f'<link rel="stylesheet" href="{CDN_DIST}css/loading.css" type="text/css" />'
@@ -580,6 +516,7 @@
     app_folder = os.path.dirname(app)
     app_name = '.'.join(os.path.basename(app).split('.')[:-1])
 
+    # Obtain source
     parsed_requirements = collect_python_requirements(
         app, requirements, panel_version=panel_version, http_patch=http_patch
     )
@@ -625,15 +562,16 @@
     try:
         with set_resource_mode('inline' if inline else 'cdn'):
             html, worker = script_to_html(
-                app, requirements=parsed_requirements_rewritten,
-                app_resources=app_resources_packfile, runtime=runtime,
-                prerender=prerender, manifest=manifest,
-<<<<<<< HEAD
-                inline=inline, compiled=compiled
-=======
-                panel_version=panel_version, http_patch=http_patch,
-                inline=inline, compiled=compiled, local_prefix=local_prefix
->>>>>>> e2afe414
+                app,
+                requirements=parsed_requirements_rewritten,
+                app_resources=app_resources_packfile,
+                runtime=runtime,
+                prerender=prerender,
+                manifest=manifest,
+                panel_version=panel_version,
+                inline=inline,
+                compiled=compiled,
+                local_prefix=local_prefix
             )
     except KeyboardInterrupt:
         return
@@ -743,14 +681,10 @@
           - theme_color: The theme color of the application
     max_workers: int
         The maximum number of parallel workers
-    panel_version: 'auto' | 'local'] | str
-<<<<<<< HEAD
-        The panel version to include.
-=======
+    panel_version: Literal['auto' | 'local'] | str
 '       The panel version to include.
     local_prefix: str
         Prefix for the path to serve local wheel files from.
->>>>>>> e2afe414
     http_patch: bool
         Whether to patch the HTTP request stack with the pyodide-http library
         to allow urllib3 and requests to work.
@@ -781,7 +715,6 @@
         app_requirements = requirements
 
     kwargs = {
-<<<<<<< HEAD
         'requirements': app_requirements,
         'resources': resources if resources else [],
         'runtime': runtime,
@@ -791,14 +724,8 @@
         'http_patch': http_patch,
         'inline': inline,
         'verbose': verbose,
-        'compiled': compiled
-=======
-        'requirements': app_requirements, 'runtime': runtime,
-        'prerender': prerender, 'manifest': manifest,
-        'panel_version': panel_version, 'http_patch': http_patch,
-        'inline': inline, 'verbose': verbose, 'compiled': compiled,
+        'compiled': compiled,
         'local_prefix': local_prefix
->>>>>>> e2afe414
     }
 
     if state._is_pyodide:
