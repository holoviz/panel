"""
Defines the Location  widget which allows changing the href of the window.
"""
from __future__ import annotations

import json
import urllib.parse as urlparse
<<<<<<< HEAD
from typing import (TYPE_CHECKING, Any, Callable, Dict, List, Mapping,
                    Optional, Union)
=======

from typing import (
    TYPE_CHECKING, Any, Callable, Dict, List, Mapping, Optional,
)
>>>>>>> 168d9af3

import param

from ..models.location import Location as _BkLocation
from ..reactive import Syncable
from ..util import parse_query
from .document import init_doc
from .state import state

if TYPE_CHECKING:
    from bokeh.document import Document
    from bokeh.model import Model
    from pyviz_comms import Comm


class Location(Syncable):
    """
    The Location component can be made available in a server context
    to provide read and write access to the URL components in the
    browser.
    """

    href = param.String(readonly=True, doc="""
        The full url, e.g. 'https://localhost:80?color=blue#interact'""")

    hostname = param.String(readonly=True, doc="""
        hostname in window.location e.g. 'panel.holoviz.org'""")

    pathname = param.String(regex=r"^$|[\/].*$", doc="""
        pathname in window.location e.g. '/user_guide/Interact.html'""")

    protocol = param.String(readonly=True, doc="""
        protocol in window.location e.g. 'http:' or 'https:'""")

    port = param.String(readonly=True, doc="""
        port in window.location e.g. '80'""")

    search = param.String(regex=r"^$|\?", doc="""
        search in window.location e.g. '?color=blue'""")

    hash = param.String(regex=r"^$|#", doc="""
        hash in window.location e.g. '#interact'""")

    reload = param.Boolean(default=False, doc="""
        Reload the page when the location is updated. For multipage
        apps this should be set to True, For single page apps this
        should be set to False""")

    # Mapping from parameter name to bokeh model property name
    _rename: Mapping[str, Union[str, None]] = {"name": None}

    def __init__(self, **params):
        super().__init__(**params)
        self._synced = []
        self._syncing = False
        self.param.watch(self._update_synced, ['search'])

    def _get_model(
        self, doc: 'Document', root: Optional['Model'] = None,
        parent: Optional['Model'] = None, comm: Optional['Comm'] = None
    ) -> 'Model':
        model = _BkLocation(**self._process_param_change(self._init_params()))
        root = root or model
        values = self.param.values()
        properties = list(self._process_param_change(values))
        self._models[root.ref['id']] = (model, parent)
        self._link_props(model, properties, doc, root, comm)
        return model

    def get_root(
        self, doc: Optional[Document] = None, comm: Optional[Comm] = None, preprocess: bool = True
    ) -> 'Model':
        doc = init_doc(doc)
        root = self._get_model(doc, comm=comm)
        ref = root.ref['id']
        state._views[ref] = (self, root, doc, comm)
        self._documents[doc] = root
        return root

    def _cleanup(self, root: Optional['Model']) -> None:
        if root:
            if root.document in self._documents:
                del self._documents[root.document]
            ref = root.ref['id']
        else:
            ref = None
        super()._cleanup(root)
        if ref in state._views:
            del state._views[ref]

    def _update_synced(self, event: param.parameterized.Event = None) -> None:
        if self._syncing:
            return
        query_params = self.query_params
        for p, parameters, _, on_error in self._synced:
            mapping = {v: k for k, v in parameters.items()}
            mapped = {}
            for k, v in query_params.items():
                if k not in mapping:
                    continue
                pname = mapping[k]
                try:
                    v = p.param[pname].deserialize(v)
                except Exception:
                    pass
                try:
                    equal = v == getattr(p, pname)
                except Exception:
                    equal = False
                if not equal:
                    mapped[pname] = v
            try:
                p.param.update(**mapped)
            except Exception:
                if on_error:
                    on_error(mapped)

    def _update_query(
        self, *events: param.parameterized.Event, query: Optional[Dict[str, Any]] = None
    ) -> None:
        if self._syncing:
            return
        serialized = query or {}
        for e in events:
            matches = [ps for o, ps, _, _ in self._synced if o in (e.cls, e.obj)]
            if not matches:
                continue
            owner = e.cls if e.obj is None else e.obj
            try:
                val = owner.param[e.name].serialize(e.new)
            except Exception:
                val = e.new
            if not isinstance(val, str):
                val = json.dumps(val)
            serialized[matches[0][e.name]] = val
        self._syncing = True
        try:
            self.update_query(**{k: v for k, v in serialized.items() if v is not None})
        finally:
            self._syncing = False

    @property
    def query_params(self) -> Dict[str, Any]:
        return parse_query(self.search)

    def update_query(self, **kwargs: Mapping[str, Any]) -> None:
        query = self.query_params
        query.update(kwargs)
        self.search = '?' + urlparse.urlencode(query)

    def sync(
        self, parameterized: param.Parameterized, parameters: Optional[List[str] | Dict[str, str]] = None,
        on_error: Optional[Callable[[Dict[str, Any]], None]] = None
    ) -> None:
        """
        Syncs the parameters of a Parameterized object with the query
        parameters in the URL. If no parameters are supplied all
        parameters except the name are synced.

        Arguments
        ---------
        parameterized (param.Parameterized):
          The Parameterized object to sync query parameters with
        parameters (list or dict):
          A list or dictionary specifying parameters to sync.
          If a dictionary is supplied it should define a mapping from
          the Parameterized's parameteres to the names of the query
          parameters.
        on_error: (callable):
          Callback when syncing Parameterized with URL parameters
          fails. The callback is passed a dictionary of parameter
          values, which could not be applied.
        """
        parameters = parameters or [p for p in parameterized.param if p != 'name']
        if not isinstance(parameters, dict):
            parameters = dict(zip(parameters, parameters))
        watcher = parameterized.param.watch(self._update_query, list(parameters))
        self._synced.append((parameterized, parameters, watcher, on_error))
        self._update_synced()
        query = {}
        for p, name in parameters.items():
            v = getattr(parameterized, p)
            if v is None:
                continue
            try:
                v = parameterized.param[p].serialize(v)
            except Exception:
                pass
            if not isinstance(v, str):
                v = json.dumps(v)
            query[name] = v
        self._update_query(query=query)

    def unsync(self, parameterized: param.Parameterized, parameters: Optional[List[str]] = None) -> None:
        """
        Unsyncs the parameters of the Parameterized with the query
        params in the URL. If no parameters are supplied all
        parameters except the name are unsynced.

        Arguments
        ---------
        parameterized (param.Parameterized):
          The Parameterized object to unsync query parameters with
        parameters (list):
          A list of parameters to unsync.
        """
        matches = [s for s in self._synced if s[0] is parameterized]
        if not matches:
            ptype = type(parameterized)
            raise ValueError(f"Cannot unsync {ptype} object since it "
                             "was never synced in the first place.")
        synced = []
        for p, params, watcher, on_error in self._synced:
            if parameterized is p:
                parameterized.param.unwatch(watcher)
                if parameters is not None:
                    new_params = {p: q for p, q in params.items()
                                  if p not in parameters}
                    new_watcher = parameterized.param.watch(watcher.fn, list(new_params))
                    synced.append((p, new_params, new_watcher, on_error))
            else:
                synced.append((p, params, watcher, on_error))
        self._synced = synced<|MERGE_RESOLUTION|>--- conflicted
+++ resolved
@@ -5,15 +5,10 @@
 
 import json
 import urllib.parse as urlparse
-<<<<<<< HEAD
-from typing import (TYPE_CHECKING, Any, Callable, Dict, List, Mapping,
-                    Optional, Union)
-=======
 
 from typing import (
     TYPE_CHECKING, Any, Callable, Dict, List, Mapping, Optional,
 )
->>>>>>> 168d9af3
 
 import param
 
