--- conflicted
+++ resolved
@@ -12,13 +12,9 @@
 from bokeh.models import GridBox as BkGridBox
 
 from ..io.model import hold
-<<<<<<< HEAD
-from .base import ListPanel, Panel, _col, _row
-=======
 from .base import (
     ListPanel, Panel, _col, _row,
 )
->>>>>>> 168d9af3
 
 
 class GridBox(ListPanel):
