--- conflicted
+++ resolved
@@ -267,7 +267,6 @@
 reacton = "*"
 scipy = "*"
 textual = "*"
-<<<<<<< HEAD
 vl-convert-python = "*"
 
 [feature.test-314.dependencies]
@@ -297,9 +296,7 @@
 reacton = "*"
 scipy = "*"
 textual = "*"
-=======
 pydantic = "*"
->>>>>>> 0a4d17cb
 
 [feature.test-unit-task.tasks] # So it is not showing up in the test-ui environment
 test-unit = 'pytest panel/tests -n logical --dist loadgroup'
