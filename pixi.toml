[project]
name = "panel"
channels = ["pyviz/label/dev", "bokeh/label/rc", "conda-forge"]
platforms = ["linux-64", "osx-arm64", "osx-64", "win-64"]

[activation.env]
MPLBACKEND = "Agg"
PYTHONIOENCODING = "utf-8"

[tasks]
install = 'python -m pip install --no-deps --disable-pip-version-check -e .'

[environments]
test-310 = ["py310", "test-core", "test", "example", "test-example", "test-unit-task"]
test-311 = ["py311", "test-core", "test", "example", "test-example", "test-unit-task"]
test-312 = ["py312", "test-core", "test", "example", "test-example", "test-unit-task"]
test-313 = ["py313", "test-core", "test", "example", "test-example", "test-unit-task"]
test-ui = ["py313", "test-core", "test", "test-ui"]
test-core = ["py313", "test-core", "test-unit-task"]
test-bokeh37 = ["py310", "test-core", "test-unit-task", "bokeh37"]
test-type = ["py311", "type", "example", "test"]
docs = ["py311", "example", "doc"]
build = ["py311", "build"]
lint = ["py311", "lint"]
lite = ["py311", "lite"]

[dependencies]
nodejs = ">=18"
esbuild = "*"
nomkl = "*"
pip = "*"
# Required
bleach = "*"
bokeh = ">=3.7.0,<3.9.0a0"
linkify-it-py = "*"
markdown = "*"
markdown-it-py = "*"
mdit-py-plugins = "*"
numpy = "*"
packaging = "*"
pandas = ">=1.2"
param = ">=2.1.0,<3.0"
pyviz_comms = ">=2.0.0"
requests = "*"
tqdm = ">=4.48.0"
typing_extensions = "*"

[feature.py310.dependencies]
python = "3.10.*"

[feature.py311.dependencies]
python = "3.11.*"

[feature.py312.dependencies]
python = "3.12.*"

[feature.py312.activation.env]
COVERAGE_CORE = "sysmon"

[feature.py313.dependencies]
python = "3.13.*"

[feature.py313.activation.env]
COVERAGE_CORE = "sysmon"

[feature.example.dependencies]
# Optional dependencies - recommended
holoviews = ">=1.16.0"
jupyterlab = "*"
matplotlib-base = "*"
pillow = "*"
plotly = ">=4.0"
# Example dependencies
aiohttp = "*"
altair = "*"
bokeh_sampledata = "*"
croniter = "*"
dask-expr = "*"
datashader = "*"
fastparquet = "*"
folium = "*"
fsspec = "*"
graphviz = "*"
hvplot = "*"
ipyleaflet = "*"
ipympl = "*"
ipython_genutils = "*"  # 2025-03: https://github.com/widgetti/ipyvolume/pull/446 (interim dependency)
ipyvolume = "*"
ipyvuetify = "*"
ipywidgets = "*"
ipywidgets_bokeh = "*"
jupyter_bokeh = ">=3.0.7"
networkx = ">=2.5"
<<<<<<< HEAD
pydeck = ">=0.7.1"
=======
# pydeck = ">=0.8"  # Add back when it support ipywidgets 8.0
>>>>>>> 174aac0b
pyecharts = "*"
pygraphviz = "*"
pyinstrument = ">=4.0"
python-graphviz = "*"
pyvista = "*"
reacton = "*"
<<<<<<< HEAD
s3fs = ">=2023"  # Python 3.9 pull in 0.6.0
=======
s3fs = "*"
>>>>>>> 174aac0b
scikit-image = "*"
scikit-learn = "*"
seaborn = "*"
streamz = "*"
textual = "*"
tqdm = ">=4.48.0"
vega_datasets = "*"
vtk = "*"
xarray = "*"
xgboost = "*"

# =============================================
# =================== TESTS ===================
# =============================================
[feature.test-core.dependencies]
psutil = "*"
pytest = "*"
pytest-asyncio = "*"
pytest-cov = "*"
pytest-github-actions-annotate-failures = "*"
pytest-rerunfailures = "<16.0"  # See https://github.com/pytest-dev/pytest-rerunfailures/issues/303
pytest-xdist = "*"

[feature.bokeh37.dependencies]
bokeh = "3.7.*"

[feature.test.dependencies]
# Optional dependencies - recommended
holoviews = ">=1.16.0"
jupyterlab = "*"
matplotlib-base = "*"
pillow = "*"
plotly = ">=6.0"
# Optional dependencies - dev
watchfiles = "*"
# Test dependencies
altair = "*"
anywidget = "*"
bokeh-fastapi = "*"
bokeh_sampledata = "*"
caddy = "*"
cryptography = "*"
diskcache = "*"
fastapi = "*"
folium = "*"
ipympl = "*"
ipyvuetify = "*"
ipywidgets_bokeh = "*"
numba = "*"
polars = "*"
reacton = "*"
scipy = "*"
textual = "*"

[feature.test-unit-task.tasks] # So it is not showing up in the test-ui environment
test-unit = 'pytest panel/tests -n logical --dist loadgroup'
test-subprocess = 'pytest panel/tests --subprocess'

[feature.test-example.tasks]
test-docs = 'pytest panel/tests --docs'
test-example = 'pytest -n logical --dist loadscope --nbval-lax examples'

[feature.test-example.dependencies]
nbval = "*"

[feature.test-ui]
channels = ["microsoft"]

[feature.test-ui.dependencies]
playwright = { version = "*", channel = "microsoft" }
pytest-playwright = { version = "*", channel = "microsoft" }
pytest-asyncio = "*"
jupyter_server = "*"
esbuild = "*"
packaging = "*"

[feature.test-ui.tasks]
_install-ui = 'playwright install chromium'

[feature.test-ui.tasks.test-ui]
cmd = 'pytest panel/tests/ui --ui --browser chromium -n logical --dist loadgroup'
depends-on = ["_install-ui"]

# =============================================
# ================== TYPES ====================
# =============================================
[feature.type.dependencies]
mypy = "*"
pytest = "*"
pandas-stubs = "*"
types-bleach = "*"
types-croniter = "*"
types-Markdown = "*"
types-psutil = "*"
types-requests = "*"
types-tqdm = "*"
typing-extensions = "*"

[feature.type.tasks]
test-type = 'mypy panel'

# =============================================
# =================== DOCS ====================
# =============================================
[feature.doc.activation.env]
MOZ_HEADLESS = "1"
PANEL_IPYWIDGET = "1"
OBJC_DISABLE_INITIALIZE_FORK_SAFETY = "YES"
SPHINX_APIDOC_OPTIONS = "members,show-inheritance"

[feature.doc.dependencies]
lxml = "*"
nbsite = ">=0.8.6rc9"
selenium = "*"
numpydoc = "*"
pydeck = ">=0.8"  # Add back to examples, when it support ipywidgets 8.0

[feature.doc.tasks]
_docs-refmanual = 'sphinx-apidoc -e -o doc/api/ panel/ --ext-autodoc --ext-intersphinx'
_docs-convert-gallery = 'python scripts/gallery/convert_gallery.py'
_docs-generate = 'nbsite build --what=html --output=builtdocs --org holoviz --project-name panel --disable-parallel'
_docs-generate-parallel = 'nbsite build --what=html --output=builtdocs --org holoviz --project-name panel'
_docs-copy-panel-dist = 'cp -r ./panel/dist ./builtdocs/panel_dist'
_docs-pyodide = 'panel convert examples/gallery/*.ipynb doc/how_to/*/examples/*.md --to pyodide-worker --out ./builtdocs/pyodide/ --pwa --index --requirements doc/pyodide_dependencies.json --exclude examples/gallery/vtk*.ipynb'
docs-server = 'python -m http.server 5500 --directory ./builtdocs'

[feature.doc.tasks.docs-build]
depends-on = [
    '_docs-refmanual',
    '_docs-convert-gallery',
    '_docs-generate',
    '_docs-copy-panel-dist',
    '_docs-pyodide',
]

[feature.doc.tasks.docs-build-parallel]
depends-on = [
    '_docs-refmanual',
    '_docs-convert-gallery',
    '_docs-generate-parallel',
    '_docs-copy-panel-dist',
    '_docs-pyodide',
]

# =============================================
# ================== BUILD ====================
# =============================================
[feature.build.dependencies]
python-build = "*"
conda-build = "*"

[feature.build.tasks]
build-conda = 'bash scripts/conda/build.sh'
build-pip = 'python -m build .'
build-pyodide = 'python scripts/build_pyodide_wheels.py'
build-npm = { cmd = "npm pack .", cwd = "panel" }

# =============================================
# =================== LINT ====================
# =============================================
[feature.lint.dependencies]
pre-commit = "*"

[feature.lint.tasks]
lint = 'pre-commit run --all-files'
lint-install = 'pre-commit install -t=pre-commit'

# =============================================
# =================== LITE ====================
# =============================================
[feature.lite.dependencies]
pyviz_comms = ">=3.0.6"
jupyterlab-myst = "*"
jupyterlite-core = "*"
jupyterlite-pyodide-kernel = "*"
python-build = "*"

[feature.lite.tasks]
lite-build = "bash scripts/jupyterlite/build.sh"
# Service worker only work on 127.0.0.1
# https://jupyterlite.readthedocs.io/en/latest/howto/configure/advanced/service-worker.html#limitations
lite-server = "python -m http.server --directory ./lite/dist --bind 127.0.0.1"


# relock count: 0<|MERGE_RESOLUTION|>--- conflicted
+++ resolved
@@ -91,22 +91,14 @@
 ipywidgets_bokeh = "*"
 jupyter_bokeh = ">=3.0.7"
 networkx = ">=2.5"
-<<<<<<< HEAD
-pydeck = ">=0.7.1"
-=======
-# pydeck = ">=0.8"  # Add back when it support ipywidgets 8.0
->>>>>>> 174aac0b
+pydeck = ">=0.8"  # Add back when it support ipywidgets 8.0
 pyecharts = "*"
 pygraphviz = "*"
 pyinstrument = ">=4.0"
 python-graphviz = "*"
 pyvista = "*"
 reacton = "*"
-<<<<<<< HEAD
-s3fs = ">=2023"  # Python 3.9 pull in 0.6.0
-=======
 s3fs = "*"
->>>>>>> 174aac0b
 scikit-image = "*"
 scikit-learn = "*"
 seaborn = "*"
