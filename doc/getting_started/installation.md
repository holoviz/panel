# {octicon}`desktop-download;2em;sd-mr-1` Installation

[![conda pyviz badge](https://img.shields.io/conda/v/pyviz/panel.svg)](https://anaconda.org/pyviz/panel)
[![conda defaults badge](https://img.shields.io/conda/v/anaconda/panel.svg?label=conda%7Cdefaults)](https://anaconda.org/anaconda/panel)
[![PyPI badge](https://img.shields.io/pypi/v/panel.svg)](https://pypi.python.org/pypi/panel)
[![License badge](https://img.shields.io/pypi/l/panel.svg)](https://github.com/holoviz/panel/blob/main/LICENSE.txt)
## Setup

<<<<<<< HEAD
Panel works with Python 3.7 - 3.11 on Linux, Windows, and Mac.
=======
Panel works with Python 3.8 or later on Linux, Windows, and Mac.
>>>>>>> 9c0d993e

The recommended way to install Panel is using the [conda](https://docs.conda.io/projects/conda/en/latest/index.html) command that is included in the installation of [Anaconda or Miniconda](https://conda.io/projects/conda/en/latest/user-guide/install/index.html). Completing the installation for either Anaconda or Miniconda will also install Python.

:::{admonition} Note

To help you choose between Anaconda and Miniconda, review [this page](https://docs.conda.io/projects/conda/en/latest/user-guide/install/download.html#anaconda-or-miniconda).
:::

:::{admonition} Note
When you begin using conda, you already have a default environment named `base`. You don't want to install programs into your base environment, though. [Create separate environments](https://conda.io/projects/conda/en/latest/user-guide/getting-started.html) to keep your programs isolated from each other.
:::

If you choose not to install Anaconda or Miniconda, you can download Python directly from [Python.org](https://www.python.org/downloads/). In this case, you can install Panel using [pip](https://pip.pypa.io/en/stable/), which comes with Python.

## Installing Panel

<<<<<<< HEAD
Open up a terminal, and run the following command, which will install Panel with all its dependencies.
=======
Open up a terminal and run the following command, which will install Panel with all its dependencies.
>>>>>>> 9c0d993e

::::{tab-set}

:::{tab-item} conda
:sync: conda

``` bash
conda install panel
```
:::

:::{tab-item} pip
:sync: pip

``` bash
pip install panel
```
:::

::::

:::{seealso}
If you intend to work with Panel in a non-Jupyter notebook environment such as VSCode have a quick at the [relevant how-to section](../how_to/notebook/other_nb.md).
:::

## Next Steps

Now that you have installed Panel, let's [build a simple application](build_app.md).<|MERGE_RESOLUTION|>--- conflicted
+++ resolved
@@ -6,11 +6,7 @@
 [![License badge](https://img.shields.io/pypi/l/panel.svg)](https://github.com/holoviz/panel/blob/main/LICENSE.txt)
 ## Setup
 
-<<<<<<< HEAD
-Panel works with Python 3.7 - 3.11 on Linux, Windows, and Mac.
-=======
 Panel works with Python 3.8 or later on Linux, Windows, and Mac.
->>>>>>> 9c0d993e
 
 The recommended way to install Panel is using the [conda](https://docs.conda.io/projects/conda/en/latest/index.html) command that is included in the installation of [Anaconda or Miniconda](https://conda.io/projects/conda/en/latest/user-guide/install/index.html). Completing the installation for either Anaconda or Miniconda will also install Python.
 
@@ -27,11 +23,7 @@
 
 ## Installing Panel
 
-<<<<<<< HEAD
-Open up a terminal, and run the following command, which will install Panel with all its dependencies.
-=======
 Open up a terminal and run the following command, which will install Panel with all its dependencies.
->>>>>>> 9c0d993e
 
 ::::{tab-set}
 
