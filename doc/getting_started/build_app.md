# {octicon}`tools;2em;sd-mr-1` Build an app

At this point you should have [set up your environment and installed Panel](installation.md) so you should be ready to get going.

On this page, we're going to be building a basic interactive application. If you want to implement this app yourself as you follow along, we recommend starting with a Jupyter notebook.

## Fetch the data

First let's load the [UCI ML dataset](http://archive.ics.uci.edu/ml/datasets/Occupancy+Detection+) that measured the environment in a meeting room:

:::{important}
At first, this website renders code block outputs with limited interactivity, indicated by the <font color="darkgoldenrod">golden</font> border to the left of the output below. By clicking the play button (<svg class="pyodide-run-icon" style="width:32px;height:25px" viewBox="0 0 24 24"> <path stroke="none" fill="#28a745" d="M8,5.14V19.14L19,12.14L8,5.14Z"></path> </svg>) you can activate full interactivity, indicated by a <font color="green">green</font> left-border.
:::

```{pyodide}
import panel as pn
import hvplot.pandas
import pandas as pd
import numpy as np

pn.extension(design='material')

csv_file = ("https://raw.githubusercontent.com/holoviz/panel/main/examples/assets/occupancy.csv")
data = pd.read_csv(csv_file, parse_dates=["date"], index_col="date")

data.tail()
```

## Visualize a subset of the data

Before we utilize Panel, let's write a function that smooths one of our time series and finds the outliers. We will then plot the result using hvplot.

```{pyodide}
def view_hvplot(avg, highlight):
    return avg.hvplot(height=300, width=400, legend=False) * highlight.hvplot.scatter(
        color="orange", padding=0.1, legend=False
    )

def find_outliers(variable="Temperature", window=30, sigma=10, view_fn=view_hvplot):
    avg = data[variable].rolling(window=window).mean()
    residual = data[variable] - avg
    std = residual.rolling(window=window).std()
    outliers = np.abs(residual) > std * sigma
    return view_fn(avg, avg[outliers])
```

We can now call our `find_outliers` function with specific parameters to get a plot with a single set of parameters.

```{pyodide}
find_outliers(variable='Temperature', window=20, sigma=10)
```

<<<<<<< HEAD
It works! But exploring all these parameters by typing and executing cells is slow and tedious. Plus we want our boss, or our boss's boss, to be able to try it out.

If we wanted to try out lots of combinations of these values to understand how the window and sigma affect the plot, we could reevaluate the above cell lots of times, but that would be a slow and painful process, and is only really appropriate for users who are comfortable with editing Python code. In the next few examples we will demonstrate how to use Panel to quickly add some interactive controls to some object and make a simple app.

## Reactive functions

Instead of editing code, it's much quicker and more straightforward to use sliders to adjust the values interactively. You can easily make a Panel app by binding some widgets to the arguments of a function using `pn.bind`:


```{pyodide}
import panel as pn
pn.extension()

window = pn.widgets.IntSlider(name='window', value=30, start=1, end=60)
sigma = pn.widgets.IntSlider(name='sigma', value=10, start=0, end=20)

interactive = pn.bind(find_outliers, window=window, sigma=sigma)
```

Once you have bound the widgets to the function's arguments you can lay out the component being returned using Panel layout components such as `Row`, `Column`, or `FlexBox`:


```{pyodide}
first_app = pn.Column(window, sigma, interactive)

first_app
```

As long as you have a live Python process running, dragging these widgets will trigger a call to the `find_outliers` callback function, evaluating it for whatever combination of parameter values you select and displaying the results. A Panel like this makes it very easy to explore any function that produces a visual result of a [supported type](https://github.com/pyviz/panel/issues/2), such as Matplotlib (as above), Bokeh, Plotly, Altair, or various text and image types.
=======
It works! But now we want explore how values for `window` and `sigma` affect the plot. We could reevaluate the above cell a lot of times, but that would be a slow and painful process. Instead, let's use Panel to quickly add some interactive controls and quickly determine how different parameter values impact the output.
>>>>>>> 9c0d993e

## Explore parameter space

Let's create some Panel slider widgets for the range of parameter values that we want to explore.

```{pyodide}
variable_widget = pn.widgets.Select(name="variable", value="Temperature", options=list(data.columns))
window_widget = pn.widgets.IntSlider(name="window", value=30, start=1, end=60)
sigma_widget = pn.widgets.IntSlider(name="sigma", value=10, start=0, end=20)
```

<<<<<<< HEAD
Or, you can simply mark whatever you want to be in the separate web page with `.servable()`, and then run the shell command `panel serve Create_App.ipynb --autoreload --show` to launch a server containing that object. (Here, we've also added a semicolon to avoid getting another copy of the occupancy app here in the notebook.)

=======
Now that we have a function and some widgets, let's link them together so that updates to the widgets rerun the function. One easy way to create this link in Panel is with `pn.bind`:
>>>>>>> 9c0d993e

```{pyodide}
bound_plot = pn.bind(find_outliers, variable=variable_widget, window=window_widget, sigma=sigma_widget)
```

<<<<<<< HEAD
During development, particularly when working with a raw script using `panel serve ... --autoreload --show` can be very useful as the application will automatically update whenever the script or notebook or any of its imports change.

## Declarative Panels

The above compositional approach is very flexible, but it ties your domain-specific code (the parts about sine waves) with your widget display code. That's fine for small, quick projects or projects dominated by visualization code, but what about large-scale, long-lived projects, where the code is used in many different contexts over time, such as in large batch runs, one-off command-line usage, notebooks, and deployed dashboards?  For larger projects like that, it's important to be able to separate the parts of the code that are about the underlying domain (i.e. application or research area) from those that are tied to specific display technologies (such as Jupyter notebooks or web servers).

For such usages, Panel supports objects declared with the separate [Param](http://param.pyviz.org) library, which provides a GUI-independent way of capturing and declaring the parameters of your objects (and dependencies between your code and those parameters), in a way that's independent of any particular application or dashboard technology. For instance, the above code can be captured in an object that declares the ranges and values of all parameters, as well as how to generate the plot, independently of the Panel library or any other way of interacting with the object:
=======
Once you have bound the widgets to the function's arguments you can lay out the resulting `bound_plot` component along with the `widget` components using a Panel layout such as `Column`:
>>>>>>> 9c0d993e


```{pyodide}
first_app = pn.Column(variable_widget, window_widget, sigma_widget, bound_plot)

first_app
```

As long as you have a live Python process running, dragging these widgets will trigger a call to the `find_outliers` callback function, evaluating it for whatever combination of parameter values you select and displaying the results.

## Next Steps

Now that we have given you a taste of how easy it is to build a little application in Panel, it's time to introduce you to some of the [core concepts](core_concepts.md) behind Panel.<|MERGE_RESOLUTION|>--- conflicted
+++ resolved
@@ -50,39 +50,7 @@
 find_outliers(variable='Temperature', window=20, sigma=10)
 ```
 
-<<<<<<< HEAD
-It works! But exploring all these parameters by typing and executing cells is slow and tedious. Plus we want our boss, or our boss's boss, to be able to try it out.
-
-If we wanted to try out lots of combinations of these values to understand how the window and sigma affect the plot, we could reevaluate the above cell lots of times, but that would be a slow and painful process, and is only really appropriate for users who are comfortable with editing Python code. In the next few examples we will demonstrate how to use Panel to quickly add some interactive controls to some object and make a simple app.
-
-## Reactive functions
-
-Instead of editing code, it's much quicker and more straightforward to use sliders to adjust the values interactively. You can easily make a Panel app by binding some widgets to the arguments of a function using `pn.bind`:
-
-
-```{pyodide}
-import panel as pn
-pn.extension()
-
-window = pn.widgets.IntSlider(name='window', value=30, start=1, end=60)
-sigma = pn.widgets.IntSlider(name='sigma', value=10, start=0, end=20)
-
-interactive = pn.bind(find_outliers, window=window, sigma=sigma)
-```
-
-Once you have bound the widgets to the function's arguments you can lay out the component being returned using Panel layout components such as `Row`, `Column`, or `FlexBox`:
-
-
-```{pyodide}
-first_app = pn.Column(window, sigma, interactive)
-
-first_app
-```
-
-As long as you have a live Python process running, dragging these widgets will trigger a call to the `find_outliers` callback function, evaluating it for whatever combination of parameter values you select and displaying the results. A Panel like this makes it very easy to explore any function that produces a visual result of a [supported type](https://github.com/pyviz/panel/issues/2), such as Matplotlib (as above), Bokeh, Plotly, Altair, or various text and image types.
-=======
 It works! But now we want explore how values for `window` and `sigma` affect the plot. We could reevaluate the above cell a lot of times, but that would be a slow and painful process. Instead, let's use Panel to quickly add some interactive controls and quickly determine how different parameter values impact the output.
->>>>>>> 9c0d993e
 
 ## Explore parameter space
 
@@ -94,29 +62,13 @@
 sigma_widget = pn.widgets.IntSlider(name="sigma", value=10, start=0, end=20)
 ```
 
-<<<<<<< HEAD
-Or, you can simply mark whatever you want to be in the separate web page with `.servable()`, and then run the shell command `panel serve Create_App.ipynb --autoreload --show` to launch a server containing that object. (Here, we've also added a semicolon to avoid getting another copy of the occupancy app here in the notebook.)
-
-=======
 Now that we have a function and some widgets, let's link them together so that updates to the widgets rerun the function. One easy way to create this link in Panel is with `pn.bind`:
->>>>>>> 9c0d993e
 
 ```{pyodide}
 bound_plot = pn.bind(find_outliers, variable=variable_widget, window=window_widget, sigma=sigma_widget)
 ```
 
-<<<<<<< HEAD
-During development, particularly when working with a raw script using `panel serve ... --autoreload --show` can be very useful as the application will automatically update whenever the script or notebook or any of its imports change.
-
-## Declarative Panels
-
-The above compositional approach is very flexible, but it ties your domain-specific code (the parts about sine waves) with your widget display code. That's fine for small, quick projects or projects dominated by visualization code, but what about large-scale, long-lived projects, where the code is used in many different contexts over time, such as in large batch runs, one-off command-line usage, notebooks, and deployed dashboards?  For larger projects like that, it's important to be able to separate the parts of the code that are about the underlying domain (i.e. application or research area) from those that are tied to specific display technologies (such as Jupyter notebooks or web servers).
-
-For such usages, Panel supports objects declared with the separate [Param](http://param.pyviz.org) library, which provides a GUI-independent way of capturing and declaring the parameters of your objects (and dependencies between your code and those parameters), in a way that's independent of any particular application or dashboard technology. For instance, the above code can be captured in an object that declares the ranges and values of all parameters, as well as how to generate the plot, independently of the Panel library or any other way of interacting with the object:
-=======
 Once you have bound the widgets to the function's arguments you can lay out the resulting `bound_plot` component along with the `widget` components using a Panel layout such as `Column`:
->>>>>>> 9c0d993e
-
 
 ```{pyodide}
 first_app = pn.Column(variable_widget, window_widget, sigma_widget, bound_plot)
