--- conflicted
+++ resolved
@@ -5,32 +5,18 @@
 Please note that it is currently not possible to create layouts using the [`AnyWidgetComponent`](../../reference/panes/AnyWidgetComponent.md), as the underlying [`AnyWidget`](https://anywidget.dev/) API does not support this.
 
 ## Layout Two Objects
-<<<<<<< HEAD
 
 This example will show you how to create a *split* layout containing two objects. We will be using the [Split.js](https://split.js.org/) library.
-=======
->>>>>>> 647db1ab
-
-This example will show you how to create a *split* layout containing two objects. We will be using the [Split.js](https://split.js.org/) library.
-
-<<<<<<< HEAD
-:::{tab-item} `JSComponent`
-=======
-::::{tab-set}
->>>>>>> 647db1ab
-
-:::{tab-item} `JSComponent`
+
+::::{tab-set}
+
+:::{tab-item} `JSComponent`
+
 ```{pyodide}
 import panel as pn
-<<<<<<< HEAD
 
 from panel.custom import Child, JSComponent
 
-=======
-
-from panel.custom import Child, JSComponent
-
->>>>>>> 647db1ab
 CSS = """
 .split {
     display: flex;
@@ -178,6 +164,7 @@
 )
 split_react.servable()
 ```
+
 :::
 
 ::::
@@ -187,19 +174,10 @@
 ::::{tab-set}
 
 :::{tab-item} `JSComponent`
-<<<<<<< HEAD
-=======
+
 ```{pyodide}
 split_js.right=pn.pane.Markdown("Hi. I'm a `Markdown` pane replacing the `CodeEditor` widget!", sizing_mode="stretch_both")
 ```
-:::
->>>>>>> 647db1ab
-
-:::{tab-item} `ReactComponent`
-```{pyodide}
-<<<<<<< HEAD
-split_js.right=pn.pane.Markdown("Hi. I'm a `Markdown` pane replacing the `CodeEditor` widget!", sizing_mode="stretch_both")
-```
 
 :::
 
@@ -208,25 +186,17 @@
 ```{pyodide}
 split_react.right=pn.pane.Markdown("Hi. I'm a `Markdown` pane replacing the `CodeEditor` widget!", sizing_mode="stretch_both")
 ```
-=======
-split_react.right=pn.pane.Markdown("Hi. I'm a `Markdown` pane replacing the `CodeEditor` widget!", sizing_mode="stretch_both")
-```
+
 :::
 
 ::::
 
 Now, let's change it back:
->>>>>>> 647db1ab
-
-::::{tab-set}
-
-::::
-
-Now, let's change it back:
-
-::::{tab-set}
-
-:::{tab-item} `JSComponent`
+
+::::{tab-set}
+
+:::{tab-item} `JSComponent`
+
 ```{pyodide}
 split_js.right=pn.widgets.CodeEditor(
     value="Right",
@@ -236,9 +206,11 @@
     language="python",
 )
 ```
-:::
-
-:::{tab-item} `ReactComponent`
+
+:::
+
+:::{tab-item} `ReactComponent`
+
 ```{pyodide}
 split_react.right=pn.widgets.CodeEditor(
     value="Right",
@@ -248,6 +220,41 @@
     language="python",
 )
 ```
+
+:::
+
+::::
+
+Now, let's change it back:
+
+::::{tab-set}
+
+:::{tab-item} `JSComponent`
+
+```{pyodide}
+split_js.right=pn.widgets.CodeEditor(
+    value="Right",
+    sizing_mode="stretch_both",
+    margin=0,
+    theme="monokai",
+    language="python",
+)
+```
+
+:::
+
+:::{tab-item} `ReactComponent`
+
+```{pyodide}
+split_react.right=pn.widgets.CodeEditor(
+    value="Right",
+    sizing_mode="stretch_both",
+    margin=0,
+    theme="monokai",
+    language="python",
+)
+```
+
 :::
 
 ::::
@@ -259,7 +266,6 @@
 ::::{tab-set}
 
 :::{tab-item} `JSComponent`
-<<<<<<< HEAD
 
 ```{pyodide}
 import panel as pn
@@ -314,61 +320,6 @@
 
 pn.extension("codeeditor")
 
-=======
-```{pyodide}
-import panel as pn
-import param
-
-from panel.custom import JSComponent
-
-from panel.layout.base import ListLike
-
-CSS = """
-.gutter {
-    background-color: #eee;
-    background-repeat: no-repeat;
-    background-position: 50%;
-}
-.gutter.gutter-vertical {
-    background-image: url('data:image/png;base64,iVBORw0KGgoAAAANSUhEUgAAAB4AAAAFAQMAAABo7865AAAABlBMVEVHcEzMzMzyAv2sAAAAAXRSTlMAQObYZgAAABBJREFUeF5jOAMEEAIEEFwAn3kMwcB6I2AAAAAASUVORK5CYII=');
-    cursor: row-resize;
-}
-"""
-
-
-class GridJS(ListLike, JSComponent):
-
-    _esm = """
-    import Split from 'https://esm.sh/split.js@1.6.5'
-
-    export function render({ model}) {
-      const objects = model.get_child("objects")
-
-      const splitDiv = document.createElement('div');
-      splitDiv.className = 'split';
-      splitDiv.style.height = `calc(100% - ${(objects.length - 1) * 10}px)`;
-
-      let splits = [];
-
-      objects.forEach((object, index) => {
-        const split = document.createElement('div');
-        splits.push(split)
-
-        splitDiv.appendChild(split);
-        split.appendChild(object);
-      })
-
-      Split(splits, {direction: 'vertical'})
-
-      return splitDiv
-    }"""
-
-    _stylesheets = [CSS]
-
-
-pn.extension("codeeditor")
-
->>>>>>> 647db1ab
 grid_js = GridJS(
     pn.widgets.CodeEditor(
         value="I love beatboxing\n" * 10, theme="monokai", sizing_mode="stretch_both"
@@ -389,17 +340,10 @@
 ```
 
 You must list `ListLike, JSComponent` in exactly that order when you define the class! Reversing the order to `JSComponent, ListLike` will not work.
-<<<<<<< HEAD
-
-:::
-
-:::{tab-item} `ReactComponent`
-
-=======
-:::
-
-:::{tab-item} `ReactComponent`
->>>>>>> 647db1ab
+:::
+
+:::{tab-item} `ReactComponent`
+
 ```{pyodide}
 import panel as pn
 import param
@@ -441,18 +385,10 @@
     }"""
 
     _stylesheets = [CSS]
-<<<<<<< HEAD
-=======
-
->>>>>>> 647db1ab
+
 
 pn.extension("codeeditor")
 
-<<<<<<< HEAD
-pn.extension("codeeditor")
-
-=======
->>>>>>> 647db1ab
 grid_react = GridReact(
     pn.widgets.CodeEditor(
         value="I love beatboxing\n" * 10, theme="monokai", sizing_mode="stretch_both"
@@ -472,9 +408,7 @@
 )
 grid_react.servable()
 ```
-:::
-
-<<<<<<< HEAD
+
 :::
 
 ::::
@@ -498,17 +432,11 @@
     )
 )
 ```
-=======
-::::
->>>>>>> 647db1ab
-
-:::{note}
-You must list `ListLike, ReactComponent` in exactly that order when you define the class! Reversing the order to `ReactComponent, ListLike` will not work.
-:::
-
-You can now use `[...]` indexing and methods like `.append`, `.insert`, `pop`, etc., as you would expect:
-
-<<<<<<< HEAD
+
+:::
+
+:::{tab-item} `ReactComponent`
+
 ```{pyodide}
 grid_react.append(
     pn.widgets.CodeEditor(
@@ -532,59 +460,15 @@
 ```{pyodide}
 grid_js.pop(-1)
 ```
-=======
-::::{tab-set}
-
-:::{tab-item} `JSComponent`
-
-```{pyodide}
-grid_js.append(
-    pn.widgets.CodeEditor(
-        value="Another one bites the dust\n" * 10,
-        theme="monokai",
-        sizing_mode="stretch_both",
-    )
-)
-```
-:::
-
-:::{tab-item} `ReactComponent`
-```{pyodide}
-grid_react.append(
-    pn.widgets.CodeEditor(
-        value="Another one bites the dust\n" * 10,
-        theme="monokai",
-        sizing_mode="stretch_both",
-    )
-)
-```
-:::
-
-::::
-
-Let's remove it again:
-
-::::{tab-set}
->>>>>>> 647db1ab
-
-:::{tab-item} `JSComponent`
-```{pyodide}
-grid_js.pop(-1)
-```
-:::
-
-:::{tab-item} `ReactComponent`
-<<<<<<< HEAD
+
+:::
+
+:::{tab-item} `ReactComponent`
 
 ```{pyodide}
 grid_react.pop(-1)
 ```
 
-=======
-```{pyodide}
-grid_react.pop(-1)
-```
->>>>>>> 647db1ab
 :::
 
 ::::