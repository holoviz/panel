--- conflicted
+++ resolved
@@ -60,12 +60,7 @@
 ::::{grid} 1 2 2 3
 :gutter: 1 1 1 2
 
-<<<<<<< HEAD
-:::{grid-item-card} {octicon}`tools;2.5em;sd-mr-1 sd-animate-grow50` Building and Bundling ESM components
-=======
-
 :::{grid-item-card} {octicon}`tools;2.5em;sd-mr-1 sd-animate-grow50` Compile and Bundle ESM Components
->>>>>>> c7098324
 :link: esm/build
 :link-type: doc
 
