# Using Panel in Pyodide & PyScript

## Pyodide

### Creating a Basic Panel Pyodide Application

Create a file called **script.html** with the following content:

```html
<!DOCTYPE html>
<html>
  <head>
    <meta charset="UTF-8">
<<<<<<< HEAD
    <meta name="viewport" content="width=device-width, initial-scale=1.0">
=======
    <meta name="viewport" content="width=device-width,initial-scale=1.0">
>>>>>>> 647db1ab
    <script src="https://cdn.jsdelivr.net/pyodide/v{{PYODIDE_VERSION}}/full/pyodide.js"></script>
    <script src="https://cdn.bokeh.org/bokeh/release/bokeh-{{BOKEH_VERSION}}.js"></script>
    <script src="https://cdn.bokeh.org/bokeh/release/bokeh-widgets-{{BOKEH_VERSION}}.min.js"></script>
    <script src="https://cdn.bokeh.org/bokeh/release/bokeh-tables-{{BOKEH_VERSION}}.min.js"></script>
    <script src="https://cdn.jsdelivr.net/npm/@holoviz/panel@{{PANEL_VERSION}}/dist/panel.min.js"></script>
  </head>
  <body>
    <div id="simple_app"></div>
    <script>
      async function main() {
        let pyodide = await loadPyodide();
        await pyodide.loadPackage("micropip");
        const micropip = pyodide.pyimport("micropip");
        await micropip.install([
          "https://cdn.holoviz.org/panel/{{PANEL_VERSION}}/dist/wheels/bokeh-{{BOKEH_VERSION}}-py3-none-any.whl",
          "https://cdn.holoviz.org/panel/{{PANEL_VERSION}}/dist/wheels/panel-{{PANEL_VERSION}}-py3-none-any.whl"
        ]);
        pyodide.runPython(`
          import panel as pn
          pn.extension(sizing_mode="stretch_width")
          slider = pn.widgets.FloatSlider(start=0, end=10, name='Amplitude')
          def callback(new):
              return f'Amplitude is: {new}'
<<<<<<< HEAD
          pn.Row(slider, pn.bind(callback, slider)).servable(target='simple_app')
        `);
=======

          pn.Row(slider, pn.bind(callback, slider)).servable(target='simple_app');
      `);
>>>>>>> 647db1ab
      }
      main();
    </script>
  </body>
</html>
```

Serve the app with:

```bash
python -m http.server
```

Open the app in your browser at [http://localhost:8000/script.html](http://localhost:8000/script.html).

The app should look like this:

![Panel Pyodide App](../../_static/images/pyodide_app_simple.png)

:::{admonition} warn
The default Bokeh and Panel packages are very large. Therefore we recommend installing specialized wheels:

```javascript
const bk_whl = "https://cdn.holoviz.org/panel/{{PANEL_VERSION}}/dist/wheels/bokeh-{{BOKEH_VERSION}}-py3-none-any.whl";
const pn_whl = "https://cdn.holoviz.org/panel/{{PANEL_VERSION}}/dist/wheels/panel-{{PANEL_VERSION}}-py3-none-any.whl";
await micropip.install(bk_whl, pn_whl);
```

:::

## PyScript

<<<<<<< HEAD
### Creating a Basic Panel PyScript Application

Create a file called **script.html** with the following content:

```html
<!DOCTYPE html>
<html>
  <head>
    <meta charset="UTF-8">
    <meta name="viewport" content="width=device-width, initial-scale=1.0">
    <script src="https://cdn.bokeh.org/bokeh/release/bokeh-{{BOKEH_VERSION}}.js"></script>
    <script src="https://cdn.bokeh.org/bokeh/release/bokeh-widgets-{{BOKEH_VERSION}}.min.js"></script>
    <script src="https://cdn.bokeh.org/bokeh/release/bokeh-tables-{{BOKEH_VERSION}}.min.js"></script>
    <script src="https://cdn.jsdelivr.net/npm/@holoviz/panel@{{PANEL_VERSION}}/dist/panel.min.js"></script>
    <link rel="stylesheet" href="https://pyscript.net/releases/{{PYSCRIPT_VERSION}}/core.css">
    <script type="module" src="https://pyscript.net/releases/{{PYSCRIPT_VERSION}}/core.js"></script>
  </head>
  <body>
    <div id="simple_app"></div>
    <script type="py" config='{"packages": ["https://cdn.holoviz.org/panel/{{PANEL_VERSION}}/dist/wheels/bokeh-{{BOKEH_VERSION}}-py3-none-any.whl", "https://cdn.holoviz.org/panel/{{PANEL_VERSION}}/dist/wheels/panel-{{PANEL_VERSION}}-py3-none-any.whl"]}'>
      import panel as pn
      pn.extension(sizing_mode="stretch_width")
      slider = pn.widgets.FloatSlider(start=0, end=10, name='Amplitude')
      def callback(new):
         return f'Amplitude is: {new}'
      pn.Row(slider, pn.bind(callback, slider)).servable(target='simple_app')
    </script>
  </body>
</html>
```

Serve the app with:

```bash
python -m http.server
```

Open the app in your browser at [http://localhost:8000/script.html](http://localhost:8000/script.html).

The app should look like this:

![Panel Pyodide App](../../_static/images/pyodide_app_simple.png)

The [PyScript](https://docs.pyscript.net) documentation recommends separating your configuration and Python code into different files. Examples can be found in the [PyScript Examples Gallery](https://pyscript.com/@examples?q=panel).

### Creating a Basic `py-editor` Example

Create a file called **script.html** with the following content:
=======
A basic, single file pyscript example looks like
>>>>>>> 647db1ab

```html
<!DOCTYPE html>
<html>
  <head>
    <meta charset="UTF-8">
    <meta name="viewport" content="width=device-width,initial-scale=1.0">
<<<<<<< HEAD
    <script src="./mini-coi.js" scope="./"></script>
=======
>>>>>>> 647db1ab
    <script type="text/javascript" src="https://cdn.bokeh.org/bokeh/release/bokeh-{{BOKEH_VERSION}}.js"></script>
    <script type="text/javascript" src="https://cdn.bokeh.org/bokeh/release/bokeh-widgets-{{BOKEH_VERSION}}.min.js"></script>
    <script type="text/javascript" src="https://cdn.bokeh.org/bokeh/release/bokeh-tables-{{BOKEH_VERSION}}.min.js"></script>
    <script type="text/javascript" src="https://cdn.jsdelivr.net/npm/@holoviz/panel@{{PANEL_VERSION}}/dist/panel.min.js"></script>

    <link rel="stylesheet" href="https://pyscript.net/releases/{{PYSCRIPT_VERSION}}/core.css">
    <script type="module" src="https://pyscript.net/releases/{{PYSCRIPT_VERSION}}/core.js"></script>
  </head>
  <body>
<<<<<<< HEAD
    <script type="py-editor" config='{"packages": ["https://cdn.holoviz.org/panel/wheels/bokeh-{{BOKEH_VERSION}}-py3-none-any.whl", "https://cdn.holoviz.org/panel/{{PANEL_VERSION}}/dist/wheels/{{PANEL_VERSION}}-py3-none-any.whl"]}'>
=======
    <div id="simple_app"></div>
    <script type="py" config='{"packages": ["https://cdn.holoviz.org/panel/wheels/bokeh-{{BOKEH_VERSION}}-py3-none-any.whl", "https://cdn.holoviz.org/panel/wheels/panel-{{PANEL_VERSION}}-py3-none-any.whl"]}'>
>>>>>>> 647db1ab
      import panel as pn

      pn.extension(sizing_mode="stretch_width")

      slider = pn.widgets.FloatSlider(start=0, end=10, name='Amplitude')

      def callback(new):
         return f'Amplitude is: {new}'

      pn.Row(slider, pn.bind(callback, slider)).servable(target='simple_app');
    </script>
<<<<<<< HEAD
    <div id="simple_app"></div>
=======
>>>>>>> 647db1ab
  </body>
</html>
```

<<<<<<< HEAD
Create a file called **mini-coi.js** with the content from [mini-coi.js](https://github.com/WebReflection/mini-coi/blob/main/mini-coi.js).

Serve the app with:

```bash
python -m http.server
```

Open the app in your browser at [http://localhost:8000/script.html](http://localhost:8000/script.html).

Click the green *run* button that appears when you hover over the lower-right corner of the editor to see the application.

:::note
In the example, we included **mini-coi.js**. This is not necessary if the [appropriate HTTP headers](https://docs.pyscript.net/2024.7.1/user-guide/workers/) are set on your server, such as on [pyscript.com](pyscript.com) or in Github pages.
:::
=======
The app should look identical to the one above.

The [PyScript](https://docs.pyscript.net) documentation recommends you put your configuration and python code into separate files. You can find such examples in the [PyScript Examples Gallery](https://pyscript.com/@examples?q=panel).
>>>>>>> 647db1ab

## Rendering Panel Components in Pyodide or PyScript

Rendering Panel components into the DOM is straightforward. Use the `.servable()` method on any component and provide a target that matches the `id` of a DOM node:

```python
import panel as pn

slider = pn.widgets.FloatSlider(start=0, end=10, name='Amplitude')

def callback(new):
    return f'Amplitude is: {new}'

pn.Row(slider, pn.bind(callback, slider)).servable(target='simple_app')
```

This code will render the application into the `simple_app` DOM node:

```html
<div id="simple_app"></div>
```

Alternatively, you can use the `panel.io.pyodide.write` function to write into a specific DOM node:

```python
await pn.io.pyodide.write('simple_app', component)
```<|MERGE_RESOLUTION|>--- conflicted
+++ resolved
@@ -11,11 +11,7 @@
 <html>
   <head>
     <meta charset="UTF-8">
-<<<<<<< HEAD
-    <meta name="viewport" content="width=device-width, initial-scale=1.0">
-=======
     <meta name="viewport" content="width=device-width,initial-scale=1.0">
->>>>>>> 647db1ab
     <script src="https://cdn.jsdelivr.net/pyodide/v{{PYODIDE_VERSION}}/full/pyodide.js"></script>
     <script src="https://cdn.bokeh.org/bokeh/release/bokeh-{{BOKEH_VERSION}}.js"></script>
     <script src="https://cdn.bokeh.org/bokeh/release/bokeh-widgets-{{BOKEH_VERSION}}.min.js"></script>
@@ -39,14 +35,9 @@
           slider = pn.widgets.FloatSlider(start=0, end=10, name='Amplitude')
           def callback(new):
               return f'Amplitude is: {new}'
-<<<<<<< HEAD
-          pn.Row(slider, pn.bind(callback, slider)).servable(target='simple_app')
-        `);
-=======
 
           pn.Row(slider, pn.bind(callback, slider)).servable(target='simple_app');
       `);
->>>>>>> 647db1ab
       }
       main();
     </script>
@@ -79,7 +70,6 @@
 
 ## PyScript
 
-<<<<<<< HEAD
 ### Creating a Basic Panel PyScript Application
 
 Create a file called **script.html** with the following content:
@@ -128,9 +118,6 @@
 ### Creating a Basic `py-editor` Example
 
 Create a file called **script.html** with the following content:
-=======
-A basic, single file pyscript example looks like
->>>>>>> 647db1ab
 
 ```html
 <!DOCTYPE html>
@@ -138,10 +125,7 @@
   <head>
     <meta charset="UTF-8">
     <meta name="viewport" content="width=device-width,initial-scale=1.0">
-<<<<<<< HEAD
     <script src="./mini-coi.js" scope="./"></script>
-=======
->>>>>>> 647db1ab
     <script type="text/javascript" src="https://cdn.bokeh.org/bokeh/release/bokeh-{{BOKEH_VERSION}}.js"></script>
     <script type="text/javascript" src="https://cdn.bokeh.org/bokeh/release/bokeh-widgets-{{BOKEH_VERSION}}.min.js"></script>
     <script type="text/javascript" src="https://cdn.bokeh.org/bokeh/release/bokeh-tables-{{BOKEH_VERSION}}.min.js"></script>
@@ -151,12 +135,7 @@
     <script type="module" src="https://pyscript.net/releases/{{PYSCRIPT_VERSION}}/core.js"></script>
   </head>
   <body>
-<<<<<<< HEAD
     <script type="py-editor" config='{"packages": ["https://cdn.holoviz.org/panel/wheels/bokeh-{{BOKEH_VERSION}}-py3-none-any.whl", "https://cdn.holoviz.org/panel/{{PANEL_VERSION}}/dist/wheels/{{PANEL_VERSION}}-py3-none-any.whl"]}'>
-=======
-    <div id="simple_app"></div>
-    <script type="py" config='{"packages": ["https://cdn.holoviz.org/panel/wheels/bokeh-{{BOKEH_VERSION}}-py3-none-any.whl", "https://cdn.holoviz.org/panel/wheels/panel-{{PANEL_VERSION}}-py3-none-any.whl"]}'>
->>>>>>> 647db1ab
       import panel as pn
 
       pn.extension(sizing_mode="stretch_width")
@@ -168,15 +147,11 @@
 
       pn.Row(slider, pn.bind(callback, slider)).servable(target='simple_app');
     </script>
-<<<<<<< HEAD
     <div id="simple_app"></div>
-=======
->>>>>>> 647db1ab
   </body>
 </html>
 ```
 
-<<<<<<< HEAD
 Create a file called **mini-coi.js** with the content from [mini-coi.js](https://github.com/WebReflection/mini-coi/blob/main/mini-coi.js).
 
 Serve the app with:
@@ -192,11 +167,6 @@
 :::note
 In the example, we included **mini-coi.js**. This is not necessary if the [appropriate HTTP headers](https://docs.pyscript.net/2024.7.1/user-guide/workers/) are set on your server, such as on [pyscript.com](pyscript.com) or in Github pages.
 :::
-=======
-The app should look identical to the one above.
-
-The [PyScript](https://docs.pyscript.net) documentation recommends you put your configuration and python code into separate files. You can find such examples in the [PyScript Examples Gallery](https://pyscript.com/@examples?q=panel).
->>>>>>> 647db1ab
 
 ## Rendering Panel Components in Pyodide or PyScript
 
