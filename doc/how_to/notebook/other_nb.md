--- conflicted
+++ resolved
@@ -27,11 +27,7 @@
 :::
 
 :::{warning}
-<<<<<<< HEAD
-The [IPyWidget](../../reference/panes/IPyWidget.ipynb) pane does not work in Google Colab. Thus you cannot use IpyWidgets with Panel in Colab.
-=======
-The [IpyWidgets](../../reference/panes/IPyWidget) pane does not work in Google Colab. Thus you cannot use IpyWidgets with Panel in Colab.
->>>>>>> a92eb073
+The [IPyWidget](../../reference/panes/IPyWidget.ipynb) pane does not work in Google Colab. Thus you cannot use IPyWidgets with Panel in Colab.
 :::
 
 ## PyCharm Notebook
