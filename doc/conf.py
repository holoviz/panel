import json
import os
import pathlib

from typing import Any

import param

param.parameterized.docstring_signature = False
param.parameterized.docstring_describe_params = False

from nbsite.shared_conf import *

project = 'Panel'
authors = 'Panel contributors'
copyright_years['start_year'] = '2019'
copyright = copyright_fmt.format(**copyright_years)
description = 'High-level dashboarding for python visualization libraries'

import panel

from panel.io.convert import (
    BOKEH_VERSION, MINIMUM_VERSIONS, PY_VERSION, PYODIDE_VERSION,
    PYSCRIPT_VERSION,
)
from panel.io.resources import CDN_ROOT

PANEL_ROOT = pathlib.Path(panel.__file__).parent

version = release = base_version(panel.__version__)
js_version = json.loads((PANEL_ROOT / 'package.json').read_text())['version']

is_dev = any(ext in version for ext in ('a', 'b', 'rc'))

# For the interactivity warning box created by nbsite to point to the right
# git tag instead of the default i.e. main.
os.environ['BRANCH'] = f"v{release}"

html_static_path += ['_static']

html_css_files += [
    'css/custom.css',
]

html_theme = "pydata_sphinx_theme"
html_favicon = "_static/icons/favicon.ico"

current_release = panel.__version__  # Current release version variable

announcement_text = f"Panel {current_release} has just been released! Check out the <a href='https://panel.holoviz.org/about/releases.html'>release notes</a> and support Panel by giving it a 🌟 on <a href='https://github.com/holoviz/panel'>Github</a>."


html_theme_options = {
    "logo": {
        "image_light": "_static/logo_horizontal_light_theme.png",
        "image_dark": "_static/logo_horizontal_dark_theme.png",
    },
    "github_url": "https://github.com/holoviz/panel",
    "icon_links": [
        {
            "name": "Twitter",
            "url": "https://twitter.com/Panel_Org",
            "icon": "fa-brands fa-twitter-square",
        },
        {
            "name": "Discourse",
            "url": "https://discourse.holoviz.org/c/panel/5",
            "icon": "fa-brands fa-discourse",
        },
        {
            "name": "Discord",
            "url": "https://discord.gg/UXdtYyGVQX",
            "icon": "fa-brands fa-discord",
        },
    ],
    "pygments_light_style": "material",
    "pygments_dark_style": "material",
    "header_links_before_dropdown": 5,
    'secondary_sidebar_items': [
        "github-stars-button",
        "panelitelink",
        "page-toc",
    ],
    "announcement": announcement_text,
}


extensions = [
    'numpydoc',
    'bokeh.sphinxext.bokeh_plot',
    'myst_parser',
    'sphinx_design',
    'sphinx.ext.autodoc',
    'sphinx.ext.doctest',
    'sphinx.ext.intersphinx',
    'sphinx.ext.coverage',
    'sphinx.ext.mathjax',
    'sphinx.ext.ifconfig',
    'sphinx.ext.linkcode',
    'sphinx.ext.inheritance_diagram',
    'sphinx_copybutton',
    'sphinxext.rediraffe',
    'nbsite.gallery',
    'nbsite.pyodide',
    'nbsite.analytics',
]

numpydoc_show_inherited_class_members = False
numpydoc_class_members_toctree = False
napoleon_numpy_docstring = True

autodoc_mock_imports = ["panel.pane.vtk"]

myst_enable_extensions = ["colon_fence", "deflist"]

gallery_endpoint = 'panel-gallery-dev' if is_dev else 'panel-gallery'
gallery_url = f'https://{gallery_endpoint}.holoviz-demo.anaconda.com'
jlite_url = 'https://holoviz-dev.github.io/panelite-dev/lab' if is_dev else 'https://panelite.holoviz.org/lab'
pyodide_url = 'https://holoviz-dev.github.io/panel/pyodide' if is_dev else 'https://panel.holoviz.org/pyodide'

rediraffe_redirects = {
    # Removal of the developer testing page
    'developer_guide/testing': 'developer_guide/index',
    'user_guide/APIs': 'explanation/api/index',
    'user_guide/Pipelines': 'how_to/pipeline/index',
    'user_guide/Templates': 'how_to/templates/index',
    'user_guide/Server_Configuration': 'how_to/server/index',
}

nbsite_analytics = {
    'goatcounter_holoviz': True,
}

nbsite_gallery_conf = {
    'github_org': 'holoviz',
    'github_project': 'panel',
    'galleries': {
        'reference': {
            'title': 'Component Gallery',
            'extensions': ['*.ipynb', '*.py', '*.md'],
            'sections': [
                'panes',
                'widgets',
                'layouts',
                # 3 most important by expected usage. Rest alphabetically
                'chat',
                'global',
                'indicators',
                'templates',
                'custom_components',
            ],
            'titles': {
                'Vega': 'Altair & Vega',
                'DeckGL': 'PyDeck & Deck.gl',
                'ECharts': 'PyEcharts & ECharts',
                'IPyWidget': 'ipywidgets',
                'PanelCallbackHandler': 'LangChain CallbackHandler',
            },
            'as_pyodide': True,
            'normalize_titles': False,
        }
    },
    'thumbnail_url': 'https://assets.holoviz.org/panel/thumbnails',
    'deployment_url': gallery_url,
    'jupyterlite_url': jlite_url,
    'only_use_existing': True,
}

if panel.__version__ != version and (PANEL_ROOT / 'dist' / 'wheels').is_dir():
    py_version = panel.__version__.replace("-dirty", "")
    panel_req = f'./wheels/panel-{py_version}-py3-none-any.whl'
    bokeh_req = f'./wheels/bokeh-{BOKEH_VERSION}-py3-none-any.whl'
else:
    panel_req = f'{CDN_ROOT}wheels/panel-{PY_VERSION}-py3-none-any.whl'
    bokeh_req = f'{CDN_ROOT}wheels/bokeh-{BOKEH_VERSION}-py3-none-any.whl'

def get_requirements():
    with open('pyodide_dependencies.json') as deps:
        dependencies = json.load(deps)
    requirements = {}
    for src, deps in dependencies.items():
        if deps is None:
            continue
        src = src.replace('.ipynb', '').replace('.md', '')
        for name, min_version in MINIMUM_VERSIONS.items():
            if any(name in req for req in deps):
                deps = [f'{name}>={min_version}' if name in req else req for req in deps]
        requirements[src] = deps
    return requirements


html_js_files = [
    (None, {'body': '{"shimMode": true}', 'type': 'esms-options'}),
    f'https://cdn.holoviz.org/panel/{js_version}/dist/bundled/reactiveesm/es-module-shims@^1.10.0/dist/es-module-shims.min.js',
]

nbsite_pyodide_conf = {
    'PYODIDE_URL': f'https://cdn.jsdelivr.net/pyodide/{PYODIDE_VERSION}/full/pyodide.js',
    'requirements': [bokeh_req, panel_req, 'pyodide-http'],
    'requires': get_requirements(),
}

templates_path += [
    '_templates'
]

html_context.update({
    "last_release": f"v{release}",
    "github_user": "holoviz",
    "github_repo": "panel",
    "default_mode": "light",
    "panelite_endpoint": jlite_url,
    "gallery_url": gallery_url,
    "pyodide_url": pyodide_url
})

nbbuild_patterns_to_take_along = ["simple.html", "*.json", "json_*"]

# Override the Sphinx default title that appends `documentation`
html_title = f'{project} v{version}'

# Ensure the global version string includes the SHA to ensure the service
# worker is invalidated on builds between tags
if is_dev:
    version = panel.__version__

# Patching GridItemCardDirective to be able to substitute the domain name
# in the link option.
from sphinx_design.cards import CardDirective
from sphinx_design.grids import GridItemCardDirective

orig_grid_run = GridItemCardDirective.run

def patched_grid_run(self):
    app = self.state.document.settings.env.app
    existing_link = self.options.get('link')
    domain = getattr(app.config, 'grid_item_link_domain', None)
    if self.has_content:
        self.content.replace('|gallery-endpoint|', domain)
    if existing_link and domain:
        new_link = existing_link.replace('|gallery-endpoint|', domain)
        self.options['link'] = new_link
    return list(orig_grid_run(self))

GridItemCardDirective.run = patched_grid_run

orig_card_run = CardDirective.run

def patched_card_run(self):
    app = self.state.document.settings.env.app
    existing_link = self.options.get('link')
    domain = getattr(app.config, 'grid_item_link_domain', None)
    if existing_link and domain:
        new_link = existing_link.replace('|gallery-endpoint|', domain)
        self.options['link'] = new_link
    return orig_card_run(self)

CardDirective.run = patched_card_run

def _get_pyodide_version():
    if PYODIDE_VERSION.startswith("v"):
        return PYODIDE_VERSION[1:]
    raise NotImplementedError(F"{PYODIDE_VERSION=} is not valid")

def update_versions(app, docname, source):
    from panel.models.deckgl import DECKGL_VERSION
    from panel.models.echarts import ECHARTS_VERSION
    from panel.models.katex import KATEX_VERSION
    from panel.models.mathjax import MATHJAX_VERSION
    from panel.models.perspective import PERSPECTIVE_VERSION
    from panel.models.plotly import PLOTLY_VERSION
    from panel.models.pydeck import PYDECK_VERSION
    from panel.models.pyecharts import PYECHARTS_VERSION
    from panel.models.tabulator import TABULATOR_VERSION
    from panel.models.textual import TEXTUAL_VERSION
    from panel.models.vega import VEGA_VERSION
    from panel.models.vizzu import VIZZU_VERSION
    from panel.models.vtk import VTK_VERSION
    from panel.models.vtkjs import VTKJS_VERSION

    # Inspired by: https://stackoverflow.com/questions/8821511
    version_replace = {
<<<<<<< HEAD
        "{{PANEL_VERSION}}": PY_VERSION,
        "{{BOKEH_VERSION}}": BOKEH_VERSION,
        "{{PYSCRIPT_VERSION}}": PYSCRIPT_VERSION,
        "{{PYODIDE_VERSION}}": _get_pyodide_version(),
        "{{ALTAIR_VERSION}}": ALTAIR_VERSION,
        "{{DECKGL_VERSION}}": DECKGL_VERSION,
        "{{ECHARTS_VERSION}}": ECHARTS_VERSION,
        "{{KATEX_VERSION}}": KATEX_VERSION,
        "{{MATHJAX_VERSION}}": MATHJAX_VERSION,
        "{{PERSPECTIVE_VERSION}}": PERSPECTIVE_VERSION,
        "{{PLOTLY_VERSION}}": PLOTLY_VERSION,
        "{{PYDECK_VERSION}}": PYDECK_VERSION,
        "{{PYECHARTS_VERSION}}": PYECHARTS_VERSION,
        "{{TEXTUAL_VERSION}}": TEXTUAL_VERSION,
        "{{TABULATOR_VERSION}}": TABULATOR_VERSION,
        "{{VEGA_VERSION}}": VEGA_VERSION,
        "{{VIZZU_VERSION}}": VIZZU_VERSION,
        "{{VTK_VERSION}}": VTK_VERSION,
        "{{VTKJS_VERSION}}": VTKJS_VERSION,
=======
        "{{PANEL_VERSION}}" : PY_VERSION,
        "{{BOKEH_VERSION}}" : BOKEH_VERSION,
        "{{PYSCRIPT_VERSION}}" : PYSCRIPT_VERSION,
        "{{PYODIDE_VERSION}}" : _get_pyodide_version(),
        "{{TABULATOR_VERSION}}" : TABULATOR_VERSION,
        "{{TABULATOR_VERSION_WWW}}" : ".".join(TABULATOR_VERSION.split(".")[:2]),
        "{{VIZZU_VERSION}}" : VIZZU_VERSION,
>>>>>>> a92eb073
    }

    for old, new in version_replace.items():
        source[0] = source[0].replace(old, new)


def setup_mystnb(app):
    from myst_nb.core.config import NbParserConfig
    from myst_nb.sphinx_ import (
        HideCodeCellNode, HideInputCells, SelectMimeType,
    )
    from myst_nb.sphinx_ext import create_mystnb_config

    _UNSET = "--unset--"
    for name, default, field in NbParserConfig().as_triple():
        if not field.metadata.get("sphinx_exclude"):
            # TODO add types?
            app.add_config_value(f"nb_{name}", default, "env", Any)  # type: ignore[arg-type]
            if "legacy_name" in field.metadata:
                app.add_config_value(
                    f"{field.metadata['legacy_name']}",
                    _UNSET,
                    "env",
                    Any,  # type: ignore[arg-type]
                )
    app.add_config_value("nb_render_priority", _UNSET, "env", Any)  # type: ignore[arg-type]
    create_mystnb_config(app)

    # add post-transform for selecting mime type from a bundle
    app.add_post_transform(SelectMimeType)

    # setup collapsible content
    app.add_post_transform(HideInputCells)
    HideCodeCellNode.add_to_app(app)



def setup(app) -> None:
    try:
        from nbsite.paramdoc import param_formatter, param_skip
        app.connect('autodoc-process-docstring', param_formatter)
        app.connect('autodoc-skip-member', param_skip)
    except ImportError:
        print('no param_formatter (no param?)')

    app.connect('builder-inited', setup_mystnb)

    app.connect('source-read', update_versions)
    nbbuild.setup(app)
    app.add_config_value('grid_item_link_domain', '', 'html')

    # hv_sidebar_dropdown
    app.add_config_value('nbsite_hv_sidebar_dropdown', {}, 'html')
    app.connect("html-page-context", add_hv_sidebar_dropdown_context)


grid_item_link_domain = gallery_endpoint<|MERGE_RESOLUTION|>--- conflicted
+++ resolved
@@ -280,7 +280,6 @@
 
     # Inspired by: https://stackoverflow.com/questions/8821511
     version_replace = {
-<<<<<<< HEAD
         "{{PANEL_VERSION}}": PY_VERSION,
         "{{BOKEH_VERSION}}": BOKEH_VERSION,
         "{{PYSCRIPT_VERSION}}": PYSCRIPT_VERSION,
@@ -296,19 +295,11 @@
         "{{PYECHARTS_VERSION}}": PYECHARTS_VERSION,
         "{{TEXTUAL_VERSION}}": TEXTUAL_VERSION,
         "{{TABULATOR_VERSION}}": TABULATOR_VERSION,
+        "{{TABULATOR_VERSION_WWW}}" : ".".join(TABULATOR_VERSION.split(".")[:2]),
         "{{VEGA_VERSION}}": VEGA_VERSION,
         "{{VIZZU_VERSION}}": VIZZU_VERSION,
         "{{VTK_VERSION}}": VTK_VERSION,
         "{{VTKJS_VERSION}}": VTKJS_VERSION,
-=======
-        "{{PANEL_VERSION}}" : PY_VERSION,
-        "{{BOKEH_VERSION}}" : BOKEH_VERSION,
-        "{{PYSCRIPT_VERSION}}" : PYSCRIPT_VERSION,
-        "{{PYODIDE_VERSION}}" : _get_pyodide_version(),
-        "{{TABULATOR_VERSION}}" : TABULATOR_VERSION,
-        "{{TABULATOR_VERSION_WWW}}" : ".".join(TABULATOR_VERSION.split(".")[:2]),
-        "{{VIZZU_VERSION}}" : VIZZU_VERSION,
->>>>>>> a92eb073
     }
 
     for old, new in version_replace.items():
