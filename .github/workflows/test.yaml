name: tests
on:
  push:
    branches:
      - main
  pull_request:
    branches:
      - "*"
  workflow_dispatch:
    inputs:
      target:
        description: "How much of the test suite to run"
        type: choice
        default: default
        options:
          - default
          - full
          - downstream
      cache:
        description: "Use cache"
        type: boolean
        default: true
  schedule:
    - cron: "0 19 * * SUN"

concurrency:
  group: ${{ github.workflow }}-${{ github.event.pull_request.number || github.ref }}
  cancel-in-progress: true

defaults:
  run:
    shell: bash -el {0}

env:
  DISPLAY: ":99.0"
  PYTHONIOENCODING: "utf-8"
  GITHUB_TOKEN: ${{ secrets.GITHUB_TOKEN }}
  COV: "--cov=./panel --cov-report=xml --cov-append"

jobs:
  pre_commit:
    name: Run pre-commit
    needs: [setup]
    runs-on: "ubuntu-latest"
    steps:
      - uses: holoviz-dev/holoviz_tasks/pre-commit@v0
      - uses: pre-commit/action@v3.0.1
        if: needs.setup.outputs.img_change == 'true'
        with:
          extra_args: -a --hook-stage manual oxipng || true --
      - uses: stefanzweifel/git-auto-commit-action@v4
        if: needs.setup.outputs.img_change == 'true'
        with:
          commit_message: "Optimize PNG images (lossless)"
          file_pattern: "*.png"

  setup:
    name: Setup workflow
    runs-on: ubuntu-latest
    permissions:
      pull-requests: read
    outputs:
      code_change: ${{ steps.filter.outputs.code }}
      doc_change: ${{ steps.filter.outputs.doc }}
      img_change: ${{ steps.filter.outputs.img }}
      matrix: ${{ env.MATRIX }}
    steps:
      - uses: actions/checkout@v4
        if: github.event_name != 'pull_request'
      - name: Check for code changes
        uses: dorny/paths-filter@v3
        id: filter
        with:
          filters: |
            code:
              - 'panel/**'
              - 'examples/**'
              - 'pixi.toml'
              - 'pyproject.toml'
              - '.github/workflows/test.yaml'
            doc:
              - 'doc/getting_started/**'
              - 'doc/how_to/**'
              - 'scripts/**'
              - 'lite/**'
            img:
              - '**/*.png'
      - name: Set matrix option
        run: |
          if [[ '${{ github.event_name }}' == 'workflow_dispatch' ]]; then
            OPTION=${{ github.event.inputs.target }}
          elif [[ '${{ github.event_name }}' == 'schedule' ]]; then
            OPTION="full"
          elif [[ '${{ github.event_name }}' == 'push' && '${{ github.ref_type }}' == 'tag' ]]; then
            OPTION="full"
          else
            OPTION="default"
          fi
          echo "MATRIX_OPTION=$OPTION" >> $GITHUB_ENV
      - name: Set test matrix with 'default' option
        if: env.MATRIX_OPTION == 'default'
        run: |
          MATRIX=$(jq -nsc '{
              "os": ["ubuntu-latest", "macos-latest", "windows-latest"],
              "environment": ["test-39", "test-312"]
          }')
          echo "MATRIX=$MATRIX" >> $GITHUB_ENV
      - name: Set test matrix with 'full' option
        if: env.MATRIX_OPTION == 'full'
        run: |
          MATRIX=$(jq -nsc '{
              "os": ["ubuntu-latest", "macos-latest", "windows-latest"],
              "environment": ["test-39", "test-310", "test-311", "test-312"]
          }')
          echo "MATRIX=$MATRIX" >> $GITHUB_ENV
      - name: Set test matrix with 'downstream' option
        if: env.MATRIX_OPTION == 'downstream'
        run: |
          MATRIX=$(jq -nsc '{
              "os": ["ubuntu-latest"],
              "environment": ["test-312"]
          }')
          echo "MATRIX=$MATRIX" >> $GITHUB_ENV

  pixi_lock:
    name: Pixi lock
    runs-on: ubuntu-latest
    steps:
      - uses: holoviz-dev/holoviz_tasks/pixi_lock@pixi
        with:
          cache: ${{ github.event.inputs.cache == 'true' || github.event.inputs.cache == '' }}

  unit_test_suite:
    name: unit:${{ matrix.environment }}:${{ matrix.os }}
    needs: [pre_commit, setup, pixi_lock]
    runs-on: ${{ matrix.os }}
    if: needs.setup.outputs.code_change == 'true'
    strategy:
      fail-fast: false
      matrix: ${{ fromJson(needs.setup.outputs.matrix) }}
    timeout-minutes: 90
    steps:
      - uses: holoviz-dev/holoviz_tasks/pixi_install@pixi
        with:
<<<<<<< HEAD
          environments: ${{ matrix.environment }}
=======
          name: unit_test_suite
          python-version: ${{ matrix.python-version }}
          channels: pyviz/label/dev,numba,conda-forge,nodefaults
          conda-update: true
          nodejs: true
          nodejs-version: "20.9"  #  https://github.com/bokeh/bokeh/pull/13851
          envs: -o examples -o recommended -o tests -o build
          cache: ${{ github.event.inputs.cache || github.event.inputs.cache == '' }}
>>>>>>> c546561f
          opengl: true
      - name: Test unit
        run: |
          pixi run -e ${{ matrix.environment }} test-unit $COV
      - name: Test subprocess
        if: contains(matrix.os, 'ubuntu')
        run: |
          pixi run -e ${{ matrix.environment }} test-subprocess $COV
      - name: Test docs
        run: |
          pixi run -e ${{ matrix.environment }} test-docs $COV
      - name: Test Examples
        run: |
          pixi run -e ${{ matrix.environment }} test-example
      - uses: codecov/codecov-action@v4
        with:
          token: ${{ secrets.CODECOV_TOKEN }}

  ui_test_suite:
    name: ui:${{ matrix.environment }}:${{ matrix.os }}
    needs: [pre_commit, setup, pixi_lock]
    runs-on: ${{ matrix.os }}
    if: needs.setup.outputs.code_change == 'true' || needs.setup.outputs.doc_change == 'true'
    strategy:
      fail-fast: false
      matrix:
        os: ["ubuntu-latest", "macos-latest", "windows-latest"]
        environment: ["test-ui"]
    timeout-minutes: 120
    env:
      PANEL_LOG_LEVEL: info
      OAUTH_COOKIE_SECRET: ${{ secrets.OAUTH_COOKIE_SECRET }}
      OAUTH_ENCRYPTION_KEY: ${{ secrets.OAUTH_ENCRYPTION_KEY }}
      AUTH0_PORT: "5701"
      AUTH0_OAUTH_KEY: ${{ secrets.AUTH0_OAUTH_KEY }}
      AUTH0_OAUTH_SECRET: ${{ secrets.AUTH0_OAUTH_SECRET }}
      AUTH0_OAUTH_EXTRA_PARAMS: ${{ secrets.AUTH0_OAUTH_EXTRA_PARAMS }}
      AUTH0_OAUTH_USER: ${{ secrets.AUTH0_OAUTH_USER }}
      AUTH0_OAUTH_PASSWORD: ${{ secrets.AUTH0_OAUTH_PASSWORD }}
      AZURE_PORT: "5702"
      AZURE_OAUTH_KEY: ${{ secrets.AZURE_OAUTH_KEY }}
      AZURE_OAUTH_SECRET: ${{ secrets.AZURE_OAUTH_SECRET }}
      AZURE_OAUTH_USER: ${{ secrets.AZURE_OAUTH_USER }}
      AZURE_OAUTH_PASSWORD: ${{ secrets.AZURE_OAUTH_PASSWORD }}
      OKTA_PORT: "5703"
      OKTA_OAUTH_KEY: ${{ secrets.OKTA_OAUTH_KEY }}
      OKTA_OAUTH_SECRET: ${{ secrets.OKTA_OAUTH_SECRET }}
      OKTA_OAUTH_EXTRA_PARAMS: ${{ secrets.OKTA_OAUTH_EXTRA_PARAMS }}
      OKTA_OAUTH_USER: ${{ secrets.OKTA_OAUTH_USER }}
      OKTA_OAUTH_PASSWORD: ${{ secrets.OKTA_OAUTH_PASSWORD }}
    steps:
      - uses: holoviz-dev/holoviz_tasks/pixi_install@pixi
        with:
<<<<<<< HEAD
          environments: ${{ matrix.environment }}
=======
          name: ui_test_suite
          python-version: 3.9
          channels: pyviz/label/dev,conda-forge,nodefaults
          envs: "-o recommended -o tests -o build"
          cache: ${{ github.event.inputs.cache || github.event.inputs.cache == '' }}
          nodejs: true
          nodejs-version: "20.9"  #  https://github.com/bokeh/bokeh/pull/13851
          playwright: true
>>>>>>> c546561f
        id: install
      - name: Launch JupyterLab
        shell: pixi run -e test-ui bash -el {0}
        run: |
          jupyter server extension enable panel.io.jupyter_server_extension --sys-prefix
          (jupyter lab --config panel/tests/ui/jupyter_server_test_config.py --port 8887 > /tmp/jupyterlab_server.log 2>&1) &
      - name: Build JupyterLite
        shell: pixi run -e test-ui bash -el {0}
        run: |
          # TODO: Make this a pixi feature/environment
          python -m pip install -r ./lite/requirements.txt
          python ./scripts/build_pyodide_wheels.py lite/pypi
          python ./scripts/panelite/generate_panelite_content.py
          jupyter lite build --lite-dir lite --output-dir lite/dist
      - name: Wait for JupyterLab
        uses: ifaxity/wait-on-action@v1.2.1
        with:
          resource: http-get://localhost:8887/lab
          timeout: 180000
      - name: Test UI
        run: |
          # Create a .uicoveragerc file to set the concurrency library to greenlet
          # https://github.com/microsoft/playwright-python/issues/313
          echo "[run]\nconcurrency = greenlet" > .uicoveragerc
          FAIL="--screenshot only-on-failure --full-page-screenshot --output ui_screenshots --tracing retain-on-failure"
          pixi run -e ${{ matrix.environment }} test-ui --jupyter $COV --cov-config=.uicoveragerc $FAIL
      - uses: actions/upload-artifact@v4
        if: always()
        with:
          name: ui_screenshots_${{ runner.os }}
          path: ./ui_screenshots
          if-no-files-found: ignore
      - name: Stop JupyterLab
        if: always()
        shell: pixi run -e test-ui bash -el {0}
        run: |
          jupyter lab stop 8887 || true
      - uses: codecov/codecov-action@v4
        with:
          token: ${{ secrets.CODECOV_TOKEN }}

  core_test_suite:
    name: core:${{ matrix.environment }}:${{ matrix.os }}
    needs: [pre_commit, setup, pixi_lock]
    runs-on: ${{ matrix.os }}
    if: needs.setup.outputs.code_change == 'true'
    strategy:
      fail-fast: false
      matrix:
        os: ["ubuntu-latest"]
        environment: ["test-core"]
    timeout-minutes: 120
    steps:
      - uses: holoviz-dev/holoviz_tasks/pixi_install@pixi
        with:
          environments: ${{ matrix.environment }}
      - name: Test Unit
        run: |
          pixi run -e ${{ matrix.environment }} test-unit<|MERGE_RESOLUTION|>--- conflicted
+++ resolved
@@ -142,18 +142,7 @@
     steps:
       - uses: holoviz-dev/holoviz_tasks/pixi_install@pixi
         with:
-<<<<<<< HEAD
           environments: ${{ matrix.environment }}
-=======
-          name: unit_test_suite
-          python-version: ${{ matrix.python-version }}
-          channels: pyviz/label/dev,numba,conda-forge,nodefaults
-          conda-update: true
-          nodejs: true
-          nodejs-version: "20.9"  #  https://github.com/bokeh/bokeh/pull/13851
-          envs: -o examples -o recommended -o tests -o build
-          cache: ${{ github.event.inputs.cache || github.event.inputs.cache == '' }}
->>>>>>> c546561f
           opengl: true
       - name: Test unit
         run: |
@@ -207,18 +196,8 @@
     steps:
       - uses: holoviz-dev/holoviz_tasks/pixi_install@pixi
         with:
-<<<<<<< HEAD
           environments: ${{ matrix.environment }}
-=======
-          name: ui_test_suite
-          python-version: 3.9
-          channels: pyviz/label/dev,conda-forge,nodefaults
-          envs: "-o recommended -o tests -o build"
-          cache: ${{ github.event.inputs.cache || github.event.inputs.cache == '' }}
-          nodejs: true
-          nodejs-version: "20.9"  #  https://github.com/bokeh/bokeh/pull/13851
           playwright: true
->>>>>>> c546561f
         id: install
       - name: Launch JupyterLab
         shell: pixi run -e test-ui bash -el {0}
