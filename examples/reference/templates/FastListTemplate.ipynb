{
 "cells": [
  {
   "cell_type": "code",
   "execution_count": null,
   "metadata": {},
   "outputs": [],
   "source": [
    "import panel as pn\n",
    "import numpy as np\n",
    "import holoviews as hv\n",
    "\n",
    "pn.extension(sizing_mode = 'stretch_width')"
   ]
  },
  {
   "cell_type": "markdown",
   "metadata": {},
   "source": [
    "For a large variety of use cases we do not need complete control over the exact layout of each individual component on the page, as could be achieved with a [custom template](../../user_guide/Templates.ipynb), we just want to achieve a more polished look and feel. For these cases Panel ships with a number of default templates, which are defined by declaring three main content areas on the page, which can be populated as desired:\n",
    "\n",
    "* **`header`**: The header area of the HTML page\n",
    "* **`sidebar`**: A collapsible sidebar\n",
    "* **`main`**: The main area of the application\n",
    "* **`modal`**: A modal area which can be opened and closed from Python\n",
    "\n",
    "These three areas behave very similarly to other Panel layout components and have list-like semantics. This means we can easily append new components into these areas. Unlike other layout components however, the contents of the areas is fixed once rendered. If you need a dynamic layout you should therefore insert a regular Panel layout component (e.g. a `Column` or `Row`) and modify it in place once added to one of the content areas. \n",
    "\n",
    "Templates can allow for us to quickly and easily create web apps for displaying our data. Panel comes with a default Template, and includes multiple Templates that extend the default which add some customization for a better display.\n",
    "\n",
    "#### Parameters:\n",
    "\n",
    "In addition to the four different areas we can populate, the `FastListTemplate` also provide additional parameters:\n",
    "\n",
    "* **`title`** (str): A title to show in the header. Also added to the document head meta settings and as the browser tab title.\n",
    "* **`site`** (str): Name of the site. Will be shown in the header. Default is '', i.e. not shown.\n",
    "* **`site_url`** (str): Url of the site and logo. Default is \"/\".\n",
    "* **`theme`** (Theme): A Theme class (available in `panel.template`. One of `DefaultTheme` or `DarkTheme`). \n",
    "    - For convenience you can provide \"default\" or \"dark\" string to the constructor.\n",
    "    - If you add `?theme=default` or `?theme=dark` in the url this will set the theme unless explicitly declared\n",
    "* **`favicon`** (str): URI of favicon to add to the document head (if local file, favicon is base64 encoded as URI).\n",
    "* **`logo`** (str): URI of logo to add to the header (if local file, logo is base64 encoded as URI).\n",
    "* **`sidebar_footer`** (str): Can be used to insert additional HTML. For example a menu, some additional info, links etc.\n",
    "* **`enable_theme_toggle`** (boolean): If `True` a switch to toggle the Theme is shown. Default is `True`.\n",
    "* **`header_background`** (str): Optional header background color override.\n",
    "* **`header_color`** (str): Optional header text color override.\n",
    "* **`header_accent_base_color`** (str): Optional header accent base color override.\n",
    "* **`accent_base_color`** (str): Optional body accent base color override.\n",
    "* **`config`** (TemplateConfig): Contains configuration options similar to `pn.config` but applied to the current Template only. (Currently only `css_files` is supported)\n",
<<<<<<< HEAD
    "* **`main_max_width`** (str): The maximum width of the main area. For example '800px' or '80%'. If the string is '' (default) no max width is set.\n",
    "* **`busy_indicator`** (BooleanIndicator): Visual indicator of application busy state.\n",
    "\n",
=======
    "* **`sidebar_width`** (int): The width of the sidebar in pixels. Default is 330.\n",
>>>>>>> b1365115
    "________"
   ]
  },
  {
   "cell_type": "markdown",
   "metadata": {},
   "source": [
    "In this case we are using the `FastListTemplate`, built using the [Fast.design](https://www.fast.design/) framework. Here is an example of how you can set up a display using this template:"
   ]
  },
  {
   "cell_type": "code",
   "execution_count": null,
   "metadata": {},
   "outputs": [],
   "source": [
    "template = pn.template.FastListTemplate(title='FastListTemplate')\n",
    "\n",
    "xs = np.linspace(0, np.pi)\n",
    "freq = pn.widgets.FloatSlider(name=\"Frequency\", start=0, end=10, value=2)\n",
    "phase = pn.widgets.FloatSlider(name=\"Phase\", start=0, end=np.pi)\n",
    "\n",
    "@pn.depends(freq=freq, phase=phase)\n",
    "def sine(freq, phase):\n",
    "    return hv.Curve((xs, np.sin(xs*freq+phase))).opts(\n",
    "        responsive=True, min_height=400, title=\"Sine\")\n",
    "\n",
    "@pn.depends(freq=freq, phase=phase)\n",
    "def cosine(freq, phase):\n",
    "    return hv.Curve((xs, np.cos(xs*freq+phase))).opts(\n",
    "        responsive=True, min_height=400, title=\"Cosine\")\n",
    "\n",
    "template.sidebar.append(pn.pane.Markdown(\"## Settings\"))\n",
    "template.sidebar.append(freq)\n",
    "template.sidebar.append(phase)\n",
    "\n",
    "template.main.append(hv.DynamicMap(sine),)\n",
    "template.main.append(hv.DynamicMap(cosine))\n",
    "template.servable();"
   ]
  },
  {
   "cell_type": "markdown",
   "metadata": {},
   "source": [
    "<h3><b>FastListTemplate with DefaultTheme</b></h3>\n",
    "<img src=\"../../assets/FastListTemplate.png\" style=\"margin-left: auto; margin-right: auto; display: block;\"></img>\n",
    "</br>    \n",
    "<h3><b>FastListTemplate with DarkTheme</b></h3>\n",
    "<img src=\"../../assets/FastListTemplateDark.png\" style=\"margin-left: auto; margin-right: auto; display: block;\"></img>"
   ]
  },
  {
   "cell_type": "markdown",
   "metadata": {},
   "source": [
    "The app can be displayed within the notebook by using `.servable()`, or rendered in another tab by replacing it with `.show()`. \n",
    "\n",
    "Themes can be added using the optional keyword argument `theme`. This template comes with a `DarkTheme` and a `DefaultTheme`, which can be set via `FastlistTemplate(theme=DarkTheme)`. If no theme is set, then `DefaultTheme` will be applied.\n",
    "\n",
    "It should be noted **this template currently does not render correctly in a notebook**, and for the best performance the should ideally be deployed to a server."
   ]
  }
 ],
 "metadata": {
  "kernelspec": {
   "display_name": "Python 3",
   "language": "python",
   "name": "python3"
  },
  "language_info": {
   "codemirror_mode": {
    "name": "ipython",
    "version": 3
   },
   "file_extension": ".py",
   "mimetype": "text/x-python",
   "name": "python",
   "nbconvert_exporter": "python",
   "pygments_lexer": "ipython3",
   "version": "3.8.4"
  }
 },
 "nbformat": 4,
 "nbformat_minor": 4
}<|MERGE_RESOLUTION|>--- conflicted
+++ resolved
@@ -47,13 +47,10 @@
     "* **`header_accent_base_color`** (str): Optional header accent base color override.\n",
     "* **`accent_base_color`** (str): Optional body accent base color override.\n",
     "* **`config`** (TemplateConfig): Contains configuration options similar to `pn.config` but applied to the current Template only. (Currently only `css_files` is supported)\n",
-<<<<<<< HEAD
     "* **`main_max_width`** (str): The maximum width of the main area. For example '800px' or '80%'. If the string is '' (default) no max width is set.\n",
     "* **`busy_indicator`** (BooleanIndicator): Visual indicator of application busy state.\n",
     "\n",
-=======
     "* **`sidebar_width`** (int): The width of the sidebar in pixels. Default is 330.\n",
->>>>>>> b1365115
     "________"
    ]
   },
