# Releases

## Version 1.6.0

<<<<<<< HEAD
### Enhancements

- Allow `ChatFeed.callback_exception` to accept a callable and 'traceback' (alias for verbose) ([#7558](https://github.com/holoviz/panel/pull/7558))
=======
### Features

- Introduces `ChatMessage` and `ChatFeed` edit functionality ([#7559](https://github.com/holoviz/panel/pull/7559))
>>>>>>> 2e71bae7

## Version 1.5.5

This release fixes a regression causing .node_modules to be bundled into our released wheel and introduces a number of bug fixes and enhancements. Many thanks to @mayonnaisecolouredbenz7, @pmeier, @Italirz, @Coderambling and our maintainer team @MarcSkovMadsen, @hoxbro, @ahuang11, @thuydotm, @maximlt and @philippjfr.

### Enhancements

- Add ability to `scroll_to` a particular object on `Column` ([#7206](https://github.com/holoviz/panel/pull/7206))
- Add pointer when hovering on `Markdown` copy button ([#7490](https://github.com/holoviz/panel/pull/7490))
- Allow streaming to  `ChatStep` ([#7520](https://github.com/holoviz/panel/pull/7520))
- Improve `ChatMessage` repr ([#7521](https://github.com/holoviz/panel/pull/7521))
- Add `ChatInterface` button tooltips ([#7552](https://github.com/holoviz/panel/pull/7552))

### Bug fixes

- Ensure Notifications are cleaned up correctly ([#4964](https://github.com/holoviz/panel/pull/4964))
- Ensure `FileDownload` label text updates correctly ([#7489](https://github.com/holoviz/panel/pull/7489))
- Fix `Tabulator` aggregation behavior ([#7450](https://github.com/holoviz/panel/pull/7450))
- Fix typing for `.servable` method ([#7530](https://github.com/holoviz/panel/pull/7530))
- Ensure `NestedSelect` respects `disabled` parameter ([#7533](https://github.com/holoviz/panel/pull/7533))
- Ensure errors in hooks aren't masked by fallback to different signature ([#7502](https://github.com/holoviz/panel/pull/7502))
- Ensure Notifications are only shown once if scheduled onload ([#7504](https://github.com/holoviz/panel/pull/7504))

### Documentation

- Improve `hold` how-to guide ([#7487](https://github.com/holoviz/panel/pull/7487), [#7500](https://github.com/holoviz/panel/pull/7500))

### Maintenance

- Enable strict type checking ([#7497](https://github.com/holoviz/panel/pull/7497))
- Ensure node_modules aren't bundled into package ([#7526](https://github.com/holoviz/panel/pull/7526))
- Internal cleanup of compatibility code for older param versions ([#7527](https://github.com/holoviz/panel/pull/7527))

### Compatibility

- Compatibility for websockets 14 when running on FastAPI server ([#7491](https://github.com/holoviz/panel/pull/7491))
- Compatibility with Textual 0.86 ([#7501](https://github.com/holoviz/panel/pull/7501))
- Compatibility with Altair 5.5.0 ([#7523](https://github.com/holoviz/panel/pull/7523))
- Bump Vizzu version to 0.15 ([#7485](https://github.com/holoviz/panel/pull/7485))

## Version 1.5.4

This release primarily focuses on improving the ESM components including fixes for serialization of parameter values, improvements for compiling bundles, and building custom layouts. Additionally this release includes the new `DatetimeSlider`, adds a copy button to codeblocks in `Markdown` panes, improves responsive sizing for Plotly and starts adding better support for Polars. Many thanks and a warm welcome to our new contributor @MP-MaximilianLattka as well as our maintainer team, including @Hoxbro, @thuydotm, @ahuang11, @MarcSkovMadsen and @philippjfr.

### Enhancements

- Add `DatetimeSlider` widget ([#7374](https://github.com/holoviz/panel/pull/7374))
- Improve Jupyter preview error handling ([#7434](https://github.com/holoviz/panel/pull/7434))
- Add copy button to `Markdown` codeblocks ([#7451](https://github.com/holoviz/panel/pull/7451))
- Various improvements for writing ESM components ([#7462](https://github.com/holoviz/panel/pull/7462))
- Log authorization callback errors ([#7463](https://github.com/holoviz/panel/pull/7463))
- Support polars in `pn.cache` ([#7472](https://github.com/holoviz/panel/pull/7472))
- Improve and document `hold` utility ([#7474](https://github.com/holoviz/panel/pull/7474))
- Improve how `panel compile` collects bundles ([#7477](https://github.com/holoviz/panel/pull/7477))

### Bug fixes

- Fix issues detecting changed property values during serialization ([#7432](https://github.com/holoviz/panel/pull/7432))
- Ensure ESM compilation correctly detects file extension ([#7446](https://github.com/holoviz/panel/pull/7446))
- Ensure parameter overrides are applied to ESM components ([#7452](https://github.com/holoviz/panel/pull/7452))
- Ensure component `Children` parameter correctly resolves when multiple types are defined ([#7454](https://github.com/holoviz/panel/pull/7454))
- Fix issues using Jupyter Preview with notifications enabled ([#7466](https://github.com/holoviz/panel/pull/7466))
- Ensure `HTML`/`Markdown` streaming does not freeze during rapid updates ([#7480](https://github.com/holoviz/panel/pull/7480))
- Ensure `Plotly` sizes correctly on initial render ([#7483](https://github.com/holoviz/panel/pull/7483))

## Version 1.5.3

This release fixes a number of smaller regressions related to `Tabulator` `row_content`, ensures `--dev`/`--autoreload` picks up on external modules correctly and resolves OAuth guest endpoints correctly. Additionally it introduces some enhancements and bug fixes for custom components, such as adding support for loading custom components ESM Javascript bundles from the inbuilt endpoint ensuring that the bundle can be cached by the browser. Many thanks and welcome to our new contributors @chryshumble and @haojungc, our returning contributors @TheoMathurin, @aktech and @Coderambling and the core maintainer team @Hoxbro, @ahuang11, @MarcSkovMadsen and @philippjfr for their contributions to this release.

### Enhancements

- Sync dark mode on `browser_info` object ([#7382](https://github.com/holoviz/panel/pull/7382))
- Allow loading custom component ESM bundles from URL ([#7410](https://github.com/holoviz/panel/pull/7410), [#7412](https://github.com/holoviz/panel/pull/7412))

### Bug fixes

- Address issues with `Tabulator` embed_content and optimize row expansion ([#7364](https://github.com/holoviz/panel/pull/7364))
- Prevent pipeline network plot from linking with other plots ([#7372](https://github.com/holoviz/panel/pull/7372))
- Various fixes for custom component compilation ([#7381](https://github.com/holoviz/panel/pull/7381))
- Fix OAuth guest endpoint ([#7385](https://github.com/holoviz/panel/pull/7385))
- Fix `ReactiveESM._importmap` typing ([#7392](https://github.com/holoviz/panel/pull/7392))
- Ensure that autoreload records modules to watch before startup ([#7399](https://github.com/holoviz/panel/pull/7399))
- Prevent `Tabulator` from overlapping when `max_height` is set ([#7403](https://github.com/holoviz/panel/pull/7403))
- Do not mutate layout `Children` inplace ([#7417](https://github.com/holoviz/panel/pull/7403))
- Set `Tabulator` null formatter to empty string ([#7421](https://github.com/holoviz/panel/pull/7421))
- Ensure Tabulator table content does not overflow ([#7425](https://github.com/holoviz/panel/pull/7425))
- Ensure `cache` handles hashing of classes and instances correctly ([#7478](https://github.com/holoviz/panel/issues/7478))

### Compatibility

- Upgraded `Tabulator` version to 6.3 ([#7419](https://github.com/holoviz/panel/pull/7419))

### Documentation

- Update components_overview.md with text fixes ([#7335](https://github.com/holoviz/panel/pull/7335))
- Corrected styles in doc ([#7371](https://github.com/holoviz/panel/pull/7371))
- Fix typo in `panel.io.server` docstring ([#7405](https://github.com/holoviz/panel/pull/7405))

## Version 1.5.2

Date: 2024-10-03

This release is a small patch release primarily addressing a regression handling selections on multi-indexed data on the Tabulator widget along with a number of documentation improvements. Many thanks to @jrycw along with @MarcSkovMadsen, @Hoxbro and @philippjfr for their contributions to this release.

### Bug fixes

- Fix regression handling selection on multi-indexed `Tabulator` data ([#7336](https://github.com/holoviz/panel/pull/7336))
- Fix Fast template theme toggle color ([#7341](https://github.com/holoviz/panel/pull/7341))

### Documentation

- Fix typo for FastListTemplate reference example ([#7339](https://github.com/holoviz/panel/pull/7339))
- Fix custom component docstrings ([#7342](https://github.com/holoviz/panel/pull/7342))
- Improve plotly style guide ([#7346](https://github.com/holoviz/panel/pull/7346))
- Ensure sidebar toggle patch is loaded correctly ([#7349](https://github.com/holoviz/panel/pull/7349))
- Fix and update WebLLM example ([#7351](https://github.com/holoviz/panel/pull/7351))
- Correctly document step unit on `DateSlider` ([#7353](https://github.com/holoviz/panel/pull/7353))

## Version 1.5.1

Date: 2024-09-27

This release primarily focuses on a number of tweaks and enhancements for the documentation and also resolves a number of bugs related to `Tabulator` rendering and the new `FastAPI` integration. As always, many thanks to our contributors including our new contributors @dennisjlee and @alexcjohnson, our returning contributors @thuydotm and @jbednar and the core maintainer team @hoxbro, @maximlt, @ahuang11, @MarcSkovMadsen and @philippjfr.

### Enhancements

- Add mapboxgl CSS to `Plotly` ([#7320](https://github.com/holoviz/panel/pull/7320))
- Tweak margins of icons in `ChatMessage` ([#7310](https://github.com/holoviz/panel/pull/7310))

### Bug fixes

- Fix langchain import in `panel.chat.langchain` ([#7297](https://github.com/holoviz/panel/pull/7297))
- Ensure Tabulator is consistently redrawn after render and resize ([#7305](https://github.com/holoviz/panel/pull/7305))
- Filter out empty plotly_selected events ([#7312](https://github.com/holoviz/panel/pull/7312))
- Improve parameter validation on `Timepicker` ([#7308](https://github.com/holoviz/panel/pull/7308))
- Ensure `Tabulator.selection` consistency when `pagination='local'` ([#7304](https://github.com/holoviz/panel/pull/7304))
- Correctly handle ipv6 localhost URI in `Location` ([#7316](https://github.com/holoviz/panel/pull/7316))
- Ensure resource URLs are handled correctly in all server implementations ([#7318](https://github.com/holoviz/panel/pull/7318))
- Ensure `Plotly` datetime are correctly converted from timestamp to date string ([#7319](https://github.com/holoviz/panel/pull/7319))

### Regressions

- Only postpone `--setup` script until after server startup if `--num-procs` is greater than 1 ([#7289](https://github.com/holoviz/panel/pull/7289))

### Compatibility

- Support for Bokeh 3.6.x releases ([#7322](https://github.com/holoviz/panel/pull/7322))

### Documentation

- Fix and improve JupyterLite pyodide distribution ([#7286](https://github.com/holoviz/panel/pull/7286))
- Document how to apply gradient styling o `Tabulator` cells ([#7291](https://github.com/holoviz/panel/pull/7291))
- Clarified wording in best practices docs ([#7290](https://github.com/holoviz/panel/pull/7290))
- Minor tweaks for the `FileDropper` ([#7307](https://github.com/holoviz/panel/pull/7307))
- Ensure docs consistently recommend `--dev` over `--autoreload` ([#7285](https://github.com/holoviz/panel/pull/7285))
- Tweaks for Tabulator docs ([#7315](https://github.com/holoviz/panel/pull/7315))
- Improve fastapi docs ([#7317](https://github.com/holoviz/panel/pull/7317))
- Add note about Tabulator font-size ([#7321](https://github.com/holoviz/panel/pull/7321))
- Tweak best practices ([#7301](https://github.com/holoviz/panel/pull/7301))
- Fix typo in JPG component docs ([#7323](https://github.com/holoviz/panel/pull/7323))

## Version 1.5.0

Date: 2024-09-13

This release, while technically a minor release hugely expands the scope of what is possible in Panel. In particular the introduction of the new `panel.custom` module makes it trivially easy to create new JS and React based components using modern tooling, a first-class developer experience and support for compilation and bundling. We are incredibly excited to see which new components you build using this approach. This release also includes native integration with FastAPI, such that you can now run Panel apps natively on an existing FastAPI server. We also introduce a number of new components, improved the developer experience, and squashed a huge number of bugs, particularly for the `Tabulator` component.

We really appreciate all the work that went into this release from 21 separate contributors. In particular we would like to welcome our new contributors @twobitunicorn, @justinwiley, @dwr-psandhu, @jordansamuels, @gandhis1, @jeffrey-hicks, @kdheepak, @sjdemartini, @alfredocarella and @pmeier. Next we want to recognize our returning contributors @cdeil, @Coderambling, @jrycw and @TBym, and finally the dedicated crew of core contributors which includes @Hoxbro, @MarcSkovMadsen, @ahuang11, @maximlt, @mattpap, @jbednar and @philippjfr.

### Features

- Allow building custom ESM based `JSComponent` and `ReactComponent` ([#5593](https://github.com/holoviz/panel/pull/5593))
- Add `Placeholder` pane ([#6790](https://github.com/holoviz/panel/pull/6790))
- Add `FileDropper` widget ([#6826](https://github.com/holoviz/panel/pull/6826))
- Add `ChatStep` component to show/hide intermediate steps ([#6617](https://github.com/holoviz/panel/pull/6617))
- Add `TimePicker` widget ([#7013](https://github.com/holoviz/panel/pull/7013))
- Add `PyComponent` baseclass ([#7051](https://github.com/holoviz/panel/pull/7051))
- Add native support for running Panel on FastAPI server ([#7205](https://github.com/holoviz/panel/pull/7205))

### Enhancements

- Allow callbacks after append and stream ([#6805](https://github.com/holoviz/panel/pull/6805))
- Enable directory uploads with `FileInput` ([#6808](https://github.com/holoviz/panel/pull/6808))
- Make `autoreload` robust to syntax errors and empty apps ([#7028](https://github.com/holoviz/panel/pull/7028))
- Add support for automatically determining optimal `Tabulator.page_size` ([#6978](https://github.com/holoviz/panel/pull/6978))
- Various typing improvements ([#7081](https://github.com/holoviz/panel/pull/7081), [#7092](https://github.com/holoviz/panel/pull/7092), [#7094](https://github.com/holoviz/panel/pull/7094), [#7132](https://github.com/holoviz/panel/pull/7132))
- Display value for player ([#7060](https://github.com/holoviz/panel/pull/7060))
- Optimize rendering and scrolling behavior of `Feed` ([#7101](https://github.com/holoviz/panel/pull/7101))
- Implement support for multi-index columns in `Tabulator` ([#7108](https://github.com/holoviz/panel/pull/7108))
- Add placeholder while loading to `ChatFeed` ([#7042](https://github.com/holoviz/panel/pull/7042))
- Allow streaming chunks to `HTML` and `Markdown` panes ([#7125](https://github.com/holoviz/panel/pull/7125))
- Show `Player` interval value on click ([#7064](https://github.com/holoviz/panel/pull/7064))
- Expose `Player` options to scale and hide buttons ([#7065](https://github.com/holoviz/panel/pull/7065))
- Add `on_keyup` and `value_input` for `CodeEditor` ([#6919](https://github.com/holoviz/panel/pull/6919))
- Detect WebGL support on `BrowserInfo` ([#6931](https://github.com/holoviz/panel/pull/6931))
- Tweak `ChatMessage` layout ([#7209](https://github.com/holoviz/panel/pull/7209), [#7266](https://github.com/holoviz/panel/pull/7266))
- Add nested editor to `Tabulator` ([#7251](https://github.com/holoviz/panel/pull/7251))
- Support anchor links in `HTML` and `Markdown` panes ([#7258](https://github.com/holoviz/panel/pull/7258), [#7263](https://github.com/holoviz/panel/pull/7263))

### Bug fixes

- Ensure `Gauge` is responsively sized ([#7034](https://github.com/holoviz/panel/pull/7034))
- Ensure `Tabulator` `sorters` are correctly synced ([#7036](https://github.com/holoviz/panel/pull/7036))
- Ensure `Tabulator` `selection` is consistent across paginated, sorted and filtered states ([#7058](https://github.com/holoviz/panel/pull/7058))
- Do not propagate clicks on input elements in `Card` header ([#7057](https://github.com/holoviz/panel/pull/7057))
- Ensure `Tabulator` range selection applies to current view ([#7063](https://github.com/holoviz/panel/pull/7063))
- Ensure `Tabulator.selection` is updated when indexes change ([#7066](https://github.com/holoviz/panel/pull/7066))
- Ensure `Tabulator` can be updated with None value ([#7067](https://github.com/holoviz/panel/pull/7067))
- Fix issues with PYTHONPATH in Jupyter Preview ([#7059](https://github.com/holoviz/panel/pull/7059))
- Ensure `Tabulator` styling is correctly applied on multi-index ([#7075](https://github.com/holoviz/panel/pull/7075))
- Fix various scrolling related Tabulator issues ([#7076](https://github.com/holoviz/panel/pull/7076))
- Ensure `Tabulator` data is updated after filters are changed ([#7074](https://github.com/holoviz/panel/pull/7074))
- Allow controlling `DataFrame` pane header and cell alignment ([#7082](https://github.com/holoviz/panel/pull/7082))
- Highlight active page in `Tabulator` using Fast Design ([#7085](https://github.com/holoviz/panel/pull/7085))
- Ensure follow behavior works when streaming to paginated `Tabulator` ([#7084](https://github.com/holoviz/panel/pull/7084))
- Avoid events boomeranging from frontend ([#7093](https://github.com/holoviz/panel/pull/7093))
- Correctly map `Tabulator` expanded indexes when paginated, filtered and sorted ([#7103](https://github.com/holoviz/panel/pull/7103))
- Ensure custom `HoloViews` backends do not error out ([#7114](https://github.com/holoviz/panel/pull/7114))
- Ensure events are always dispatched sequentially ([#7128](https://github.com/holoviz/panel/pull/7128))
- Ensure `'multiselect'` `Tabulator.header_filter` uses 'in' filter function ([#7111](https://github.com/holoviz/panel/pull/7111))
- Ensure no content warning is not displayed when template is added ([#7164](https://github.com/holoviz/panel/pull/7164))
- Make it easy to prompt user for input in `ChatFeed` ([#7148](https://github.com/holoviz/panel/pull/7148))
- Fix `LaTeX` pane MathJax rendering ([#7188](https://github.com/holoviz/panel/pull/7188))
- Ensure OAuth expiry is numeric and can be compared ([#7191](https://github.com/holoviz/panel/pull/7191))
- Correctly detect max depth of `NestedSelect` if level is empty ([#7194](https://github.com/holoviz/panel/pull/7194))
- Make `--setup`/`--autoreload`/`--warm` work with `--num-procs` ([#6913](https://github.com/holoviz/panel/pull/6913))
- Ensure error rendering application does not crash server ([#7223](https://github.com/holoviz/panel/pull/7223))
- Refactor `state.notifications` to fix pyodide ([#7235](https://github.com/holoviz/panel/pull/7235))
- Handle setting None value on `DateRangePicker` ([#7240](https://github.com/holoviz/panel/pull/7240))
- Add header_tooltips parameter to `Tabulator` ([#7241](https://github.com/holoviz/panel/pull/7241))
- Fix issue using `Tabulator.header_filter` with recent Pandas versions ([#7242](https://github.com/holoviz/panel/pull/7242))
- Fix setting of `Dial` background ([#7261](https://github.com/holoviz/panel/pull/7261))
- Fix issues when loading multiple times in a Jupyter(Lab) session ([#7269](https://github.com/holoviz/panel/pull/7269))

### Compatibility and Updates

- Update to Bokeh 3.5.x
- Update `Tabulator` to 6.2.1 ([#6840](https://github.com/holoviz/panel/pull/6840))
- Update to latest Pyscript (2024.08.01) and Pyodide (0.26.2) ([#7016](https://github.com/holoviz/panel/pull/7016))
- Add compatibility for latest `Textual` ([#7130](https://github.com/holoviz/panel/pull/7130))

### Documentation

- Update Tabulator.ipynb to show correct version number of `Tabulator` ([#7053](https://github.com/holoviz/panel/pull/7053))
- Update jupyterlite version ([#7129](https://github.com/holoviz/panel/pull/7129))
- Describe usage of pyscript editor ([#7017](https://github.com/holoviz/panel/pull/7017))
- Add pycafe deployment guide ([#7183](https://github.com/holoviz/panel/pull/7183))
- Add WebLLM example to gallery ([#7265](https://github.com/holoviz/panel/pull/7265))

### Deprecation and API Warnings

- `PasswordInput` and `TextAreaInput` no longer inherit directly from `TextInput` ([#6593](https://github.com/holoviz/panel/pull/6593))
- Remove deprecated `panel.depends.param_value_if_widget` function ([#7202](https://github.com/holoviz/panel/pull/7202))

## Version 1.4.5

Date: 2024-07-25

This release addresses includes a wide range of bug fixes and some minor enhancements primarily aimed at performance. Many thanks to @CodeRambling as a returning contributor, and the core developer team including @Hoxbro, @MarcSkovMadsen, @maximlt and @philippjfr for contributing to this release.

### Enhancements

- Ensure `Design` is applied globally when using global templates ([#6992](https://github.com/holoviz/panel/pull/6992))
- Do not re-render all children when expanding Tabulator row ([#7008](https://github.com/holoviz/panel/pull/7008))
- Allow providing `DataFrame` as part of vega(-lite) spec ([#6979](https://github.com/holoviz/panel/pull/6979))

### Bug fixes

- Clear selection if value change from pagination=remote ([#6008](https://github.com/holoviz/panel/pull/6008), [#6968](https://github.com/holoviz/panel/pull/6968))
- Ensure user cookie can be unencoded ([#6937](https://github.com/holoviz/panel/pull/6937))
- Do not trigger ScrollButton event unless clicked ([#6938](https://github.com/holoviz/panel/pull/6938))
- Do not error on autoreload shutdown ([#6940](https://github.com/holoviz/panel/pull/6940))
- Ensure hooks such as plot linking are applied across roots in a template ([#6975](https://github.com/holoviz/panel/pull/6975))
- Ensure `Feed` maintains scroll position ([#6984](https://github.com/holoviz/panel/pull/6984))
- Ensure correct Document is set after liveness session cleanup ([#6988](https://github.com/holoviz/panel/pull/6988))
- Fix issue detecting PyScript worker ([#6998](https://github.com/holoviz/panel/pull/6998))
- Fix `FileDownload` icon alignment ([#6981](https://github.com/holoviz/panel/pull/6981))
- Ensure redraw does not error out if `Tabulator` is undefined ([#6930](https://github.com/holoviz/panel/pull/6930))
- Guard auth against user being removed ([#6908](https://github.com/holoviz/panel/pull/6908))

### Documentation

- Add crossfiltering dashboard tutorial ([#6630](https://github.com/holoviz/panel/pull/6630))
- Add server video stream tutorial ([#6727](https://github.com/holoviz/panel/pull/6727))
- Improve `Param` pane docstring ([#6989](https://github.com/holoviz/panel/pull/6989))
- Fix streamz reference notebook ([#6980](https://github.com/holoviz/panel/pull/6980))
- Document that `Image` pane is a wrapper around PNG, JPEG, PDF etc. panes ([#7004](https://github.com/holoviz/panel/pull/7004))

## Version 1.4.4

Date: 2024-05-31

This release primarily addresses a critical regression in notebook comm channel handling introduced in 1.4.3 and includes a few minor fixes for Tabulator and documentation related issues. Many thanks to @justinwiley for his first contribution to Panel, @twobitunicorn as a returning contributor and the core contributors @maximlt and @philippjfr for their continued work.

### Bug fixes

- Fix notebook CommManager extraction of buffers ([#6880](https://github.com/holoviz/panel/pull/6880))
- Fix issue when editing timezone-aware datetime column `Tabulator` ([#6879](https://github.com/holoviz/panel/pull/6879))
- Ensure `Tabulator` does not rebuild children when using `embed_content` with `row_content` ([#6881](https://github.com/holoviz/panel/pull/6881))
- Ensure `ParamRef`, `ParamFunction` and `ParamMethod` resolve synchronous generators asynchronously ([#6885](https://github.com/holoviz/panel/pull/6885))
- Ensure periodic callback cleanup does not error on session warmup ([#6886](https://github.com/holoviz/panel/pull/6886))

### Documentation

- Update OAuth documentation to correctly reference auth_code provider ([#6875](https://github.com/holoviz/panel/pull/6875))
- Fix `CheckBoxGroup` `value` type annotation in reference docs ([#6877](https://github.com/holoviz/panel/pull/6877))

## Version 1.4.3

Date: 2024-05-23

This patch release is likely the last in the 1.4.x series. The most important fixes in this release are fixes to ensure keyboard shortcuts do not get triggered inside Panel components for for recent versions of JupyterLab, fixes for OAuth token refreshes, and various documentation fixes. The release also includes a small number of enhancements, including improved UX for the `FileSelector`. Many thanks to the many contributors to this release including @jrycw, @Coderambling, @cdeil, @twobitunicorn, and the maintainers @Hoxbro, @MarcSkovMadsen, @ahuang11, @maximlt and @philippjfr.

### Enhancements

- Add CSS on mouse interaction with `Card` ([#6636](https://github.com/holoviz/panel/pull/6636))
- Make `ChatMessage.reaction_icons` reactive ([#6807](https://github.com/holoviz/panel/pull/6807))
- Allow external library to define additional socket handler ([#6820](https://github.com/holoviz/panel/pull/6820))
- Allow navigating `FileSelector` with double click ([#6843](https://github.com/holoviz/panel/pull/6843))

### Bug fixes

- Ensure reference is resolved when passing options to `from_param` ([#6762](https://github.com/holoviz/panel/pull/6762))
- Ensure token refresh is always scheduled ([#6802](https://github.com/holoviz/panel/pull/6802))
- Fix small memory leak when caching `Design` modifiers ([#4978](https://github.com/holoviz/panel/pull/4978))
- Ensure refreshed tokens can be accessed across processes ([#6817](https://github.com/holoviz/panel/pull/6817))
- Ensure binary buffers are correctly extracted in notebook `CommManager` ([#6818](https://github.com/holoviz/panel/pull/6818))
- Make `Tabulator` resize handling more robust ([#6821](https://github.com/holoviz/panel/pull/6821))
- Fix links in `panel convert` index ([#6828](https://github.com/holoviz/panel/pull/6828))
- Suppress keyboard shortcuts in notebook output ([#6825](https://github.com/holoviz/panel/pull/6825))
- Ensure we don't error out when `FastDesignProvider` is undefined ([#6832](https://github.com/holoviz/panel/pull/6832))
- Ensure model changes are applied while session is starting ([#6835](https://github.com/holoviz/panel/pull/6835))

### Documentation

- Refactor the `hvplot.interactive` tutorial utilizing `pn.rx` ([#6700](https://github.com/holoviz/panel/pull/6700))
- Update styling after upgrade to latest pydata-sphinx-theme ([#6823](https://github.com/holoviz/panel/pull/6823))
- Fix bug in Reset Jupyterlite script ([#6834](https://github.com/holoviz/panel/pull/6834))
- Fix gallery deployment URL ([#6831](https://github.com/holoviz/panel/pull/6831))
- Add redirects for old documentation pages ([#6833](https://github.com/holoviz/panel/pull/6833))
- Remove Google Analytics ([#6836](https://github.com/holoviz/panel/pull/6836))
- Various documentation fixes ([#6829](https://github.com/holoviz/panel/pull/6829))
- Fix link in gallery index ([#6858](https://github.com/holoviz/panel/pull/6858))

## Version 1.4.2

Date: 2024-04-23

This micro-release fixes a number of smaller regressions and bugs including parsing of notebooks. Many thanks to our new contributor @bkreider, our returning contributors, @jrycw and @ea42gh, and our dedicated team of maintainers including @ahuang11, @MarcSkovMadsen and @philippjfr.

### Enhancements

- Allow toggling CTRL+Enter vs Enter to send `ChatAreaInput` ([#6592](https://github.com/holoviz/panel/pull/6592))
- Allow adding JS callbacks in `ChatInterface.button_properties` ([#6706](https://github.com/holoviz/panel/pull/6706))

### Bug fixes

- Fix regression in parsing notebooks served as apps ([#6736](https://github.com/holoviz/panel/pull/6736))
- Do not include placeholder in `ChatInterface.serialize` and properly replace placeholder for streams ([#6734](https://github.com/holoviz/panel/pull/6734))
- Remove `Perspective.toggle_config` which was erroneously reintroduced in 1.4.1 ([#6721](https://github.com/holoviz/panel/pull/6721))
- Fix dynamically setting `ChatMessage` `footer_objects`/`header_objects` ([#6705](https://github.com/holoviz/panel/pull/6705))
- Allow `Location.sync` of DataFrame parameters ([#6745](https://github.com/holoviz/panel/pull/6745))
- Fix and improve Plotly event handling ([#6753](https://github.com/holoviz/panel/pull/6753))
- Fix issue when converting templated apps to Pyodide/PyScript ([#6756](https://github.com/holoviz/panel/pull/6756))
- Fix styling of loading indicator in Fast design ([#6761](https://github.com/holoviz/panel/pull/6761))
- Ensure `VTK` nan, above and below colors are serialized ([#6763](https://github.com/holoviz/panel/pull/6763))
- Fix issues with `Perspective` theme and persist config when switching plugins ([#6764](https://github.com/holoviz/panel/pull/6764))
- Do not restore unmodified parameters in `config.set` triggering undesirable side-effects ([#6772 ([#6771](https://github.com/holoviz/panel/pull/6772))
- Make autoreload module cleanup more robust ([#6771](https://github.com/holoviz/panel/pull/6771))
- Ensure that cache `.clear()` clears the correct function  ([#6771](https://github.com/holoviz/panel/pull/6781))

### Documentation

- Various fixes and cleanup of documentation ([#6704](https://github.com/holoviz/panel/pull/6704), [#6707](https://github.com/holoviz/panel/pull/6707), [#6710](https://github.com/holoviz/panel/pull/6710), [#6755](https://github.com/holoviz/panel/pull/6755),)
- Document how display full html document in iframe ([#6740](https://github.com/holoviz/panel/pull/6740))
- Improve Plotly reference documentation ([#6751](https://github.com/holoviz/panel/pull/6751), [#6760](https://github.com/holoviz/panel/pull/6760))

## Version 1.4.1

Date: 2024-04-05

This micro-release fixes a number of regressions and other bugs introduced in recent releases and further improves the dashboard builder UI. Additionally it includes some tweaks and polish for the new tutorial material. Many thanks to our new contributor @jrycw, our returning contributors @cdeil and @TheoMathurin and our maintainers @ahuang11, @MarcSkovMadsen, @Hoxbro and @philippjfr for their contributions to this release.

### Enhancements

- Allow rendering raw `IPython.display` output in dashboard builder ([#6657](https://github.com/holoviz/panel/pull/6657))
- Improve snapping behavior and add undo functionality in dashboard builder UI ([#6687](https://github.com/holoviz/panel/pull/6687)))

### Bug Fixes

- Fix layout persistence issues in dashboard builder ([#6602](https://github.com/holoviz/panel/pull/6602))
- Ensure `Perspective` loads in notebooks and docs ([#6626](https://github.com/holoviz/panel/pull/6626))
- Allow full reset of dashboard builder layout ([#6625](https://github.com/holoviz/panel/pull/6625))
- Fix issues with `VTK` colormap serialization ([#6651](https://github.com/holoviz/panel/pull/6651))
- Allow `Tabulator` `HTMLTemplateFormatter` to reference multiple columns ([#6663](https://github.com/holoviz/panel/pull/6663))
- Fix loading spinner in converted app without template ([#6665](https://github.com/holoviz/panel/pull/6665))
- Avoid unnecessary rescroll on Column ([#6666](https://github.com/holoviz/panel/pull/6666))
- Fix dynamically updating description tooltips ([#6676](https://github.com/holoviz/panel/pull/6676))
- Ensure Perspective is fully loaded before attempting render ([#6689](https://github.com/holoviz/panel/pull/6689)))
- Ensure busy indicators are always reset ([#6698](https://github.com/holoviz/panel/pull/6698))

### Styling

- Only apply styling to Bootstrap buttons ([#6610](https://github.com/holoviz/panel/pull/6610))
- Change into a slicker `Card` button icon ([#6638](https://github.com/holoviz/panel/pull/6638))
- Fix card header margins ([#6639](https://github.com/holoviz/panel/pull/6639))
- Ensure `Perspective` renders correctly in all browsers ([#6664](https://github.com/holoviz/panel/pull/6664))

### Documentation

- Improve layout builder docs ([#6601](https://github.com/holoviz/panel/pull/6601))
- Various Tutorial fixes ([#6614](https://github.com/holoviz/panel/pull/6614), [#6669](https://github.com/holoviz/panel/pull/6669), [#6670](https://github.com/holoviz/panel/pull/6670), [#6679](https://github.com/holoviz/panel/pull/6679))
- Ensure all docs pages are indexed ([#6615](https://github.com/holoviz/panel/pull/6615))
- Document `Flexbox.gap` parameter ([#6616](https://github.com/holoviz/panel/pull/6616))
- Improve custom template documentation ([#6618](https://github.com/holoviz/panel/pull/6618))
- Improve Layout Builder Docs ([#6619](https://github.com/holoviz/panel/pull/6619))
- Improve PyCharm and Colab notebook documentation ([#6599](https://github.com/holoviz/panel/pull/6599))
- Update gallery endpoint in docs ([#6645](https://github.com/holoviz/panel/pull/6645))
- Various smaller documentation fixes and improvements ([#6682](https://github.com/holoviz/panel/pull/6682), [#6690](https://github.com/holoviz/panel/pull/6690))

## Version 1.4.0

Date: 2024-03-25

This minor release packs a punch both in terms of features, the number of enhancements and bug fixes and perhaps most importantly the addition of a set of tutorials that aim to get novices up-to-speed. The main new feature is a so called `EditableTemplate` which allows arranging dashboards using a drag-and-drop interface and also has strong integration with JupyterLab previews to go from a notebook to a deployed app without having to worry about writing layout code. Next, this release includes a number of need widgets (`NestedSelect`, `DateRangePicker`, `ButtonIcon`), layouts (`Feed`) and panes (`Textual`, `WebP`), and overhauls the autoreload feature with faster and more robust support for reloading entire modules. Lastly this release, along with Param 2.1.0, continues to build on the new reactive expression API making it easy to write reactive expressions and pipelines including support for streaming data with generators. We really appreciate all the work that went into this release and especially want to call out @MarcSkovMadsen's effort in putting together the new tutorial materials. There's more work to do but it's a huge step forward and we're excited to hear your feedback. We want to extend a special thanks to our amazing new crop of new contributors including @atisor73, @Osuwaidi, @suryako, @Davide-sd, @doraaki, @mayonnaisecolouredbenz7, @CTPassion, @J01024, @l3ender and @Coderambling. Next we want to recognize our returning contributors @vaniisgh, @cdeil, @limx0m, and @TheoMaturin, and the finally the dedicated crew of core contributors which include @maximelt, @Hoxbro, @MarcSkovMadsen, @ahuang11, @mattpap and @philippjfr.

### Features

- Add `EditableTemplate` to support dashboard builder UI in Jupyter ([#5802](https://github.com/holoviz/panel/pull/5802))
- Add `ChatAreaInput` as default text input widget for `ChatInterface` ([#6379](https://github.com/holoviz/panel/pull/6379))
- Add `NestedSelect` widget ([#5791](https://github.com/holoviz/panel/pull/5791), [#6011](https://github.com/holoviz/panel/pull/6011))
- Add Panel tutorials ([#5525](https://github.com/holoviz/panel/pull/5525), [#6208](https://github.com/holoviz/panel/pull/6208), [#6212](https://github.com/holoviz/panel/pull/6212), [#6388](https://github.com/holoviz/panel/pull/6388), [#6425](https://github.com/holoviz/panel/pull/6425), [#6466](https://github.com/holoviz/panel/pull/6466), [#6491](https://github.com/holoviz/panel/pull/6491))
- Add `DateRangePicker` widget ([#6027](https://github.com/holoviz/panel/pull/6027))
- Add `Feed` layout and use it as layout for `ChatFeed` ([#6031](https://github.com/holoviz/panel/pull/6031), [#6296](https://github.com/holoviz/panel/pull/6296))
- Add `WebP` pane ([#6035](https://github.com/holoviz/panel/pull/6035))
- Add `ButtonIcon` ([#6138](https://github.com/holoviz/panel/pull/6138))
- Add `Textual` pane ([#6181](https://github.com/holoviz/panel/pull/6181))

### Enhancements

- Improve `--autoreload` by using watchfiles and selectively reloading packages ([#5894](https://github.com/holoviz/panel/pull/5894), [#6459](https://github.com/holoviz/panel/pull/6459))
 Load loading indicator from file instead of inlining ([#6112](https://github.com/holoviz/panel/pull/6112))
- Allow providing additional stylesheets in `card_params` ([#6242](https://github.com/holoviz/panel/pull/6242))
- Add `scroll` options to permanently toggle on layouts ([#6266](https://github.com/holoviz/panel/pull/6266))
- Allow choosing position of frozen columns on `Tabulator` ([#6309](https://github.com/holoviz/panel/pull/6309))
- Add help message on `ChatFeed` ([#6311](https://github.com/holoviz/panel/pull/6311))
- Ensure CSS can be applied to every aspect of `ChatMessage` ([#6346](https://github.com/holoviz/panel/pull/6346))
- Add HoloViz logos as `ChatMessage` avatars ([#6348](https://github.com/holoviz/panel/pull/6348))
- Add `gap` parameter to `FlexBox` ([#6354](https://github.com/holoviz/panel/pull/6354))
- Set default `step` of `DatetimeRangeSlider` to 1 minute ([#6373](https://github.com/holoviz/panel/pull/6373))
- Add support for passing objects reference to `FlexBox` ([#6387](https://github.com/holoviz/panel/pull/6387))
- Allow editable sliders to be embedded ([#6391](https://github.com/holoviz/panel/pull/6391))
- Add `message` into `css_classes` to `ChatMessage` markup ([#6407](https://github.com/holoviz/panel/pull/6407))
- Allow appending objects to the `ChatMessage` header & footer ([#6410](https://github.com/holoviz/panel/pull/6410))
- Add ability to declare icon label ([#6411](https://github.com/holoviz/panel/pull/6411))
- Add title and settings and fix datetime to `Perspective` ([#6482](https://github.com/holoviz/panel/pull/6482))
- Warn user if loading extension in VSCode or Colab without `jupyter_bokeh` ([#6485](https://github.com/holoviz/panel/pull/6485))
- Throttle updates to Boolean indicators ([#6481](https://github.com/holoviz/panel/pull/6481))
- Add `ParamRef` baseclass for `ParamFunction` and `ParamMethod` ([#6392](https://github.com/holoviz/panel/pull/6392))
- Add ability to Skip `Param<Ref|Function|Method>` updates ([#6396](https://github.com/holoviz/panel/pull/6396))
- Add `Param<Ref|Method|Function>` and `ReactiveExpr` to panes module ([#6432](https://github.com/holoviz/panel/pull/6432))
- Set up `param.rx` display accessor on import ([#6470](https://github.com/holoviz/panel/pull/6470))
- Allow using Carto tiles in `DeckGL` ([#6531](https://github.com/holoviz/panel/pull/6531))
- Improve `VTKJS` binary serialization ([#6559](https://github.com/holoviz/panel/pull/6559))
- Ensure component CSS is pre-loaded if possible, avoiding flicker on load ([#6563](https://github.com/holoviz/panel/pull/6563))

#### Styling

- Ensure navbar toggle icon is correct color in `BootstrapTemplate` ([#6111](https://github.com/holoviz/panel/pull/6111))
- Change `loading` background filters to work better in dark themes ([#6112](https://github.com/holoviz/panel/pull/6112))
- Improve styling of `FileInput` widget ([#6479](https://github.com/holoviz/panel/pull/6479))
- Improve Jupyter Preview error handling and error template ([#6496](https://github.com/holoviz/panel/pull/6496))
- Add scale animation to icons on hover and click ([#6376](https://github.com/holoviz/panel/pull/6376))
- Redesign index pages ([#6497](https://github.com/holoviz/panel/pull/6497))
- Improve `Tabulator` editor text color in `Fast` design ([#6512](https://github.com/holoviz/panel/pull/6512))
- Ensure `BootstrapTemplate` hamburger icon is white ([#6562](https://github.com/holoviz/panel/pull/6562))

### Compatibility & Version Updates

- Bump `Perspective` version to 2.9.0 ([#5722](https://github.com/holoviz/panel/pull/5722))
- Upgrade to Bokeh 3.4.x ([#6072](https://github.com/holoviz/panel/pull/6072))
- Upgrade `Vizzu` to 0.9.3 ([#6476](https://github.com/holoviz/panel/pull/6476))
- Bump `JSONEditor` version to 10.0.1 ([#6477](https://github.com/holoviz/panel/pull/6477))
- Upgrade to PyScript Next and Pyodide 0.25.0 in `panel convert` ([#6490](https://github.com/holoviz/panel/pull/6490))
- Bump vtk.js version to 30.1.0 ([#6559](https://github.com/holoviz/panel/pull/6559))

### Bug fixes

- Add resize handler for `FloatPanel` ([#6201](https://github.com/holoviz/panel/pull/6201))
- Fix serving of global template in notebook ([#6210](https://github.com/holoviz/panel/pull/6210))
- Ensure `Tabulator` renders in collapsed `Card` ([#6223](https://github.com/holoviz/panel/pull/6223))
- Fix issues with `VTK`, `VTKVolume` and `VTKJS` due to webgpu renderer ([#6244](https://github.com/holoviz/panel/issues/6244))
- Ensure `HTML` and other markup panes can be emptied ([#6303](https://github.com/holoviz/panel/pull/6303))
- Ensure collapsed `Card` does not cause stretching ([#6305](https://github.com/holoviz/panel/pull/6305))
- Ensure notebook preview always uses server resources ([#6317](https://github.com/holoviz/panel/pull/6317))
- Remove animation from loading spinner without spin ([#6324](https://github.com/holoviz/panel/pull/6324))
- Ensure model is only added/removed from Document once ([#6342](https://github.com/holoviz/panel/pull/6342))
- Ensure `loading_indicator` resets when configured with context manager ([#6343](https://github.com/holoviz/panel/pull/6343))
- Fix modal overflow and resizing issues ([#6355](https://github.com/holoviz/panel/pull/6355))
- Ensure that ripple matches notification size ([#6360](https://github.com/holoviz/panel/pull/6360))
- Fully re-render `CodeEditor` on render calls ensuring it displays correctly ([#6361](https://github.com/holoviz/panel/pull/6361))
- Ensure `FileDownload` button has correct height ([#6362](https://github.com/holoviz/panel/pull/6362))
- Ensure `HTML` model is redrawn if `stylesheets` is emptied ([#6365](https://github.com/holoviz/panel/pull/6365))
- Allow providing custom template ([#6383](https://github.com/holoviz/panel/pull/6383))
- Ensure `Debugger` renders without error ([#6423](https://github.com/holoviz/panel/pull/6423))
- Ensure pending writes are dispatched in order and only from correct thread ([#6443](https://github.com/holoviz/panel/pull/6443))
- Ensure layout reuses model if available ([#6446](https://github.com/holoviz/panel/pull/6446))
- Improved exception handler in unlocked message dispatch ([#6447](https://github.com/holoviz/panel/pull/6447))
- Fix display of interactive `Matplotlib` ([#6450](https://github.com/holoviz/panel/pull/6450))
- Ensure `Plotly` pane renders and hides correctly in `Card` ([#6468](https://github.com/holoviz/panel/pull/6468))
- Fix issues rendering widget components with `Fast` design ([#6474](https://github.com/holoviz/panel/pull/6474))
- Fix binary serialization from JS -> Pyodide ([#6490](https://github.com/holoviz/panel/pull/6490))
- Avoid overeager garbage collection ([#6518](https://github.com/holoviz/panel/pull/6518))
- Fix floating point error in `IntRangeSlider` ([#6516](https://github.com/holoviz/panel/pull/6516))
- Load JS modules from relative path ([#6526](https://github.com/holoviz/panel/pull/6526))
- Ensure no events are dispatched before the websocket is open ([#6528](https://github.com/holoviz/panel/pull/6528))
- Ensure `Markdown` parsing does not choke on partial links ([#6535](https://github.com/holoviz/panel/pull/6535))
- Fixes to ensure larger `PDF`s can be rendered ([#6538](https://github.com/holoviz/panel/pull/6538))
- Ensure `IPywidget` comms are only opened once ([#6542](https://github.com/holoviz/panel/pull/6542))
- Fixes for message handling in Jupyter Preview context ([#6547](https://github.com/holoviz/panel/pull/6547))
- Fix unnecessary loading of `ReactiveHTML` resources ([#6552](https://github.com/holoviz/panel/pull/6552))
- Ensure `Template.raw_css` has higher precedence than default template CSS ([#6554](https://github.com/holoviz/panel/pull/6554))
- Avoid asyncio event loop startup issues in some contexts ([#6555](https://github.com/holoviz/panel/pull/6555))
- Ensure column subset is retained on `Tabulator.style` ([#6560](https://github.com/holoviz/panel/pull/6560))
- Ensure bokeh mathjax bundle when mathjax extension is loaded in notebook ([#6564](https://github.com/holoviz/panel/pull/6564))

#### Chat Components

- Ensure `ChatInterface` respect supplied default user ([#6290](https://github.com/holoviz/panel/pull/6290))
- Ensure `ChatMessage` internals correctly respect `Design` ([#6304](https://github.com/holoviz/panel/pull/6304))
- Fix `ChatInterface` `stop` button for synchronous functions ([#6312](https://github.com/holoviz/panel/pull/6312))
- Include `stylesheets` downstream, including layouts in ChatMessage ([#6405](https://github.com/holoviz/panel/pull/6405))
- Ensure `ChatMessage` `header` updates dynamically  ([#6441](https://github.com/holoviz/panel/pull/6441))
- Ensure streaming `ChatMessage` on `ChatInterface` and mention `serialize` ([#6452](https://github.com/holoviz/panel/pull/6452))
- Ensure ChatInterface supports chat input without `value_input` parameter  ([#6505](https://github.com/holoviz/panel/pull/6505))
- Ensure word breaks to avoid overflow in `ChatMessage` ([#6187](https://github.com/holoviz/panel/pull/6187), [#6509](https://github.com/holoviz/panel/pull/6509))
- Ensure nested disabled state stays disabled on `ChatFeed` ([#6507](https://github.com/holoviz/panel/pull/6507))
- Allow streaming `None` as the initial `ChatMessage` value ([#6522](https://github.com/holoviz/panel/pull/6522))

### Documentation

- Add Roadmap to documentation ([#5443](https://github.com/holoviz/panel/pull/5443))
- Refactor `ReactiveHTML` docs ([#5448](https://github.com/holoviz/panel/pull/5448), [#6358](https://github.com/holoviz/panel/pull/6358))
- Improve `HoloViews` reference guide ([#6065](https://github.com/holoviz/panel/pull/6065))
- Improve the user experience for resetting Jupyterlite ([#6198](https://github.com/holoviz/panel/pull/6198))
- Add explanation docs about APIs ([#6289](https://github.com/holoviz/panel/pull/6289), [#6469](https://github.com/holoviz/panel/pull/6469))
- Add section headers to Chat reference documentation ([#6370](https://github.com/holoviz/panel/pull/6370))
- Migrate gallery to new Anaconda DSP instance ([#6413](https://github.com/holoviz/panel/pull/6413))
- Improve home page ([#6422](https://github.com/holoviz/panel/pull/6422))
- Adding AWS deployment to documentation ([#6434](https://github.com/holoviz/panel/pull/6434))
- Update Streamlit comparison ([#6467](https://github.com/holoviz/panel/pull/6467))
- Add logging how-to guide ([#6511](https://github.com/holoviz/panel/pull/6511))
- Document pygments dependency for code syntax highlighting ([#6519](https://github.com/holoviz/panel/pull/6519))
- Add how-to guide on configuring PyCharm ([#6525](https://github.com/holoviz/panel/pull/6525))

### Deprecations & Removals

- Remove `Ace` alias for `CodeEditor`
- Remove `ChatBox` which has been replaced by `panel.chat` components
- Remove `HTML.style` which is now replaced with `HTML.styles`
- Remove `Trend.title` which is now replaced by `Trend.name`
- Remove `Viewable.app` which is now replaced with `pn.io.notebook.show_server`
- Remove `Viewable.background` which is now replaced with `Viewable(styles={'background': ...})`
- Remove `Viewable.pprint` which is now replaced with `print(Viewable(...))`

## Version 1.3.8

Date: 2024-01-24

This patch release fixes an important regression in the 1.3.6 release that resulted in global state to be incorrectly resolved in certain cases. Many thanks to our new contributor @fohrloop and our maintainers @ahuang11, @Hoxbro and @philippjfr for contributing to this release.

### Bug fixes

- Ensure `ReactiveHTML` correctly resets `Event` parameters ([#6247](https://github.com/holoviz/panel/pull/6247))
- Fix `ChatFeed` / `ChatInterface` tests and async generator placeholders ([#6245](https://github.com/holoviz/panel/pull/6245))
- Fix logic when looking up `pn.state.curdoc` ([#6254](https://github.com/holoviz/panel/pull/6254))
- Handle margin=None in layout sizing mode computation ([#6267](https://github.com/holoviz/panel/pull/6267))

### Compatibility

- Updates for compatibility with pandas 2.2 ([#6259](https://github.com/holoviz/panel/pull/6259))

### Documentation

- Fix typos and add a cross-reference in docs (User Profiling) ([#6263](https://github.com/holoviz/panel/pull/6263))
- Improve documentation on `TextAreaInput` ([#6264](https://github.com/holoviz/panel/pull/6264))

## Version 1.3.7

Date: 2024-01-19

This patch release focuses on a number of fixes and minor enhancements for the chat components and various other smaller improvements and fixes including docs improvements. In particular we want to highlight the new Ploomber deployment guide contributed by @neelash23. Next we want to welcome @jz314, @fayssalelmofatiche and @neelasha23 as new contributors and welcome back @SultanOrazbayev as a returning contributor. Lastly we want to thank the core contributor team, including @MarcSkovMadsen, @ahuang11, @maximlt, @Hoxbro and @philippjfr for their continued efforts maintaining Panel.

### Enhancements

- Add `filter_by` to `ChatMessage.serialize` ([#6090](https://github.com/holoviz/panel/pull/6090))
- Support using an SVG for `ToggleIcon` ([#6127](https://github.com/holoviz/panel/pull/6127))
- Add resizable param to `TextAreaInput` ([#6126](https://github.com/holoviz/panel/pull/6126))
- Improve date and datetime picker functionality ([#6152](https://github.com/holoviz/panel/pull/6152))
- Add activity indicator to `ChatMessage` ([#6153](https://github.com/holoviz/panel/pull/6153))
- Lazily import bleach HTML sanitizer ([#6179](https://github.com/holoviz/panel/pull/6179))

### Bug fixes

- Fix alignment issues in chat components ([#6104](https://github.com/holoviz/panel/pull/6104), [#6135](https://github.com/holoviz/panel/pull/6135))
- Fix generator placeholder and optimize updates in Chat components ([#6105](https://github.com/holoviz/panel/pull/6105))
- Fix issue with callback future handling on Chat components ([#6120](https://github.com/holoviz/panel/pull/6120))
- Fix bug in Chat interfaces related to `pn.state.browser_info` ([#6122](https://github.com/holoviz/panel/pull/6122))
- Allow instantiating empty `Matplotlib` pane ([#6128](https://github.com/holoviz/panel/pull/6128))
- Ensure icon displays inline with text on `FileDownload` ([#6133](https://github.com/holoviz/panel/pull/6133))
- Fix styling of links in `Tabulator` fast theme ([#6146](https://github.com/holoviz/panel/pull/6146))
- Fix passing of `card_params` on `ChatFeed` ([#6154](https://github.com/holoviz/panel/pull/6154))
- Handle `Tabulator.title_formatter` if is type `dict` ([#6166](https://github.com/holoviz/panel/pull/6166))
- Fix `per_session` caching ([#6169](https://github.com/holoviz/panel/pull/6169))
- Correctly reshape nd-arrays in `Plotly` pane ([#6174](https://github.com/holoviz/panel/pull/6174))
- Handle NaT values on `Perspective` pane ([#6176](https://github.com/holoviz/panel/pull/6176))
- Do not rerender output if `ReplacementPane` object identity is unchanged ([#6183](https://github.com/holoviz/panel/pull/6183))
- Tabulator: fix valuesLookup set up for older list-like editors ([#6192](https://github.com/holoviz/panel/pull/6192))
- Fix pyodide loading message styling issues ([#6194](https://github.com/holoviz/panel/pull/6194))
- More complete patch for the `TextEditor` to support being rendered in the Shadow DOM ([#6222](https://github.com/holoviz/panel/pull/6222))
- Add guard to `Tabulator` ensuring that it does not error when it is not rendered ([[#6223](https://github.com/holoviz/panel/pull/6223)](https://github.com/holoviz/panel/pull/6223))
- Fix race conditions when instantiating Comm in Jupyter causing notifications to break ([#6229](https://github.com/holoviz/panel/pull/6229), [#6234](https://github.com/holoviz/panel/pull/6234))
- Handle duplicate attempts at refreshing auth tokens ([#6233](https://github.com/holoviz/panel/pull/6233))

### Compatibility & Security

- Upgrade Plotly.js to 2.25.3 to address CVE-2023-46308 ([#6230](https://github.com/holoviz/panel/pull/6230))

### Documentation

- Add `Design` and `Theme` explanation documentation ([#4741](https://github.com/holoviz/panel/pull/4741))
- Fix pyodide execution in documentation
- Fix wrong and broken link ([#5988](https://github.com/holoviz/panel/pull/5988), [#6132](https://github.com/holoviz/panel/pull/6132))
- Use GoatCounter for website analytics ([#6117](https://github.com/holoviz/panel/pull/6117))
- Add Dask How to guide ([#4234](https://github.com/holoviz/panel/pull/4234))
- Fix `Material` template notebook .show() call ([#6137](https://github.com/holoviz/panel/pull/6137))
- Add missing item in docstring ([#6167](https://github.com/holoviz/panel/pull/6167))
- Ploomber Cloud deployment documentation ([#6182](https://github.com/holoviz/panel/pull/6182))
- Correct duplicate wording ([#6188](https://github.com/holoviz/panel/pull/6188))
- Update JupyterLite Altair example to latest API ([#6226](https://github.com/holoviz/panel/pull/6226))

## Version 1.3.6

Date: 2023-12-20

This patch release addresses a major regression in server performance introduced in 1.3.5 along with some additional minor fixes. We want to welcome @nenb as a new contributor and want to thank the maintainers @ahuang11, @maximlt and @philippjfr for their contributions to this release.

### Enhancements

- Add explicit size option to ToggleIcon ([#6092](https://github.com/holoviz/panel/pull/6092))

### Bug fixes

- Fix execution of OAuth of callback to refresh `access_token` ([#6084](https://github.com/holoviz/panel/pull/6084))
- Fix `ChatReactionIcons` alignment and trigger reactions correctly ([#6086](https://github.com/holoviz/panel/pull/6086))
- Change `Column` `scroll_position` default value from `None` to `0` ([#6082](https://github.com/holoviz/panel/pull/6082))
- Fix issue with accumulating callbacks on server ([#6091](https://github.com/holoviz/panel/pull/6091))
- Ensure ReactiveExpr renders in pyodide ([#6097](https://github.com/holoviz/panel/pull/6097))
- Ensure TooltipIcon description can be updated ([#6099](https://github.com/holoviz/panel/pull/6099))
- Fix IPyWidgets rendering in BootstrapTemplate ([#6100](https://github.com/holoviz/panel/pull/6100))
- Fix padding and alignment of FileDownload ([#6101](https://github.com/holoviz/panel/pull/6101))

## Version 1.3.5

Date: 2023-12-18

This micro-release fixes a large number of issues, applies some performance optimizations and resolves some regressions introduced in previous micro-releases. The main regressions that were addressed include rendering of `ChatMessage` reaction icons, the ability to obtain an OAuth `access_token` if it is not a valid JWT token, and issues with async callbacks. We are very pleased to welcome new contributors @mitulb, @fazledyn-or, @benbarn313 and @vaniisgh and want to thank them for their contributions. We also want to thank @cdeil for continuing to contribute and the maintainer team including @MarcSkovMadsen, @Hoxbro, @maximlt, @ahuang11, @droumis and @philippjfr for their continued efforts.

## Enhancements

- Add support for timestamp timezones for `ChatMessage` ([#5961](https://github.com/holoviz/panel/pull/5961))
- Replace whitelist blacklist with allowlist denylist ([#5975](https://github.com/holoviz/panel/pull/5975))
- Allow stopping respond callbacks midway on `ChatInterface` ([#5962](https://github.com/holoviz/panel/pull/5962))
- Add support for `Image.caption` ([#6003](https://github.com/holoviz/panel/pull/6003))
- Improvements for `Fast` template styling ([#6023](https://github.com/holoviz/panel/pull/6023))
- Replace `Player` widget unicode icons with SVG for more consistency ([#6030](https://github.com/holoviz/panel/pull/6030))
- Elaborate on `ChatInterface` callback exception summary ([#6046](https://github.com/holoviz/panel/pull/6046))
- Add `ToggleIcon` widget ([#6034](https://github.com/holoviz/panel/pull/6034))
- Use minified `Tabulator.js` ([#6060](https://github.com/holoviz/panel/pull/6060))
- Support rendering `GeoDataFrame` and `GeoSeries` in `DataFrame` pane ([#6061](https://github.com/holoviz/panel/pull/6061))
- Optimize rendering of `ChatMessage` ([#6069](https://github.com/holoviz/panel/pull/6069))
- Apply smaller  optimizations for `Viewable` and `ChatMessage` ([#6074](https://github.com/holoviz/panel/pull/6074))
- Add bottom padding to `MaterialTemplate` ([#6075](https://github.com/holoviz/panel/pull/6075))
- Update mapbox-gl version for `DeckGL` pane ([#6077](https://github.com/holoviz/panel/pull/6077))

## Bug fixes

- Remove duplicate property definition of `VizzuChart.config` ([#5947](https://github.com/holoviz/panel/pull/5947))
- Remove stray print in `Tabulator` styler handling ([#5944](https://github.com/holoviz/panel/pull/5944))
- Fix bug when clearing `pn.cache` before anything has been cached ([#5981](https://github.com/holoviz/panel/pull/5981))
- Fix `obj.save()` when threading is enabled ([#5993](https://github.com/holoviz/panel/pull/5993))
- Fix `Matplotlib` responsiveness and improve reference notebook ([#5973](https://github.com/holoviz/panel/pull/5973))
- Gracefully handle non-decodable `access_token` ([#5994](https://github.com/holoviz/panel/pull/5994))
- Ensure `onload` callbacks scheduled during or after load are still executed ([#6005](https://github.com/holoviz/panel/pull/6005))
- Don't attempt to set Tabulator `text_align` on Bokeh formatters that don't support it ([#6010](https://github.com/holoviz/panel/pull/6010))
- Correctly set error page to be rendered on auth failure ([#6014](https://github.com/holoviz/panel/pull/6014))
- Fix `ChatInterface` post callback for default ([#5998](https://github.com/holoviz/panel/pull/5998))
- Ensure matplotlib backend is set correctly in pyodide worker ([#6029](https://github.com/holoviz/panel/pull/6029))
- Synchronously create Document patch message to avoid race conditions ([#6028](https://github.com/holoviz/panel/pull/6028))
- Do not inline CSS if it can be loaded from CDN ([#6039](https://github.com/holoviz/panel/pull/6039))
- Fix `ChatMessage` reactions icon rendering ([#6034](https://github.com/holoviz/panel/pull/6034))
- Fix issues with `ChatInterface` stop ensuring send button is re-enabled and placeholder removed ([#6033](https://github.com/holoviz/panel/pull/6033))
- Ensure that `Design` does not override properties on `HoloViews` pane ([#6051](https://github.com/holoviz/panel/pull/6051))
- Ensure async callbacks correctly dispatch events when Websocket is locked ([#6052](https://github.com/holoviz/panel/pull/6052))
- Fix `state.add_periodic_callback` when callback is async ([#6053](https://github.com/holoviz/panel/pull/6053))
- Do no update objects inplace unless explicitly requested fixing issues with non-updating components ([#6055](https://github.com/holoviz/panel/pull/6055))
- Update sizing of Panel models dynamically ([#6054](https://github.com/holoviz/panel/pull/6054))
- Make `panel.chat.langchain` import lazy improving import time ([#6056](https://github.com/holoviz/panel/pull/6056))
- Change prominence of `TooltipIcon` ([#6057](https://github.com/holoviz/panel/pull/6057))

## Documentation

- Improve reactive expression notebook ([#5960](https://github.com/holoviz/panel/pull/5960))
- Document requirement to install `pyviz_comms` in same env as Jupyter ([#5980](https://github.com/holoviz/panel/pull/5980))
- Update documentation's pyodide version to use version from panel.io.convert ([#5996](https://github.com/holoviz/panel/pull/5996))

## Version 1.3.4

Date: 2023-11-29

This micro-release primarily addresses two important regressions related to the Tabulator `text_align` option and OAuth failing if the `id_token` does not contain the required user information. We are very excited to welcome @TBym to the growing list of contributors and thank the core maintainers @Hoxbro, @ahuang11, @MarcSkovMadsen and @philippjfr for their contributions to this release.

### Enhancements

- Allow passing partial function to tabulator filter ([#5912](https://github.com/holoviz/panel/pull/5912))
- Allow defining custom callbacks for `ChatInterface` buttons ([#5839](https://github.com/holoviz/panel/pull/5839))

### Bug fixes

- Fix regression when setting `text_align` and `HTMLTemplateFormatter` on `Tabulator` ([#5922](https://github.com/holoviz/panel/pull/5922))
- Ensure notifications are correctly destroyed ([#5924](https://github.com/holoviz/panel/pull/5924))
- Fix header overflow issues in `FastGridTemplate` ([#5935](https://github.com/holoviz/panel/pull/5935))
- Ensure `Audio` model respects sizing ([#5936](https://github.com/holoviz/panel/pull/5936))
- Persist Tabulator selection across pages when `pagination='remote'` for all selection modes ([#5929](https://github.com/holoviz/panel/pull/5929))
- Ensure `Tabulator` styler subset logic is not lost ([#5938](https://github.com/holoviz/panel/pull/5938))
- Fix regression in OAuth when `id_token` does not contain user key ([#5939](https://github.com/holoviz/panel/pull/5939))
- Ensure Vega/Altair plot with responsive width/height respects fixed width/height value when set ([#5940](https://github.com/holoviz/panel/pull/5940))
- Ensure `BrowserInfo` is imported by default ([#5942](https://github.com/holoviz/panel/pull/5942))

### Documentation

- Restore plot styling guides in how-to guide ([#5919](https://github.com/holoviz/panel/pull/5919))
- Document support for emojis on Button labels ([#5926](https://github.com/holoviz/panel/pull/5926))
- Update and improve `SVG` pane reference docs ([#5934](https://github.com/holoviz/panel/pull/5934))

## Version 1.3.2

Date: 2023-11-22

This micro-release focuses on a number of performance improvements, speeding up the initial rendering of simple apps by 2x in many cases. In addition it includes a number of smaller enhancements for various widgets, better support for async and threading and a number of bug fixes related to authentication, the `Tabulator` widget and a few other items. We are very pleased to welcome @isumitjha and @fohria as new contributors and want to thank our core team including @maximlt, @Hoxbro, @MarcSkovMadsen, @ahuang11 and @philippjfr for their continuing contributions.

### Performance

- Speed up `Pane.clone` ([#5848](https://github.com/holoviz/panel/pull/5848))
- Speed up `config` attribute access ([#5851](https://github.com/holoviz/panel/pull/5851))
- Cache templates loaded from string ([#5854](https://github.com/holoviz/panel/pull/5854))
- Only load extension entrypoints once ([#5855](https://github.com/holoviz/panel/pull/5855))
- Do not freeze document models unless needed ([#5864](https://github.com/holoviz/panel/pull/5864))

### Enhancements

- Use the compiled version of Pyodide by default ([#5808](https://github.com/holoviz/panel/pull/5808))
- Add support for `AutocompleteInput.search_strategy` parameter ([#5832](https://github.com/holoviz/panel/pull/5832))
- Use `stdlib_module_names` when determining pyodide dependencies  ([#5818](https://github.com/holoviz/panel/pull/5818))
- Add `Tabulator.sortable` parameter ([#5827](https://github.com/holoviz/panel/pull/5827))
- Add delay for tooltip to show up for buttons ([#5860](https://github.com/holoviz/panel/pull/5860))
- Add `serialize` method on `ChatMessage` and `ChatFeed` ([#5764](https://github.com/holoviz/panel/pull/5764))
- Allow running onload and defer_load tasks on threads ([#5865](https://github.com/holoviz/panel/pull/5865))
- Allow Image panes for `ChatMessage.avatar` ([#5870](https://github.com/holoviz/panel/pull/5870))
- Allow async callbacks on `FileDownload` ([#5878](https://github.com/holoviz/panel/pull/5878))
- Allow running scheduled tasks on threads ([#5879](https://github.com/holoviz/panel/pull/5879))

### Bug fixes

- Fix Google OAuth default scopes ([#5823](https://github.com/holoviz/panel/pull/5823))
- Fix logic for cleaning up OAuth user ([#5824](https://github.com/holoviz/panel/pull/5824))
- Set `text_align` correctly if `Tabulator` is given Bokeh `formatter` ([#5866](https://github.com/holoviz/panel/pull/5866))
- Fix `FileDownload` `embed=True` style for `Fast` design ([#5875](https://github.com/holoviz/panel/pull/5875))
- Enable `Tabulator` selection across pages with `pagination="remote"` and `selectable="checkbox"` ([#5889](https://github.com/holoviz/panel/pull/5889))
- Fix rendering of `VTK` colorbar ([#5902](https://github.com/holoviz/panel/pull/5902))
- Ensure HoloViews `DynamicMap` updates when widget dimension has unit ([#5904](https://github.com/holoviz/panel/pull/5904))
- Add space between `MaterialTemplate` app and site title separator ([#5905](https://github.com/holoviz/panel/pull/5905))
- Consistently handle errors during authentication ([#5909](https://github.com/holoviz/panel/pull/5909))

### Compatibility

- Updates for Numpy 2.0 compatibility ([#5817](https://github.com/holoviz/panel/pull/5817))
- Improve notebook handling when loading bokeh dev versions ([#5820](https://github.com/holoviz/panel/pull/5820))

### Documentation

- Enhance `extension` and `config` docs ([#5790](https://github.com/holoviz/panel/pull/5790))
- Document setting a *multiselect* header filter on `Tabulator` ([#5825](https://github.com/holoviz/panel/pull/5825))
- Add missing `GridSpec` docs ([#5840](https://github.com/holoviz/panel/pull/5840))
- Fix for getting_started widgets example ([#5859](https://github.com/holoviz/panel/pull/5859))
- Add more references to Panel Chat Examples ([#5881](https://github.com/holoviz/panel/pull/5881))
- Document `Tabulator` fontawesome css ([#5892](https://github.com/holoviz/panel/pull/5892))
- Fix broken link to panel tagged items in holoviz blog ([#5903](https://github.com/holoviz/panel/pull/5903))
- MenuButton docs improvements ([#5907](https://github.com/holoviz/panel/pull/5907))

## Version 1.3.1

Date: 2023-10-31

This micro-release primarily ships a variety of bug and regression fixes focusing on auth, the chat components, and WASM (i.e. PyScript and Pyodide) support. It also adds an enhancement to the auth components that now makes it possible to let users access applications as a guest. Many thanks to
our new contributors @art3xa, @polivbr and @tupui as well as our core development team including @MarcSkovMadsen, @maximlt, @ahuang11 and @philippjfr.

### Enhancements

- Add support for authenticating as guest using OAuth and basic auth components ([#5743](https://github.com/holoviz/panel/pull/5743))

### Bug fixes

- Ensure `ColorMap` widget correctly handles shared layout and display parameters ([#5732](https://github.com/holoviz/panel/pull/5732))
- Fix accessing refreshed `access_token` ([#5734](https://github.com/holoviz/panel/pull/5734))
- Ensure `Markdown` code blocks always wrap ([#5738](https://github.com/holoviz/panel/pull/5738))
- Fix returning `state.user_info` if no `id_token` is present in cookies ([#5747](https://github.com/holoviz/panel/pull/5747))
- Fix `Widget.from_param` type annotation ([#5754](https://github.com/holoviz/panel/pull/5754))
- Fix auto send for `ChatInterface` with `TextAreaInput` ([#5762](https://github.com/holoviz/panel/pull/5762))
- Add support for iframe `srcdoc` on `Location` ([#5774](https://github.com/holoviz/panel/pull/5774))
- Ensure `Tabulator.style` applies correctly with changing data ([#5757](https://github.com/holoviz/panel/pull/5757))
- Ensure `panel convert` can correctly detect `transformers_js` import ([#5772](https://github.com/holoviz/panel/pull/5772))
- Adjust `ReactiveHTML` css resources for relative paths ([#5779](https://github.com/holoviz/panel/pull/5779))
- Ensure invalid query parameters warn instead of erroring ([#5781](https://github.com/holoviz/panel/pull/5781))
- Apply pyscript CSS by default without the splashscreen ([#5784](https://github.com/holoviz/panel/pull/5784))
- Ensure components which require DOM element to be attached can be rendered in `Card` ([#5786](https://github.com/holoviz/panel/pull/5786))

### Documentation

- Fix typo in examples/reference/widgets/StaticText.ipynb ([#5739](https://github.com/holoviz/panel/pull/5739))
- Add `ReactiveExpr` reference docs and change default widget location ([#5755](https://github.com/holoviz/panel/pull/5755), [#5760](https://github.com/holoviz/panel/pull/5760))
- Fix pyscript WASM example ([#5771](https://github.com/holoviz/panel/pull/5771))
- Improve documentation for deep linking docs ([#5752](https://github.com/holoviz/panel/pull/5752))

## Version 1.3.0

Date: 2023-10-23

This minor release packs many exciting new features, specifically a new `panel.chat` subpackage containing components with powerful capabilities for interacting with LLM whether local or remote. Secondly this release adds compatibility with Param 2.0 bringing powerful new features including the ability to leverage reactive expressions using the `rx` wrapper and deeper support for reactively linking parameters, expressions and bound functions on Panel components. Lastly we overhauled the OAuth implementations adding support for code authorization and password based OAuth grant workflows and automatically refreshing the `access_token` when it expires. Beyond that this release includes many enhancements and numerous bug fixes. Special thanks to our first time contributors @aktech and @monodera and returning contributors @cdeil, @pierrotsmnrd and @TheoMartin. We also want to highlight the contribution of our new core contributor @ahuang11 for developing the chat components and recognize @MarcSkovMadsen and @philippjfr for their efforts on testing and improving these new components. Finally we thank the entire core team @Hoxbro, @MarcSkovMadsen, @maximlt, @ahuang11 and @philippjfr for their continued efforts.

### Feature

- Integrate support for param reactive expressions and expose `pn.rx` ([#5138](https://github.com/holoviz/panel/pull/5138), [#5582](https://github.com/holoviz/panel/pull/5582))
- Implement `ChatMessage`, `ChatFeed` and `ChatInterface` components ([#5333](https://github.com/holoviz/panel/pull/5333))
- Unify OAuth implementations and refresh `access_token` ([#5627](https://github.com/holoviz/panel/pull/5627))
- Add `ColorMap` widget ([#5647](https://github.com/holoviz/panel/pull/5647))

### Enhancement

- Add unit to widget in `HoloViews` pane if provided ([#5535](https://github.com/holoviz/panel/pull/5535))
- Allow registering global `on_session_destroyed` callback ([#5585](https://github.com/holoviz/panel/pull/5585))
- Implement `auto_grow` on `TextAreaInput` ([#5592](https://github.com/holoviz/panel/pull/5592))
- Add ability to redirect users from authorization callback ([#5594](https://github.com/holoviz/panel/pull/5594))
- Add support for `Path` object in `FileDownload` ([#5607](https://github.com/holoviz/panel/pull/5607))
- Add authorization_code and password based OAuth login handlers ([#5547](https://github.com/holoviz/panel/pull/5547))
- Add format to `EditableFloatSlider` and `EditableIntSlider` ([#5631](https://github.com/holoviz/panel/pull/5631))
- Add support for decorating async functions with `pn.io.cache` ([#5649](https://github.com/holoviz/panel/pull/5649))
- Map `param.Bytes` to `FileInput` widget ([#5665](https://github.com/holoviz/panel/pull/5665))

### Bug fixes

- Fixes for `Column` invisible `scroll_button` taking space ([#5532](https://github.com/holoviz/panel/pull/5532))
- Guard undefined values from being set on `BrowserInfo` ([#5588](https://github.com/holoviz/panel/pull/5588))
- Fix thumbnails and use Panel design on index page ([#5595](https://github.com/holoviz/panel/pull/5595))
- Fix regressions in `TextEditor` caused by migration to shadow DOM ([#5609](https://github.com/holoviz/panel/pull/5609))
- Sync `location` state from request ([#5581](https://github.com/holoviz/panel/pull/5581))
- Fix `Select` widget label offset in Material Design ([#5639](https://github.com/holoviz/panel/pull/5639))
- Override token contents when reusing sessions ([#5640](https://github.com/holoviz/panel/pull/5640))
- Fix patching a table with a `DataFrame` with a custom index ([#5645](https://github.com/holoviz/panel/pull/5645))
- Set `FloatPanel` status correctly on initialization ([#5651](https://github.com/holoviz/panel/pull/5651))
- Fix patching table with `pd.Timestamp` values ([#5650](https://github.com/holoviz/panel/pull/5650))
- Ensure `notifications` and `browser_info` are loaded when `HoloViews` is loaded ([#5657](https://github.com/holoviz/panel/pull/5657))
- Gracefully handle resolution of invalid paths in `_stylesheets` ([#5666](https://github.com/holoviz/panel/pull/5666))
- Handle patching tables with `NaT` values ([#5675](https://github.com/holoviz/panel/pull/5675))

### Compatibility

- Add support for Python 3.12 and drop Python 3.8 support
- Upgrade to Param 2.0 as minimum required version
- Compatibility with Bokeh 3.3.0

### Documentation

- Improved docs on deploying with GCP ([#5531](https://github.com/holoviz/panel/pull/5531))
- Add Streamlit migration guide for chat components ([#5670](https://github.com/holoviz/panel/pull/5670))

## Version 1.2.3

Date: 2023-09-18

This micro-release primarily fixes some critical regressions that were introduced in the 1.2.2 release, along with some other minor bug fixes. Many thanks for our users for reporting these issues so quickly and @monodera, @ndmlny-qs, @ahuang11, @mattpap, @Hoxbro and @philippjfr for their contributions to the release.

### Enhancements

- Add ability to change admin page endpoint ([#5447](https://github.com/holoviz/panel/pull/5447))
- Authentication `/logout` endpoint now serves configurable template ([#5514](https://github.com/holoviz/panel/pull/5514))
- Add options to sanitize `HTML` panes ([#5516](https://github.com/holoviz/panel/pull/5516))

### Bug fixes

- Fix regression introduced in 1.2.2 causing issues with periodic callbacks and `--autoreload` ([#5490](https://github.com/holoviz/panel/pull/5490))
- Fix regression introduced in 1.2.2 causing issues with authorization callbacks ([#5504](https://github.com/holoviz/panel/pull/5504))
- Fix regression introduced in 1.2.2 related to logout redirects ([#5484](https://github.com/holoviz/panel/pull/5484))
- Fix extracting `panel convert` requirements from requirements.txt ([#5509](https://github.com/holoviz/panel/pull/5509))
- Ensure visibility is applied correctly for all components when initialized as False ([#5508](https://github.com/holoviz/panel/pull/5508))
- Fix rendering of backticks in `ReactiveHTML` ([#5512](https://github.com/holoviz/panel/pull/5512))
- Ensure Quill `TextEditor` correctly detects selections and renders HTML ([#5511](https://github.com/holoviz/panel/pull/5511))
- Fix `Markdown` rendering with the MyST parser ([#5497](https://github.com/holoviz/panel/pull/5497))
- Fix OAuth login endpoint when `--prefix` is set ([#5492](https://github.com/holoviz/panel/issues/5492))

### Documentation

- Update outdated `DateRangeSlider.step` documentation ([#5510](https://github.com/holoviz/panel/pull/5510))

## Version 1.2.2

Date: 2023-08-31

This micro-release is likely the last in the 1.2.x series with a large number of bug fixes and a few enhancements to existing components. The enhancements include the ability to control the scroll position on a `Column`, improvements for authentication and authorization, the ability to add click event handlers to `Perspective` and a few other items. Bug fixes also center fixes for authentication, some improvements when rendering `Tabulator` avoiding various race conditions in its rendering pipeline, and fixes for `Perspective`, `Echarts`, `DeckGL` and a few other components. We are very grateful for a large number of community contributions to this release and welcome and congratulate new contributors @s22chan, @RaulPL, @dogbunny, @thomasjpfan, @SultanOrazbayev and @pierrotsmnrd. Many thanks also to returning contributors @TBym, @Lnk2past, @ndmlny-qs, @owenlamont and our core developer team @MarcSkovMadsen, @ahuang11, @Hoxbro, @maximlt, and @philippjfr.

### Enhancements

- Add scroll button, auto-scroll and scroll position options to `Column` ([#5245](https://github.com/holoviz/panel/pull/5245), [#5365](https://github.com/holoviz/panel/pull/5365), [#5369](https://github.com/holoviz/panel/pull/5369), [#5403](https://github.com/holoviz/panel/pull/5403))
- Add cache busting to server CSS resources ([#5414](https://github.com/holoviz/panel/pull/5414))
- Add `Tabulator.title_formatters` parameter ([#5421](https://github.com/holoviz/panel/pull/5421))
- Provide the the accessed path to authorization checks ([#5386](https://github.com/holoviz/panel/pull/5386))
- Add `Perspective` click events ([#5430](https://github.com/holoviz/panel/pull/5430))
- Add and improve `pn.io.hold` and `pn.io.immediate_dispatch` context managers to control events ([#5444](https://github.com/holoviz/panel/pull/5444))
- Allow to passing `basic_login_template` argument to panel server ([#5454](https://github.com/holoviz/panel/pull/5454))

### Bug fixes

- Ensure `BasicAuth` forwards to original URL after login ([#5357](https://github.com/holoviz/panel/pull/5357))
- Correct return types from `threading.Thread` to `panel.io.server.StoppableThread` ([#5396](https://github.com/holoviz/panel/pull/5396))
- Various guards and fixes ensuring `Tabulator` re-renders correctly ([#5410](https://github.com/holoviz/panel/pull/5410), [#5412](https://github.com/holoviz/panel/pull/5412))
- Avoid extra executions when executing periodic callback with counter ([#5344](https://github.com/holoviz/panel/pull/5344))
- Ensure updates to `DataModel` are correctly scheduled on the event loop ([#5360](https://github.com/holoviz/panel/pull/5360))
- Fixes for displaying single newlines in `Markdown` output and add `renderer_options` ([#5376](https://github.com/holoviz/panel/pull/5376))
- Allow update of `Accordion` title without updating content ([#5413](https://github.com/holoviz/panel/pull/5413))
- Fix authentication handling when prefix is set ([#5422](https://github.com/holoviz/panel/pull/5422))
- Fix serialization issues affecting `TextLayer` objects in `DeckGL` ([#5427](https://github.com/holoviz/panel/pull/5427))
- Fix height responsiveness of `Perspective` pane ([#5429](https://github.com/holoviz/panel/pull/5429))
- Ensure `FileDownload` button can be clicked anywhere ([#5431](https://github.com/holoviz/panel/pull/5431))
- Ensure `ReactiveHTML` children are rendered just like other models ([#5434](https://github.com/holoviz/panel/pull/5434))
- Set `Perspective` properties correctly to avoid causing unfocus on keypresses ([#5432](https://github.com/holoviz/panel/pull/5432))
- Ensure `FloatPanel` correctly exposes its children to allow linking ([#5433](https://github.com/holoviz/panel/pull/5433))
- Do no reset `Tabulator` options if DataFrame indexes are unchanged ([#5436](https://github.com/holoviz/panel/pull/5436))
- Add ability to work around issues when removing series from `ECharts` ([#5435](https://github.com/holoviz/panel/pull/5435))
- Fix race conditions when initializing and rendering IPyWidgets in notebooks ([#5462](https://github.com/holoviz/panel/pull/5462))
- Tweak `Accordion` CSS to remove gaps and avoid border overlap ([#5460](https://github.com/holoviz/panel/pull/5460))
- Ensure columns are deleted when updating traces on `Plotly` pane to avoid corruption ([#5464](https://github.com/holoviz/panel/pull/5464))
- Invalidate layout when `TextEditor` CSS loads ([#5465](https://github.com/holoviz/panel/pull/5465))
- Ensure `FloatPanel` reflects closed status ([#5466](https://github.com/holoviz/panel/pull/5466))
- Fix handling of string dtypes on `Perspective` pane ([#5467](https://github.com/holoviz/panel/pull/5467))

### Documentation

- Fix incorrectly linked images in streamlit migration guide and VSCode guide ([#5327](https://github.com/holoviz/panel/pull/5327), [#5329](https://github.com/holoviz/panel/pull/5329))
- Improve developer instructions ([#5305](https://github.com/holoviz/panel/pull/5305), [#5380](https://github.com/holoviz/panel/pull/5380), [#5426](https://github.com/holoviz/panel/pull/5426))

### Compatibility

- Compatibility with param 2.0 watchers ([#5350](https://github.com/holoviz/panel/pull/5350), [#5455](https://github.com/holoviz/panel/pull/5455))

## Version 1.2.1

Date: 2023-07-25

This micro-release focuses on a small number of enhancements and rendering related bug fixes. Specifically it adds support for notifying users when the page is ready and when the Websocket disconnects using corresponding config options and upgrades the Vizzu version, thereby adding support for tooltips and enabling animations when the data is updated. The bug fixes are primarily focused on ensuring components such as `GridStack` and `Tabulator` render correctly and do not unnecessarily re-render or reload stylesheets. Many thanks and welcome to @owenlamont, @sciemon, @DGLaurits, @Ciemarr and @Kislovskiy for their first contributions to Panel and the maintainers @MarcSkovMadsen, @Hoxbro and @philippjfr for contributing to this release.

### Enhancements

- Add `config.disconnect_notification` and `config.ready_notification` ([#5244](https://github.com/holoviz/panel/pull/5244))
- Add `Vizzu` tooltip support and allow animations when data is updated ([#5258](https://github.com/holoviz/panel/pull/5258))
- Style tweaks for `Card` and `Select` components ([#5280](https://github.com/holoviz/panel/pull/5280))

### Bug fixes

- Ensure `GridStack` children are sized correctly after render ([#5242](https://github.com/holoviz/panel/pull/5242))
- Fix `Tabulator` expanded row rendering ([#5253](https://github.com/holoviz/panel/pull/5253))
- Fix bug where local `PDF` pane is rendered as base64 string ([#5264](https://github.com/holoviz/panel/issues/5264))
- Avoid full re-rendering when updating `HTML` based components ([#5275](https://github.com/holoviz/panel/pull/5275))
- Ensure that `Design` does not trigger unnecessary updates to stylesheets ([#5278](https://github.com/holoviz/panel/pull/5278))
- Treat `Tabulator` `row_contents` as real children ensuring layout behaves correctly ([#5292](https://github.com/holoviz/panel/pull/5292))
- Fix `Video` `min_height` and `max_height` ([#5296](https://github.com/holoviz/panel/pull/5296))
- Make `TextEditor` invisible until CSS is loaded ([#5297](https://github.com/holoviz/panel/pull/5297))
- Fix `disabled` parameter on editable sliders ([#5319]((https://github.com/holoviz/panel/pull/5319))

### Compatibility

- Update pyodide and pyscript versions and switch to compiled build ([#5309](https://github.com/holoviz/panel/pull/5309))

### Documentation

- Add VS Code How To Guide ([#5196](https://github.com/holoviz/panel/pull/5196))
- Fix binder ([#5257](https://github.com/holoviz/panel/pull/5257))
- Various smaller documentation fixes ([#4821], [#5249](https://github.com/holoviz/panel/pull/5249), [#5266](https://github.com/holoviz/panel/pull/5266))
- Tweak example in the Build an App section of Getting Started ([#5302](https://github.com/holoviz/panel/pull/5302))
- Update pyodide documentation with latest versions ([#5234](https://github.com/holoviz/panel/pull/5234), [#5308](https://github.com/holoviz/panel/pull/5308))
- Remove MyST inline directives from JupyterLite notebooks ([#5311](https://github.com/holoviz/panel/pull/5311))

## Version 1.2.0

Date: 2023-07-06

This release primarily aims at providing compatibility with Bokeh 3.2 and the upcoming Param 2.0 release. Additionally it includes a number of improvements including the ability to generate multiple outputs from a generator using the new `'append'` mode and updates and fixes for Tabulator. We are also excited about the new Streamlit migration guide and a number of bug fixes. Many thanks to @sdc50, @xiaoyang-sde and the core team including @ahuang11, @MarcSkovMadsen, @Hoxbro, @maximlt and @philippjfr for contributing to this release.

### Enhancements

- Add `append` mode for reactive generator output ([#5129](https://github.com/holoviz/panel/pull/5129))
- Upgrade to `Tabulator` 5.5 ([[#5182](https://github.com/holoviz/panel/pull/5182)](https://github.com/holoviz/panel/pull/5182))
- Add support for `LoadingSpinner` label ([#5194](https://github.com/holoviz/panel/pull/5194))
- Add the `editable` parameter to `Perspective` ([#5211](https://github.com/holoviz/panel/pull/5211))
- Add support for setting `theme_classes` on `Tabulator` ([#5216](https://github.com/holoviz/panel/pull/5216))
- Move resource handling onto `BaseTemplate` ([#5228](https://github.com/holoviz/panel/pull/5228))

### Bug fixes

- Correctly process fields on `Vega` (and altair) selections ([#5164](https://github.com/holoviz/panel/pull/5164))
- Fix for resource handling particularly when working with Django ([#5175](https://github.com/holoviz/panel/pull/5175))
- Fix `ChatBox` bubble width ([#5172](https://github.com/holoviz/panel/pull/5172))
- Fix `Tabulator.visible` handling ([[#5182](https://github.com/holoviz/panel/pull/5182)](https://github.com/holoviz/panel/pull/5182))
- Fix programmatic updates to `Tabulator.page` ([#5187](https://github.com/holoviz/panel/pull/5187))
- Ensure bokeh events generated in pyodide convert `None` to `null` ([#5191](https://github.com/holoviz/panel/pull/5191))
- Improve notebook detection ([#5201](https://github.com/holoviz/panel/pull/5201))
- Reduce priority of `_repr_<img>_` to ensure `_repr_html_` takes precedence ([#5217](https://github.com/holoviz/panel/pull/5217))
- Ensure we do not modify `Tabulator.hidden_columns` inplace ([#5218](https://github.com/holoviz/panel/pull/5218))
- Alignment and styling fixes for text input and button widgets ([#5219](https://github.com/holoviz/panel/pull/5219))
- Fix updates to `Plotly` nested properties such as selections ([#5227](https://github.com/holoviz/panel/pull/5227))

### Documentation

- Add Streamlit migration guide ([#5027](https://github.com/holoviz/panel/pull/5027))
- Improve `defer_load` how-to guide ([#5112](https://github.com/holoviz/panel/pull/5112))

### Compatibility

- Remove markdown-it-py pins ([#5159](https://github.com/holoviz/panel/pull/5159))
- Forward compatibility fixes for Param 2.0 ([#5169](https://github.com/holoviz/panel/pull/5169), [#5198](https://github.com/holoviz/panel/pull/5198))
- Compatibility with Bokeh 3.2 ([#5185](https://github.com/holoviz/panel/pull/5185))

## Version 1.1.1

Date: 2023-06-21

The first micro-release in the 1.1.x series brings a large number of bug fixes and some minor enhancements. The most important fixes include compatibility with JupyterLab 4 and improved support for updating ipywidgets. This release saw a lot of contributors and we welcome @TBym, @Glatzli, @theyashi, and @enismaxim1 to the Panel developer community and thank our existing contributors and maintainers @ahuang11, @Hoxbro, @sophiamyang, @maximlt, @MarcSkovMadsen, and @philippjfr for their continued contributions.

### Enhancements

- Implement `per_session` cache ([#5117](https://github.com/holoviz/panel/pull/5117))
- Enhancements for `ChatBox` including methods to update rows and hide names ([#5118](https://github.com/holoviz/panel/pull/5118), [#5118](https://github.com/holoviz/panel/pull/5152))

### Bug fixes

- Fix `Progress` indicator `sizing_mode` ([#5051](https://github.com/holoviz/panel/pull/5051))
- Fix various `ChatBox` issues ([#5065](https://github.com/holoviz/panel/pull/5065), [#5101](https://github.com/holoviz/panel/pull/5101), [#5101](https://github.com/holoviz/panel/pull/5139))
- Ensure kernel shutdown futures are not collected in Jupyter server extension ([#5069](https://github.com/holoviz/panel/pull/5069))
- Add bokeh version check for notebook to better support bokeh dev versions ([#5071](https://github.com/holoviz/panel/pull/5071), [#5093](https://github.com/holoviz/panel/pull/5093))
- Fix false warning emitted when constructing a Param pane with `throttled` or `onkeyup` ([#5078](https://github.com/holoviz/panel/pull/5078))
- Allow to updating/clearing `enabled_dates` on `DatetimePicker` ([#5089](https://github.com/holoviz/panel/pull/5089))
- Ensure session arguments are correctly parsed by Jupyter executor ([#5106](https://github.com/holoviz/panel/pull/5106))
- Fix `defer_load` handling ([#5107](https://github.com/holoviz/panel/pull/5107))
- Fix styling with filters in `Tabulator` ([#5110](https://github.com/holoviz/panel/pull/5110))
- Fix issues when using `in` filter with single value on Tabulator ([#5125](https://github.com/holoviz/panel/pull/5125))
- Add fallback if `ReactiveHTML` shadow DOM lookup fails ([#5126](https://github.com/holoviz/panel/pull/5126))
- Allow automatic loading of extensions during launch and warn about missing extensions ([#5144](https://github.com/holoviz/panel/pull/5144))
- Correctly process fields on `Vega` (and altair) selections ([#5145](https://github.com/holoviz/panel/pull/5145))
- Immediately dispatch `ColumnDataChangedEvent` fixing `Plotly` plots not updating ([#5147](https://github.com/holoviz/panel/pull/5147))

### Documentation

- Overhaul Perspective reference page ([#5087](https://github.com/holoviz/panel/pull/5087))
- Add new HuggingFace deployment documentation ([#5158](https://github.com/holoviz/panel/pull/5150))
- Enable and document mathjax extension in Markdown reference ([#5158](https://github.com/holoviz/panel/pull/5158))

### Compatibility

- Correctly serialize new IPyWidget models on creation ([#5114](https://github.com/holoviz/panel/pull/5114))
- Ensure we handle JupyterLab 4 comm messages correctly ([#5140](https://github.com/holoviz/panel/pull/5140))

### Backward compatibility

- Renamed Trend parameter title to name ([#5092](https://github.com/holoviz/panel/pull/5092))

## Version 1.1.0

Date: 2023-05-31

This is the first minor release in the 1.x series with a number of new features and small bug fixes. The main features we are excited about are the new `ChatBox` widget added by @ahuang11 and support for reactive generators. Many thanks to @ahuang11, @philippjfr and @Hoxbro for contributing to this release and our amazing community for reporting issues.

### Features

- Add the `ChatBox` widget ([#4702](https://github.com/holoviz/panel/issues/4702))
- Add a standalone `TooltipIcon` indicator ([#4909](https://github.com/holoviz/panel/pull/4909))
- Implement support for reactive generator functions ([#5019](https://github.com/holoviz/panel/issues/5019))
- Allow setting `on_*` handlers in constructor ([#5026](https://github.com/holoviz/panel/issues/5026))
- Allow controlling initial `Template` sidebar state ([#5033](https://github.com/holoviz/panel/issues/5033))

### Bug fixes

- Handle height responsiveness of `HoloViews` layout correctly ([#5009](https://github.com/holoviz/panel/issues/5009))
- Apply `Plotly` toolbar colors depending on template ([#5012](https://github.com/holoviz/panel/issues/5012))
- Fix Fast `Design` style variables ([#5015](https://github.com/holoviz/panel/issues/5015))
- Allow reactive updates to override constant parameters ([#5032](https://github.com/holoviz/panel/issues/5032))
- Fix `Tabulator` header filter styling ([#5038](https://github.com/holoviz/panel/issues/5038))
- Ensure Jupyter extensions warns users if app has no contents ([#5041](https://github.com/holoviz/panel/issues/5041))


## Version 1.0.4

Date: 2023-05-31

Another micro-release in the 1.0.x series addressing small issues reported by our engaged community. Many thanks to @ahuang11, @simzer, @alexmilowski and the core contributors @droumis, @Hoxbro and @philippjfr for contributing to this release.

- Fix global loading spinner ([#4936](https://github.com/holoviz/panel/issues/4936))
- Fix issues resolving whether `IPyWidget` model ([#4939](https://github.com/holoviz/panel/issues/4939))
- Fix recursive and inplace updates on reactive panes ([#4946](https://github.com/holoviz/panel/issues/4946), [#4958](https://github.com/holoviz/panel/issues/4958))
- Fix issues with single `Select` widget ([#4947](https://github.com/holoviz/panel/issues/4947))
- Ensure CSS `config` parameters can be passed to `Template` constructor ([#4948](https://github.com/holoviz/panel/issues/4948))
- Fixed vizzu data series type conversion for datetime ([#4955](https://github.com/holoviz/panel/issues/4955))
- Small documentation fixes ([#4943](https://github.com/holoviz/panel/issues/4960), [#4960](https://github.com/holoviz/panel/issues/4943))
- Fix `icon` on `Toggle` and `Button` widget ([#4961](https://github.com/holoviz/panel/issues/4961))
- Fix Volume definition on `Video` pane
- Ensure icon renders on `Toggle` button ([#4969](https://github.com/holoviz/panel/pull/4969)) ([#4970](https://github.com/holoviz/panel/issues/4970))
- Ensure `Card.header_color` is correctly applied ([#4971](https://github.com/holoviz/panel/issues/4971))
- Update `param.List` signatures to suppress warnings ([#4973](https://github.com/holoviz/panel/pull/4973))
- Fix font loading in Vanilla template ([#4975](https://github.com/holoviz/panel/pull/4975))
- Guard is_file check on Windows ([#4985](https://github.com/holoviz/panel/pull/4985))
- Fix serialization of `Plotly.selection_data` ([#4987](https://github.com/holoviz/panel/pull/4987))
- Speed up dynamic layout updates ([#4989](https://github.com/holoviz/panel/pull/4989))

## Version 1.0.3

Date: 2023-05-25

Another micro-release in the 1.0.x series with a number of smaller bug fixes. Most importantly this resolves issues with loading indicators and with apps converted to the `pyodide-worker` target. Many thanks to @n3011, @Hoxbro and @philippjfr for contributing to this release.

- Resolve `_repr_jpeg_` methods correctly ([#4904](https://github.com/holoviz/panel/pull/4904))
- Fix handling of queued events in pyodide worker ([#4913](https://github.com/holoviz/panel/pull/4913))
- Various fixes for loading indicator ([#4915](https://github.com/holoviz/panel/pull/4915))
- Allow `-1` in `Tabs.active` and allow recovering from closed tabs ([#4920](https://github.com/holoviz/panel/pull/4920))
- Ensure `HoloViews` layout is correctly initialized when `center` is set ([#4921](https://github.com/holoviz/panel/pull/4921))
- Ensure VSCode editor does not apply white background to Panel output ([#4923](https://github.com/holoviz/panel/pull/4923))
- Do not error on deserialization errors in notebooks ([#4927](https://github.com/holoviz/panel/pull/4927))
- Ensure basic auth provider works when dynamically starting server ([#4926](https://github.com/holoviz/panel/pull/4926))
- Ensure `Param` pane `name` is updated when object changes ([#4928](https://github.com/holoviz/panel/pull/4928))
- Align functionality and styling of `FileDownload` with `Button` ([#4929](https://github.com/holoviz/panel/pull/4929))
- Fix equality comparisons of parameter values when updating a `Pane` ([#4934](https://github.com/holoviz/panel/pull/4934))
- Warn about ignored widget parameters on `Param` pane ([#4934](https://github.com/holoviz/panel/pull/4935))

## Version 1.0.2

Date: 2023-05-19

A micro-release in the 1.0.x series with a number of bug fixes and documentation tweaks. Many thanks to @jbednar and @philippjfr for contributing to this release.

### Bug fixes

- Ensure `Design` stylesheets are not replaced when updating component stylesheets ([#4883](https://github.com/holoviz/panel/pull/4883))
- Ensure tooltips are rendered correctly as HTML ([#4887](https://github.com/holoviz/panel/pull/4887))
- Fix loading of index page resources ([#4891](https://github.com/holoviz/panel/pull/4891))
- Ensure `FloatPanel` can be rendered in classic notebooks ([#4892](https://github.com/holoviz/panel/pull/4892))
- Attempt rendering output in notebooks even if not all resources have been initialized ([#4893](https://github.com/holoviz/panel/pull/4893))
- Do not load large bokeh-mathjax bundle in notebooks by default ([#4895](https://github.com/holoviz/panel/pull/4895))
- Make Fast template sidebar opening transition smoother ([#4898](https://github.com/holoviz/panel/pull/4898))
- Ensure new items added to `Card` layout are rendered ([#4899](https://github.com/holoviz/panel/pull/4899))
- Fix logo rendering in BasicAuth template ([#4900](https://github.com/holoviz/panel/pull/4900))

### Documentation

- Various documentation tweaks ([#4884](https://github.com/holoviz/panel/pull/4884), [#4888](https://github.com/holoviz/panel/pull/4888), [#4889](https://github.com/holoviz/panel/pull/4889), [#4901](https://github.com/holoviz/panel/pull/4901))
- Update Vega/Altair reference notebook to use altair 5 APIs ([#4894](https://github.com/holoviz/panel/pull/4894))

## Version 1.0.1

Date: 2023-05-18

A micro-release fixing some small issues discovered in Panel 1.0. Thank you to @droumis, @Hoxbro and @philippjfr for contributing fixes.

### Bug fixes

- Ensure `Reactive` objects wrapped in reactive are re-rendered correctly ([#4868](https://github.com/holoviz/panel/pull/4868))
- Tweaks for Material `Design` component inset label styling ([#4877](https://github.com/holoviz/panel/pull/4877))
- Ensure `SlidesTemplate` slides changes trigger updates in the `pn.state.location.hash` ([#4878](https://github.com/holoviz/panel/pull/4878))

### Documentation

- Fixes for cross-referencing and links in documentation ([#4870](https://github.com/holoviz/panel/pull/4870), [#4872](https://github.com/holoviz/panel/pull/4872), [#4874](https://github.com/holoviz/panel/pull/4874), [#4875](https://github.com/holoviz/panel/pull/4875))

## Version 1.0.0

Date: 2023-05-17

The Panel 1.0 release is finally here and it brings a huge number of improvements. The largest improvements in this release come from an upgrade from Bokeh 2.x to Bokeh 3.x. Bokeh overhauled its internal layout engine and stylesheet handling, making applications significantly more performant and customizable going forward.

This release marks a huge step forward in the usability of Panel but is also just a first step in leveraging many of the new capabilities that the updated layout engine and design system affords. In the coming months we will continue to improve and polish the UI and UX and make it easier for you to extend Panel as needed.

For now we want to thank the many people that contributed to this release either by contributing directly or by testing and providing feedback. Many thanks to the core contributors @MarcSkovMadsen, @Hoxbro, @maximlt, @jbednar, @droumis and @philippjfr and the outside contributors @ahuang11, @cdeil, @MridulS, @AndrewMaged814, @midnighter and @wendrul.

### Major Features

The three main features we want to highlight as part of this release are:

- Add new and highly performant layout engine, addressing many performance and layout issues ([#4326](https://github.com/holoviz/panel/pull/4326), [#4463](https://github.com/holoviz/panel/pull/4463), [#4491](https://github.com/holoviz/panel/pull/4491), [#4503](https://github.com/holoviz/panel/pull/4503), [#4522](https://github.com/holoviz/panel/pull/4522), [#4690](https://github.com/holoviz/panel/pull/4690))
- Add unified Design and Theme system ([#4413](https://github.com/holoviz/panel/pull/4413), [#4475](https://github.com/holoviz/panel/pull/4475), [#4466](https://github.com/holoviz/panel/pull/4466), [#4540](https://github.com/holoviz/panel/pull/4540), [#4548](https://github.com/holoviz/panel/pull/4548), [#4770](https://github.com/holoviz/panel/pull/4770), [#4792](https://github.com/holoviz/panel/pull/4792), [#4793](https://github.com/holoviz/panel/pull/4793), [#4801](https://github.com/holoviz/panel/pull/4801))
- Implement support for passing parameters, widgets and bound functions by reference for simple and powerful reactivity ([#4495](https://github.com/holoviz/panel/pull/4495), [#4505](https://github.com/holoviz/panel/pull/4505), [#4603](https://github.com/holoviz/panel/pull/4603), [#4606](https://github.com/holoviz/panel/pull/4606))

Some of the changes related to the new layout engine and design system will require small updates to your existing applications. To make this transition as smooth as possible we have provided an [upgrade/migration guide](https://panel.holoviz.org/panel/upgrade.html).

### New Components

This release also adds a number of exciting new components you can leverage in your applications:

- Add `Swipe` layout ([#3007](https://github.com/holoviz/panel/pull/3007))
- Add `Switch` widget ([[#4130](https://github.com/holoviz/panel/pull/4130)](https://github.com/holoviz/panel/pull/4130))
- Add `Vizzu` pane ([#4226](https://github.com/holoviz/panel/pull/4226), [#4739](https://github.com/holoviz/panel/pull/4739))
- Add `BrowserInfo` model to expose browser window and navigator APIs ([#4533](https://github.com/holoviz/panel/pull/4533))
- Add `BasicAuth` provider for quick password based auth ([#4684](https://github.com/holoviz/panel/pull/4684))
- Add `FloatPanel` layout ([#4707](https://github.com/holoviz/panel/pull/4707), [#4711](https://github.com/holoviz/panel/pull/4711))
- Add a `SlidesTemplate` based on reveal.js to create interactive presentations ([#4798](https://github.com/holoviz/panel/pull/4798))

### Major enhancements

There are also a number of major enhancements in this release that we are very excited about:

- Improved Markdown rendering ([#4688](https://github.com/holoviz/panel/pull/4688))
- Add support for tooltips on widgets ([[#4130](https://github.com/holoviz/panel/pull/4130)](https://github.com/holoviz/panel/pull/4130), [#4621](https://github.com/holoviz/panel/pull/4621), [#4643](https://github.com/holoviz/panel/pull/4643))
- Ensure `.ipynb` and `.md` based apps can be used as `--index` ([#4432](https://github.com/holoviz/panel/pull/4432))
- Add support for selecting `format` and `encoding` for Matplotlib image output and implemented  responsive Image sizing ([#4514](https://github.com/holoviz/panel/pull/4514))
- Add support for icons on `Button` ([#4797](https://github.com/holoviz/panel/pull/4797))
- Add generic `Image` pane that auto-detects the image filetype ([#4551](https://github.com/holoviz/panel/pull/4551))
- Add support for writing applications in Markdown ([#4602](https://github.com/holoviz/panel/pull/4602))
- Improve support for inline resources for Jupyter ([#3013](https://github.com/holoviz/panel/pull/3013), [#4787](https://github.com/holoviz/panel/pull/4787))
- Add ability to reuse sessions to speed up rendering ([#3679](https://github.com/holoviz/panel/pull/3679), [#4658](https://github.com/holoviz/panel/pull/4658))
- Improve notebook resource and extension loading ([#4752](https://github.com/holoviz/panel/pull/4752))
- Add ability to add global loading spinner to application(s) ([#4659](https://github.com/holoviz/panel/pull/4659))

### Documentation

The last major change we want to highlight is a complete overhaul of the documentation, moving from long and difficult-to-navigate user guides to distinct easily applied how-to guides along with separate, longer explanation sections. We also put in significant effort to ensure that most of our documentation can be run interactively in Pyodide or JupyterLite.

- Modernize documentation by using latest pydata-sphinx-theme ([#4609](https://github.com/holoviz/panel/pull/4609), [#4701](https://github.com/holoviz/panel/pull/4701))
- Add upgrade/migration guide ([#4693](https://github.com/holoviz/panel/pull/4693))
- Add Explanation section ([#2797](https://github.com/holoviz/panel/pull/2797), [#3168](https://github.com/holoviz/panel/pull/3168), [#4664](https://github.com/holoviz/panel/pull/4664))
- Migrate user guide to how-to guides ([#4244](https://github.com/holoviz/panel/pull/4244), [#4251](https://github.com/holoviz/panel/pull/4251), [#4267](https://github.com/holoviz/panel/pull/4267), [#4290](https://github.com/holoviz/panel/pull/4290), [#4412](https://github.com/holoviz/panel/pull/4412), [#4422](https://github.com/holoviz/panel/pull/4422), [#4759](https://github.com/holoviz/panel/pull/4759), [#4774](https://github.com/holoviz/panel/pull/4774))
- Completely overhaul App Gallery ([#4047](https://github.com/holoviz/panel/pull/4047), [#4565](https://github.com/holoviz/panel/pull/4565), [#4574](https://github.com/holoviz/panel/pull/4574), [#4598](https://github.com/holoviz/panel/pull/4598), [#4683](https://github.com/holoviz/panel/pull/4683))
- Use pyodide rendering throughout documentation and add JupyterLite links ([#4751](https://github.com/holoviz/panel/pull/4751))

### Deprecations & API changes

#### Compatibility

- Bokeh 3 compatibility ([#4098](https://github.com/holoviz/panel/pull/4098), [#4117](https://github.com/holoviz/panel/pull/4117), [#4129](https://github.com/holoviz/panel/pull/4129), [#4140](https://github.com/holoviz/panel/pull/4140), [#4150](https://github.com/holoviz/panel/pull/4150), [#4275](https://github.com/holoviz/panel/pull/4275), [#4467](https://github.com/holoviz/panel/pull/4467), [#4435](https://github.com/holoviz/panel/pull/4435), [#4441](https://github.com/holoviz/panel/pull/4441), [#4449](https://github.com/holoviz/panel/pull/4449), [#4448](https://github.com/holoviz/panel/pull/4448), [#4508](https://github.com/holoviz/panel/pull/4508))
- Upgrade plotly.js to 2.18.0 ([#4320](https://github.com/holoviz/panel/pull/4320))
- Upgrade Tabulator to 5.4 and optimize rendering ([#4482](https://github.com/holoviz/panel/pull/4482)](https://github.com/holoviz/panel/pull/4482))
- Upgrade Echarts to 5.4.1 ([#4538](https://github.com/holoviz/panel/pull/4538))
- Upgrade pyodide (0.23.1) and pyscript versions ([#4344](https://github.com/holoviz/panel/pull/4344))
- Add support for altair and vega-lite v5 ([#4488](https://github.com/holoviz/panel/pull/4488))
- Add support for latest versions of ipywidgets ([#4716](https://github.com/holoviz/panel/pull/4716), [#4766](https://github.com/holoviz/panel/pull/4766), [#4779](https://github.com/holoviz/panel/pull/4779))

#### Deprecations

- Deprecate `IDOM` pane ([#4293](https://github.com/holoviz/panel/pull/4293)](https://github.com/holoviz/panel/pull/4293), [#4323](https://github.com/holoviz/panel/pull/4323))
- Deprecate `Viewable.app` ([#4293](https://github.com/holoviz/panel/pull/4293)](https://github.com/holoviz/panel/pull/4293))
- Deprecate `Viewable.pprint` ([#4347](https://github.com/holoviz/panel/pull/4347))
- Deprecate and remove `RGGPlot`
- Rename `Ace` to `CodeEditor` ([#4627](https://github.com/holoviz/panel/pull/4627))

#### API changes & Backward Compatibility

- Pandas is now only a (lazy) runtime dependency ([#4411](https://github.com/holoviz/panel/pull/4411))
- `Tabulator.frozen_rows` now respects the order of rows in the data instead of the order in which the `frozen_rows` were defined ([#4482](https://github.com/holoviz/panel/pull/4482)](https://github.com/holoviz/panel/pull/4482))
- Make `margin` defaults consistent across widgets and panes ([#4528](https://github.com/holoviz/panel/pull/4528))
- Extension calls must specify all required extensions ([#4562](https://github.com/holoviz/panel/pull/4562))
- The `.embed` method now returns a Mimebundle object for rendering ([#4791](https://github.com/holoviz/panel/pull/4791))
- Remove `panel examples` CLI command and pyct dependency ([#4691](https://github.com/holoviz/panel/pull/4691))
- Expose all layout components in top-level API ([#4696](https://github.com/holoviz/panel/pull/4696))

### Other Enhancements

#### Configuration

- Allow to set the log level of the Admin logger ([#3495](https://github.com/holoviz/panel/pull/3495))
- Add `pn.state.served` to simplify determining whether script is executed as an application or in an interactive session ([#4252](https://github.com/holoviz/panel/pull/4252))
- Add `pn.config.loading_indicator` to determine whether to show loading indicator by default ([#4259](https://github.com/holoviz/panel/pull/4259))

#### Jupyter

- Improve startup, error handling and shutdown of Jupyter kernels ([#4364](https://github.com/holoviz/panel/pull/4364))
- Log errors in JupyterLab preview to server logs ([#4773](https://github.com/holoviz/panel/pull/4773))
- Support binary JS -> Python communication in notebooks ([#4635](https://github.com/holoviz/panel/pull/4635))
- Modify sys.path when running inside Jupyter Kernel ([#4489](https://github.com/holoviz/panel/pull/4489))

#### Pyodide

- IPython `display` compatibility in pyodide builds ([#4270](https://github.com/holoviz/panel/pull/4270))
- Ensure `panel convert` respects `pn.config` ([#4359](https://github.com/holoviz/panel/pull/4359))
- Fix notification support in Pyodide ([#4387](https://github.com/holoviz/panel/pull/4387))

#### Miscelleanous

- Handle cancelling and empty value edit events on `Tabulator` ([#4343](https://github.com/holoviz/panel/pull/4343))
- Add favicon to base template ([#4626](https://github.com/holoviz/panel/pull/4626))
- Ensure `CrossSelector` filters apply on each keystroke ([#4339](https://github.com/holoviz/panel/pull/4339))
- Do not re-create `Vega.selections` object unless selections changed ([#4497](https://github.com/holoviz/panel/pull/4497))
- Standardize parameter mapping APIs ([#4386](https://github.com/holoviz/panel/pull/4386))
- Add `Plotly.link_figure` parameter ([#4333](https://github.com/holoviz/panel/pull/4333))
- Add support for .JPEG file extension in the `JPG` pane ([#4532](https://github.com/holoviz/panel/pull/4532))
- Make periodic callback `counter` a parameter ([#4134](https://github.com/holoviz/panel/pull/4134))
- Add Echarts events ([#2174](https://github.com/holoviz/panel/pull/2174))
- Additional cache support ([#4663](https://github.com/holoviz/panel/pull/4663), [#4667](https://github.com/holoviz/panel/pull/4667))

### Bug fixes

- Fix caching on undecorated Parameterized method ([#4332](https://github.com/holoviz/panel/pull/4332))
- Ensure that global notification object can be used inside notebook callbacks ([#4331](https://github.com/holoviz/panel/pull/4331))
- Ensure `hash_funcs` are applied recursively in cache ([#4334](https://github.com/holoviz/panel/pull/4334))
- Fix cache `FIFO` policy bug ([#4789](https://github.com/holoviz/panel/pull/4789))
- Fix specifying custom index with relative path ([#4288](https://github.com/holoviz/panel/pull/4288))
- Fix issue reusing `FileDownload` model ([#4328](https://github.com/holoviz/panel/pull/4328))
- Fix `DeckGL` tooltip handling ([#4628](https://github.com/holoviz/panel/pull/4628))
- Fix NumPy integer/floating checks on `Perspective` ([#4366](https://github.com/holoviz/panel/pull/4366))
- Ensure `memray` profiler temporary file is flushed ([#4666](https://github.com/holoviz/panel/pull/4666))
- Fix mimetype issue on windows ([#4738](https://github.com/holoviz/panel/pull/4738))
- Fix `Plotly` undefined value errors for eventdata ([#4355](https://github.com/holoviz/panel/pull/4355))

#### Tabulator

- Ensure updates to `Tabulator` formatter or editor updates model ([#4296](https://github.com/holoviz/panel/pull/4296), [#4781](https://github.com/holoviz/panel/pull/4781))
- Ensure `Tabulator` internal `_index_mapping` is updated on stream ([#4292](https://github.com/holoviz/panel/pull/4292))
- Ensure `Tabulator` header filters aren't treated as regex ([#4423](https://github.com/holoviz/panel/pull/4423))
- Ensure `Tabulator` `styles` are re-applied when local pagination changes ([#4795](https://github.com/holoviz/panel/pull/4795))

#### Jupyter

- Ensure JupyterLab preview works on Windows ([#4819](https://github.com/holoviz/panel/pull/4819))
- Ensure notifications are enabled even if hv.extension has been loaded ([#4330](https://github.com/holoviz/panel/pull/4330))

## Version 0.14.4

Date: 2023-03-04

This release is a small bug fix release preceding the upcoming major release of Panel 1.0. Many thanks to the contributors to this release which include @MarcSkovMadsen, @maximlt, @Hoxbro and @philippjfr.

### Bugs

- Fix `Tabulator` client-side string filters by not parsing them as regex ([4423](https://github.com/holoviz/panel/pull/4423))
- Fix the RGGPlot pane ([#4380](https://github.com/holoviz/panel/pull/4380))
- Fix `panel examples` command by ensuring examples are correctly packaged ([#4484](https://github.com/holoviz/panel/pull/4484))
- Fix event generation by considering NaNs as equal when comparing Numpy arrays ([#4481](https://github.com/holoviz/panel/pull/4481))
- Use cache from previous sessions when using `to_disk` ([#4481](https://github.com/holoviz/panel/pull/4481))
- Fix relative imports when running inside Jupyter Kernel ([#4489](https://github.com/holoviz/panel/pull/4489))
- Do not re-create `Vega.selections` object unless selections changed ([#4497](https://github.com/holoviz/panel/pull/4497))

### Enhancements

- Add support for altair and vega-lite v5 ([#4488](https://github.com/holoviz/panel/pull/4488))

### Misc

- Use latest react-grid from CDN ([#4461](https://github.com/holoviz/panel/pull/4461))

## Version 0.14.3

Date: 2023-01-28

This release introduces a large number of bug fixes and minor enhancements. Due to the upcoming release of Panel 1.0 we have also made the unconventional decision to issue new deprecation in a micro release. Specifically the `IDOM` pane and `Viewable.app` and `Viewable.pprint` methods have been scheduled for deprecation. Many thanks to the contributors to this release which include @wendrul, @droumis and the core team @MarcSkovMadsen, @maximlt, @Hoxbro and @philippjfr.

### Bugs

#### Tabulator

- Ensure streamed rows on `Tabulator` can be edited ([#4292](https://github.com/holoviz/panel/pull/4292))
- Ensure changes on `Tabulator` `formatter` and `editor` models are reflected in frontend ([#4296](https://github.com/holoviz/panel/pull/4296))
- Ensure cancelling edit does not clear cell on `Tabulator` ([#4343](https://github.com/holoviz/panel/pull/4343))
- Ensure inserting empty data on numeric column in `Tabulator` does not error ([#4343](https://github.com/holoviz/panel/pull/4343))

#### Notebook

- Fix issues rendering components as ipywidgets for some versions of ipykernel ([#4289](https://github.com/holoviz/panel/pull/4289))
- Add warning if custom resources could not be loaded in notebook ([#4329](https://github.com/holoviz/panel/pull/4329))
- Ensure notifications are enabled even if `hv.extension` has been loaded ([#4330](https://github.com/holoviz/panel/pull/4330))
- Ensure global notification object can be used inside notebook callbacks ([#4331](https://github.com/holoviz/panel/pull/4331))

#### Type definitions

- Fix return type of `Widget.from_param` ([#4335](https://github.com/holoviz/panel/pull/4335))
- Ensure type annotation allows `str` and `PathLike` objects on `panel.serve` ([#4336](https://github.com/holoviz/panel/pull/4336))
- Fix type annotations on `panel.io.convert.convert_app`(s) ([#4342](https://github.com/holoviz/panel/pull/4342))

#### Misc

- Ensure markdown links render correctly in template sidebar ([#4222](https://github.com/holoviz/panel/pull/4222))
- Improve .applies for `ECharts` and `DeckGL` ([#4224](https://github.com/holoviz/panel/pull/4224))
- Fix specifying custom `--index` with relative path ([#4288](https://github.com/holoviz/panel/pull/4288))
- Skip `on_load` callbacks in liveness check ([#4302](https://github.com/holoviz/panel/pull/4302))
- Ensure re-rendered `FileDownload` still fetches live data ([#4328](https://github.com/holoviz/panel/pull/4328))
- Fix handling of `panel.cache` on undecorated `Parameterized` method ([#4332](https://github.com/holoviz/panel/pull/4332))
- Ensure user provided `hash_funcs` are applied in `panel.cache` ([#4334](https://github.com/holoviz/panel/pull/4334))
- Fix plotly eventdata undefined val ([#4355](https://github.com/holoviz/panel/pull/4355))
- Ensure `panel convert` respects `panel.config` options ([#4359](https://github.com/holoviz/panel/pull/4359))
- Propagate options from HoloViews and Bokeh plots to enclosing Pane ([#4360](https://github.com/holoviz/panel/pull/4360))
- Propagate options from dynamic components such as ParamMethod and Interactive to enclosing layout ([#4360](https://github.com/holoviz/panel/pull/4360))

### Minor enhancements

- Allow to set the log level of the Admin logger ([#3495](https://github.com/holoviz/panel/pull/3495))
- Make `refresh_token` available in Auth ([#4227](https://github.com/holoviz/panel/pull/4227))
- Simplify determining whether script is executed as application with `pn.state.served` property ([#4252](https://github.com/holoviz/panel/pull/4252))
- Add `loading_indicator` to global `config` ([#4259](https://github.com/holoviz/panel/pull/4259))
- IPython `display` compatibility in pyodide builds ([#4270](https://github.com/holoviz/panel/pull/4270))
- Split `PanelJupyterExecutor` into separate module ([#4276](https://github.com/holoviz/panel/pull/4276))
- Allow dynamic loading of javascript modules in `ReactiveHTML` ([#4319](https://github.com/holoviz/panel/pull/4319))
- Add `Plotly.link_figure` parameter ([#4333](https://github.com/holoviz/panel/pull/4333))
- Ensure `CrossSelector` filters apply on each keystroke ([#4339](https://github.com/holoviz/panel/pull/4339))
- Improve startup, error handling and shutdown of Jupyter kernels in `jupyter_server_extension` ([#4364](https://github.com/holoviz/panel/pull/4364))

### Compatibility and Version Updates

- Upgrade plotly.js to 2.10.1 ([#4320](https://github.com/holoviz/panel/pull/4320))
- Upgrade to pyodide 0.22.1 in `panel convert` ([#4334](https://github.com/holoviz/panel/pull/4334))
- Upgrade to pyscript 2022.12.01 in `panel convert` ([#4334](https://github.com/holoviz/panel/pull/4334))
- Fix compatibility of Perspective pane with Numpy 1.24 ([#4362](https://github.com/holoviz/panel/issues/4362))

### Deprecations

- Add deprecation warning to `IDOM` pane ([#4293](https://github.com/holoviz/panel/pull/4293))
- Add deprecation warning for `Viewable.app` and `Viewable.pprint` methods ([#4293](https://github.com/holoviz/panel/pull/4293), [#4347](https://github.com/holoviz/panel/pull/4347))

### Documentation

- Add CONTRIBUTING.md ([#4262](https://github.com/holoviz/panel/pull/4262))
- Add Gallery VideoStream example ([#4047](https://github.com/holoviz/panel/pull/4047))
- Add description of literal options to the docs for `ReactiveHTML` ([#3803](https://github.com/holoviz/panel/pull/3803))

## Version 0.14.2

Date: 2022-12-14

This release primarily focuses on bug fixes. In particular it resolves various issues with support for rendering `ipywidgets` (particularly in `ipywidgets>=8.0`) and also fixes a number of issues with the Jupyter Server previews. Many thanks for @govinda18, @joelostblom, @banesullivan, @xeldnahcram, @geronimogoemon, @minasouliman, @peterfpeterson, @jlstevens and the core maintainers @maximlt, @Hoxbro, @MarcSkovMadsen and @philippjfr for their contributions to this release.

### Enhancements

- Add support for `Tqdm.process_map` ([#4093](https://github.com/holoviz/panel/pull/4093))
- Support non-vtkPolyData types in vtk synchronizer ([#4124](https://github.com/holoviz/panel/pull/4124))
- Allow invoking `convert` functions from pyodide ([#4135](https://github.com/holoviz/panel/pull/4135))
- Support `step` format in date sliders ([#4152](https://github.com/holoviz/panel/pull/4152))
- Add a `Reacton` component to simplify rendering ([#4190](https://github.com/holoviz/panel/pull/4190))

### Bugs

- Ensure Jupyter server extension serves resources, extensions and paths correctly ([#4083](https://github.com/holoviz/panel/pull/4083), [#4133](https://github.com/holoviz/panel/pull/4133), [#4202](https://github.com/holoviz/panel/pull/4202))
- Ensure `IPyWidget` comm does not break when new widget is rendered ([#4091](https://github.com/holoviz/panel/pull/4091))
- Improving detection of comms in VSCode and Google Colab ([#4115](https://github.com/holoviz/panel/pull/4115))
- Ensure `.js` mimetype is served correctly on Windows ([#4118](https://github.com/holoviz/panel/pull/4118))
- Ensure unhiding `Tabulator` columns renders cells correctly ([#4119](https://github.com/holoviz/panel/pull/4119))
- Ensure embedded `Slider` widgets initialize with correct default ([#4121](https://github.com/holoviz/panel/pull/4121))
- Handle missing event loop in thread gracefully ([#4123](https://github.com/holoviz/panel/pull/4123))
- Ensure `Matplotlib` pane handles explicit `width`/`height` settings correctly ([#4128](https://github.com/holoviz/panel/pull/4128))
- Allow `Viewer` to render servable but non-viewable objects ([#4131](https://github.com/holoviz/panel/pull/4131))
- Fix regression in tracking sessions in admin interface ([#4132](https://github.com/holoviz/panel/pull/4132))
- Ensure `Tabs` headers do not scroll unnecessarily ([#4146](https://github.com/holoviz/panel/pull/4146))
- Ensure `Location` model reports as idle ([#4159](https://github.com/holoviz/panel/pull/4159))
- Fix auth error template rendering ([#4162](https://github.com/holoviz/panel/pull/4162))
- Fix issues with value on `EditableSlider` when it is outside `fixed_start` / `fixed_end` range ([#4169](https://github.com/holoviz/panel/pull/4169))
- Ensure `ipywidgets` events are handled the same way as regular events ([#4171](https://github.com/holoviz/panel/pull/4171))
- Don't raise `TypeError` for class which contains `__panel__` ([#4174](https://github.com/holoviz/panel/pull/4174))
- Do not dispatch events if bokeh `Document` is set to hold events ([#4178](https://github.com/holoviz/panel/pull/4178))
- Execute `onload` callbacks immediately in pyodide app ([#4191](https://github.com/holoviz/panel/pull/4191))
- Improve `IPyWidget` kernel handling in server contexts ([#4195](https://github.com/holoviz/panel/pull/4195))
- Fix rendering of `IPyWidget` with child views in the notebook ([#4197](https://github.com/holoviz/panel/pull/4197))

### Docs

- Add JupyterLite build and instructions ([#4122](https://github.com/holoviz/panel/pull/4122))
- Document deployment to Hugging Face Spaces ([#4143](https://github.com/holoviz/panel/pull/4143))

## Version 0.14.1

Date: 2022-10-28

This release primarily addresses regressions introduced in 0.14.0 and various long standing bugs. Many thanks to external contributors @liu-kan and @KedoKudo and the maintainers @Hoxbro, @maximlt and @philippjfr for contributing a number of fixes.

### Minor enhancements

- Improve support for `requests` in pyodide ([#3973](https://github.com/holoviz/panel/pull/3973))
- Add option to clear value of DatetimePicker ([#3990](https://github.com/holoviz/panel/pull/3990))
- Add support for hashing dates in pn.cache ([#4004](https://github.com/holoviz/panel/pull/4004))
- Silence `EMPTY_LAYOUT` warnings ([#4056](https://github.com/holoviz/panel/pull/4056))

### Compatibility

- Fix Jupyterlite and latest PyScript compatibility ([#4040](https://github.com/holoviz/panel/pull/4040))

### Bugs

#### Webassembly conversion

- Correctly handle resource mode in when converting to WebAssembly ([#3967](https://github.com/holoviz/panel/pull/3967))

### Jupyter and Server

- Correctly handle future exceptions on threads ([#3977](https://github.com/holoviz/panel/pull/3977))
- Fix `panel serve` index template ([#3980](https://github.com/holoviz/panel/pull/3980))
- Do not error if `curdoc` has been destroyed ([#3994](https://github.com/holoviz/panel/pull/3994))
- Ensure extensions loaded in jupyter kernel are served by StaticHandler ([#4000](https://github.com/holoviz/panel/pull/4000))
- Various fixes for OAuth handling with `pn.serve` ([#4006](https://github.com/holoviz/panel/pull/4006))
- Fix bug in `on_load` callback exception handling ([#4007](https://github.com/holoviz/panel/pull/4007))
- Ensure periodic callbacks are only started on main thread ([#4011](https://github.com/holoviz/panel/pull/4011))
- Ensure jupyter server extension handles explicit `root_dir` ([#4029](https://github.com/holoviz/panel/pull/4029))
- Ensure futures are correctly awaited when executed on thread ([#4031](https://github.com/holoviz/panel/pull/4031))

#### Components

- Ensure `Tabulator` handles filtering on edited values correctly if `show_index=False` ([#3988](https://github.com/holoviz/panel/pull/3988), [#4016](https://github.com/holoviz/panel/pull/4016))
- Ensure `Tabulator` declares numeric sorter for numeric dtypes ([#3999](https://github.com/holoviz/panel/pull/3999))
- Fix regression initializing `DiscreteSlider` with non-integer value ([#4009](https://github.com/holoviz/panel/pull/4009))
- Ensure that template.config.raw_css is correctly applied ([#4018](https://github.com/holoviz/panel/pull/4018))
- Fix handling `MenuButton` clicks when `split=True` ([#4021](https://github.com/holoviz/panel/pull/4021))
- Ensure styling on `Tabulator` with empty DataFrame does not error ([#4028](https://github.com/holoviz/panel/pull/4028))
- Allow changing `level` on `Debugger` widget ([#4057](https://github.com/holoviz/panel/pull/4057)

## Version 0.14.0

Date: 2022-09-30

This release focuses on three main themes:

- Support for running Panel apps entirely in the browser using WebAssembly (via Pyodide and PyScript)
- Improvements in the app-user experience by making it easier to build responsive and performant applications
- Improvements in the developer experience through static typing and docstrings.

Many, many thanks to everyone who filed issues or contributed to this release. In particular we would like to thank @janimo, @xavArtley, @thuydotm, @jmosbacher, @dmarx, @2WoLpH, @ipopa144, @sdc50 for contributions and @philippjfr, @Hoxbro, @maximlt, and @MarcSkovMadsen for ongoing maintenance and development.

### Features

- Add support for converting Panel apps to pyscript/pyodide ([#3817](https://github.com/holoviz/panel/pull/3817), [#3830](https://github.com/holoviz/panel/pull/3830), [#3851](https://github.com/holoviz/panel/pull/3851), [#3856](https://github.com/holoviz/panel/pull/3856), [#3857](https://github.com/holoviz/panel/pull/3857), [#3858](https://github.com/holoviz/panel/pull/3858), [#3860](https://github.com/holoviz/panel/pull/3860), [#3861](https://github.com/holoviz/panel/pull/3861), [#3863](https://github.com/holoviz/panel/pull/3863), [#3864](https://github.com/holoviz/panel/pull/3864), [#3868](https://github.com/holoviz/panel/pull/3868), [#3878](https://github.com/holoviz/panel/pull/3878))
- Manage our own CDN to improve performance and reliability for delivering JS payloads ([#3867](https://github.com/holoviz/panel/pull/3867), [#3870](https://github.com/holoviz/panel/pull/3870))
- Add ability to `defer_load` of components ([#3882](https://github.com/holoviz/panel/pull/3882))
- Add `pn.widget` helper function ([#1826](https://github.com/holoviz/panel/pull/1826), [#3589](https://github.com/holoviz/panel/pull/3589))
- Add `config.exception_handler` to easily capture, log and notify users about errors ([#3893](https://github.com/holoviz/panel/pull/3893))
- Implement `pn.cache` function for memoization support ([#2411](https://github.com/holoviz/panel/pull/2411))
- Rewrite server extension to run Panel applications in kernels so that previews run in the same environment as the deployed app ([#3763](https://github.com/holoviz/panel/pull/3763))
- Add ability to define authorization callback ([#3777](https://github.com/holoviz/panel/pull/3777))
- Support memray profiler ([#3509](https://github.com/holoviz/panel/pull/3509))
- Add liveness endpoint ([#3832](https://github.com/holoviz/panel/pull/3832))
- Add ability to configure exception handler ([#3896](https://github.com/holoviz/panel/pull/3896))

### Enhancements

- Ensure OAuth redirects to requested app and retains query arguments ([#3555](https://github.com/holoviz/panel/pull/3555))
- Add extension entry point ([#3738](https://github.com/holoviz/panel/pull/3738))
- Update Admin Logs page to use `Tabulator` ([#3694](https://github.com/holoviz/panel/pull/3694))
- Ensure `location.unsync` unsets query params ([#3806](https://github.com/holoviz/panel/pull/3806))
- Allow None value on numeric sliders and `LiteralInput` ([#3174](https://github.com/holoviz/panel/pull/3174))
- Allow serving admin panel with `pn.serve` ([#3798](https://github.com/holoviz/panel/pull/3798))
- Improve `ReactiveHTML` loop support and validation ([#3813](https://github.com/holoviz/panel/pull/3813))
- Support declaring `Perspective.plugin_config` pane ([#3814](https://github.com/holoviz/panel/pull/3814))
- Do not flicker busy indicator during `--autoreload` check ([#3804](https://github.com/holoviz/panel/pull/3804))
- Improve robustness of `state.curdoc` in threaded and async contexts ([#3776](https://github.com/holoviz/panel/pull/3776), [#3810](https://github.com/holoviz/panel/pull/3810), [#3834](https://github.com/holoviz/panel/pull/3834))
- Support datetime bounds for `DatetimePicker` and `DatetimeRangePicker` ([#3788](https://github.com/holoviz/panel/pull/3788))
- Allow setting the Oauth provider using environment variables ([#3698](https://github.com/holoviz/panel/pull/3698))
- Implement `Player.value_throttled` ([#3756](https://github.com/holoviz/panel/pull/3756))
- Ensure that URL query parameters are preserved during OAuth ([#3656](https://github.com/holoviz/panel/pull/3656))
- Improve `Markdown` code syntax highlighting ([#3758](https://github.com/holoviz/panel/pull/3758))
- Ensure components do not re-render if `background` or `loading` parameters change ([#3599](https://github.com/holoviz/panel/pull/3599))
- Add ability to define admin dashboard plugins ([#3668](https://github.com/holoviz/panel/pull/3668))
- Do not calculate embed state for disabled widgets ([#3757](https://github.com/holoviz/panel/pull/3757))
- Add hard bounds to editable sliders ([#3739](https://github.com/holoviz/panel/pull/3739))
- Add bundling of shared resources ([#3894](https://github.com/holoviz/panel/pull/3894))
- Add `Tabulator` as default `param.DataFrame` widget ([#3912](https://github.com/holoviz/panel/pull/3912))


### Documentation

- Overhaul documentation ([#3568](https://github.com/holoviz/panel/pull/3568))
- Improve Fast Template docstrings ([#3570](https://github.com/holoviz/panel/pull/3570))
- Reorganize docs and convert static notebooks to Markdown ([#3875](https://github.com/holoviz/panel/pull/3875), [#3833](https://github.com/holoviz/panel/pull/3833))
- Add DevelopingCustomModels to the webpage ([#3710](https://github.com/holoviz/panel/pull/3710))
- Improve typing ([#3561](https://github.com/holoviz/panel/pull/3561), [#3562](https://github.com/holoviz/panel/pull/3562), [#3592](https://github.com/holoviz/panel/pull/3592), [#3604](https://github.com/holoviz/panel/pull/3604), [#3714](https://github.com/holoviz/panel/pull/3714), [#3729](https://github.com/holoviz/panel/pull/3729))

### Compatibility & Version updates

- Support ipywidgets>=8.0 ([#3782](https://github.com/holoviz/panel/pull/3782))
- Bump jsoneditor package ([#3838](https://github.com/holoviz/panel/pull/3838))
- Upgrade to Tabulator 5.3.2 ([#3784](https://github.com/holoviz/panel/pull/3784))
- Improve Django compatibility ([#3843](https://github.com/holoviz/panel/pull/3843), [#3835](https://github.com/holoviz/panel/pull/3835))
- Remove all usage of deprecated `Pane`

### Bugs

#### Server

- Ensure closed websocket does not cause errors
- Handle session and websocket close cleanly ([#3769](https://github.com/holoviz/panel/pull/3769))
- Fix prefix handling for admin page ([#3809](https://github.com/holoviz/panel/pull/3809))
- Support admin dashboard in multi-process deployments ([#3812](https://github.com/holoviz/panel/pull/3812))
- Improve document cleanup when not invoked using `server_destroy` ([#3842](https://github.com/holoviz/panel/pull/3842))
- Ensure `pn.state.execute` dispatches immediately if possible ([#3859](https://github.com/holoviz/panel/pull/3859))
- Ensure autoload.js resources are appropriately prefixed ([#3873](https://github.com/holoviz/panel/pull/3873))

#### Notebook

- Fix support for copying cells and creating new views in JupyterLab ([#3652](https://github.com/holoviz/panel/pull/3652))
- Ensure output renders in VSCode notebook with latest ipywidgets ([#3765](https://github.com/holoviz/panel/pull/3765))
- Resolve issues with Jupyter slowdown due to event_loop patching on Windows ([#3770](https://github.com/holoviz/panel/pull/3770))
	- Ensure old comm managers do not raise errors in notebook ([#3853](https://github.com/holoviz/panel/pull/3853))
	- Simplify rendering of ipywidget ([#3937](https://github.com/holoviz/panel/pull/3937))

#### Tabulator

- Do not re-render `Tabulator` on `css_classes` or `background` change ([#3598](https://github.com/holoviz/panel/pull/3598))
- Ensure expand icon updates on `Tabulator.expanded` change ([#3703](https://github.com/holoviz/panel/pull/3703))
- Update `page` Parameter when pagination is 'local' ([#3704](https://github.com/holoviz/panel/pull/3704))
- Do not apply `sorters` on `Tabulator` cell edits ([#3744](https://github.com/holoviz/panel/pull/3744))
- Ensure `Tabulator.controls` renders ([#3768](https://github.com/holoviz/panel/pull/3768))
- Ensure correctness of event row and selection indices in `Tabulator` ([#3771](https://github.com/holoviz/panel/pull/3771), [#3841](https://github.com/holoviz/panel/pull/3841))
- Fix issues with frontend and backend sorters being out of sync in Tabulator ([#3825](https://github.com/holoviz/panel/pull/3825), [#3839](https://github.com/holoviz/panel/pull/3839))
- Fix default values of a list header filter in `Tabulator` ([#3826](https://github.com/holoviz/panel/pull/3826))
- Fix the edit event with a python filter in `Tabulator` ([#3829](https://github.com/holoviz/panel/pull/3829))
- Disable client-side date filtering on `Tabulator` ([#3849](https://github.com/holoviz/panel/pull/3849))
- Support editing of pandas masked array dtypes in `Tabulator` ([#3850](https://github.com/holoviz/panel/pull/3850))
- Fix issues editing a cell when client-side filtering applied ([#3852](https://github.com/holoviz/panel/pull/3852))
- Do not recompute data when local pagination is enabled ([#3854](https://github.com/holoviz/panel/pull/3854))
- Don't skip filtering when the column name is undefined ([#3862](https://github.com/holoviz/panel/pull/3862))

#### Misc

- Fix `FileInput.save` ([#3579](https://github.com/holoviz/panel/pull/3579))
- Fix issues with `Matplotlib.high_dpi` option ([#3591](https://github.com/holoviz/panel/pull/3591), [#3594](https://github.com/holoviz/panel/pull/3594))
- Ensure layout recomputes on `HTML`/`Markdown` re-rerender ([#3616](https://github.com/holoviz/panel/pull/3616))
- Allow overriding all widget parameters on `Param` pane ([#3754](https://github.com/holoviz/panel/pull/3754))
- Ensure `DatePicker` start/end are transformed when jslinked ([#3759](https://github.com/holoviz/panel/pull/3759))
- Ensure notifications can be enabled without a template ([#3820](https://github.com/holoviz/panel/pull/3820))
- Ensure `ReactiveHTML` inline callbacks on loop variables return correct node ([#3840](https://github.com/holoviz/panel/pull/3840))
- Ensure that `Perspective` does not take precedence on empty dict ([#3936](https://github.com/holoviz/panel/pull/3936))
- Improve `sizing_mode` behavior when width/height are specified ([#3955](https://github.com/holoviz/panel/pull/3955))
- Do not load notyf resources unless notifications are enabled ([#3958](https://github.com/holoviz/panel/pull/3958))

## Version 0.13.1

Date: 2022-05-20

### Enhancements

- Add repr to cell and edit events ([#3434](https://github.com/holoviz/panel/pull/3534))
- Improvements for pyodide handling ([#3444](https://github.com/holoviz/panel/pull/3444), [#3508](https://github.com/holoviz/panel/pull/3508), [#3511](https://github.com/holoviz/panel/pull/3511))
- Add support for `Plotly` animation frames ([#3449](https://github.com/holoviz/panel/pull/3499))
- Implement single and multi-selection in Vega pane ([#3470](https://github.com/holoviz/panel/pull/3470), [#3499](https://github.com/holoviz/panel/pull/3499), [#3505](https://github.com/holoviz/panel/pull/3505))
- Add typehints to help developers and users ([#3476](https://github.com/holoviz/panel/pull/3476))
- Add `pn.state.execute` method to run callbacks in the right context ([#3550](https://github.com/holoviz/panel/pull/3550))
- Add support for asynchronous `on_edit`/`on_click` Tabulator callbacks ([#3550](https://github.com/holoviz/panel/pull/3550))
- Add `DatetimeRangeSlider` widget ([#3548](https://github.com/holoviz/panel/pull/3548))


### Bug fixes

- Fix pyodide array buffer conversion ([#3409](https://github.com/holoviz/panel/pull/3409))
- Allow `placeholder` to be updated on `TextEditor` ([#3427](https://github.com/holoviz/panel/pull/3427))
- Fix issues editing data in sorted columns ([#3431](https://github.com/holoviz/panel/pull/3431))
- Ensure bokeh correctly detects whether `HTML`/`Markdown` contains latex ([#3438](https://github.com/holoviz/panel/pull/3438))
- Ensure notifications work on server created with `pn.serve` and `.show` ([#3445](https://github.com/holoviz/panel/pull/3445))
- Replace slickgrid background image in custom `FastTemplate` CSS ([#3461](https://github.com/holoviz/panel/pull/3461))
- Ensure `param.Array` is synced correctly in `ReactiveHTML` ([#3456](https://github.com/holoviz/panel/pull/3456))
- Ensure selection on filtered `Tabulator` does not raise out-of-bounds error ([#3462](https://github.com/holoviz/panel/pull/3462))
- Ensure updating `Tabulator` does not reset scroll position ([#3450](https://github.com/holoviz/panel/issues/3450))
- Various fixes for `FastTemplate` CSS ([#3464](https://github.com/holoviz/panel/pull/3464))
- Ensure `Tabulator` `on_click` and `on_edit` events return correct row when paginated ([#3410](https://github.com/holoviz/panel/pull/3410))
- Fix broken JupyterLab preview ([#3469](https://github.com/holoviz/panel/pull/3469))
- Skip `Tabulator` row selection when clicking on expand button ([#3474](https://github.com/holoviz/panel/pull/3474))
- Ensure overflow in `MaterialTemplate` is not clipped ([#3492](https://github.com/holoviz/panel/pull/3492))
- Allow providing `--index` for directory style apps ([#3493](https://github.com/holoviz/panel/pull/3493))
- Ensure Tabulator expanded rows are sized correctly after re-render ([#3507](https://github.com/holoviz/panel/pull/3507))
- Make CodeHandler robust to document that has been destroyed ([#3510](https://github.com/holoviz/panel/pull/3510))
- Do not sync `DataFrame` widget `sorters` parameter with bokeh model ([#3527](https://github.com/holoviz/panel/pull/3527))
- Ensure that HoloViews callback events are not auto-dispatched ([#3528](https://github.com/holoviz/panel/pull/3528))
- Ensure non-updateable `Pane` can be updated inside `Tabs` ([#3532](https://github.com/holoviz/panel/pull/3532))
- Fix slowdown of JupyterLab on Windows ([#3531](https://github.com/holoviz/panel/pull/3431))
- Fix issue with inverted data when editing a cell in a sorted Tabulator column ([#3531](https://github.com/holoviz/panel/pull/3531))
- Ensure `Tabulator` has correct layout after re-render ([#3536](https://github.com/holoviz/panel/pull/3536))
- Do not log events generated by admin page on the admin page ([#3539](https://github.com/holoviz/panel/pull/3539))
- Fix Tabulator events when the original column is not a string ([#3541](https://github.com/holoviz/panel/pull/3541))

### Documentation

- Adds docstrings to layouts ([#3417](https://github.com/holoviz/panel/pull/3417))
- Show how to filter categorical and temporal data from `Altair`/VegaLite ([#3401](https://github.com/holoviz/panel/pull/3401))
- Document how to make a `Tabulator` column non-editable ([#3489](https://github.com/holoviz/panel/pull/3489))

## Version 0.13.0

Date: 2022-04-15

Blog post: https://blog.holoviz.org/panel_0.13.0.html

### Features

- Add support for scheduling global callbacks ([#2661](https://github.com/holoviz/panel/pull/2661))
- MathJax now supported in `Markdown` and `HTML` ([#2847](https://github.com/holoviz/panel/pull/2847))
- Improved support for async (e.g. in ParamMethod/ParamFunction, bind, onload etc.) ([#2964](https://github.com/holoviz/panel/pull/2964), [#3264](https://github.com/holoviz/panel/pull/3264), [#2737](https://github.com/holoviz/panel/pull/2737))
- Support rendering Panel objects in Jupyterlite and Pyodide ([#3252](https://github.com/holoviz/panel/pull/3252), [#3361](https://github.com/holoviz/panel/pull/3361), [#3381](https://github.com/holoviz/panel/pull/3381))
- Add `JSONEditor` widget ([#1974](https://github.com/holoviz/panel/pull/1974))
- Add quill.js based `TextEditor` widget ([#2875](https://github.com/holoviz/panel/pull/2875))
- Add `GenericLoginHandler` for custom OAuth ([#2873](https://github.com/holoviz/panel/pull/2873), [#2960](https://github.com/holoviz/panel/pull/2960))
- Implement `Notifications` API for templates ([#3093](https://github.com/holoviz/panel/pull/3093))
- Implement built-in threading ([#2597](https://github.com/holoviz/panel/pull/2597), [#2632](https://github.com/holoviz/panel/pull/2632), [#3081](https://github.com/holoviz/panel/pull/3081))
- Implement profiling page for Panel ([#2645](https://github.com/holoviz/panel/pull/2645), [#2664](https://github.com/holoviz/panel/pull/2664), [#2667](https://github.com/holoviz/panel/pull/2667), [#2707](https://github.com/holoviz/panel/pull/2707), [#2905](https://github.com/holoviz/panel/pull/2905))
- Implement support for `Vega` events ([#2592](https://github.com/holoviz/panel/pull/2592))
- Implement `ArrayInput` widget ([#2047](https://github.com/holoviz/panel/pull/2047))
- Add `Debugger` widget ([#2548](https://github.com/holoviz/panel/pull/2548))
- Add LinearGauge indicator ([#3222](https://github.com/holoviz/panel/pull/3222))
- Add `ComponentResourceHandler` to server ([#3284](https://github.com/holoviz/panel/pull/3284), [#3289](https://github.com/holoviz/panel/pull/3289), [#3303](https://github.com/holoviz/panel/pull/3303))

### Enhancements

#### Components

- Editable sliders `name` can be changed ([#2678](https://github.com/holoviz/panel/pull/2678))
- Make `Plotly` pane resize when window resizes ([#2704](https://github.com/holoviz/panel/pull/2704))
- `Viewer` objects can now be used with `pn.serve` ([#2769](https://github.com/holoviz/panel/pull/2769))
- `VTK` improvement for NaN handling ([#2826](https://github.com/holoviz/panel/pull/2826))
- Add support for configuring `Vega` output ([#2846](https://github.com/holoviz/panel/pull/2846))
- Add a `groups` parameter to `Select` widget ([#2876](https://github.com/holoviz/panel/pull/2876))
- Add `Card.hide_header` option ([#2947](https://github.com/holoviz/panel/pull/2947))
- Support bytes and pathlib.Path objects on Image ([#2963](https://github.com/holoviz/panel/pull/2963), [#3294](https://github.com/holoviz/panel/pull/3294))
- Add programmatic control over Player widget ([#2970](https://github.com/holoviz/panel/pull/2970), [#2994](https://github.com/holoviz/panel/pull/2994))
- Add alphabetical and custom sort to `Param` ([#2986](https://github.com/holoviz/panel/pull/2986))
- Add `autoplay` and `muted` to `Audio` and `Video` ([#3053](https://github.com/holoviz/panel/pull/3053))
- Add a `disabled_options` parameter to a custom Select widget ([#3067](https://github.com/holoviz/panel/pull/3067))
- Expose the `orientation` parameter of the button group widgets ([#3083](https://github.com/holoviz/panel/pull/3083))
- Add support for rendering pandas styler objects ([#3152](https://github.com/holoviz/panel/pull/3152))
- `Viewer` now better at working with `depends` functions ([#3159](https://github.com/holoviz/panel/pull/3159))
- Improve support for jinja2 loops in `ReactiveHTML` ([#3236](https://github.com/holoviz/panel/pull/3236))
- Add ability to require explicit load of ReactiveHTML extension ([#3254](https://github.com/holoviz/panel/pull/3254))
- Improve datetime handling of sliders ([#3276](https://github.com/holoviz/panel/pull/3276))
- Add support for multiple files in `FileInput.save` ([#3300](https://github.com/holoviz/panel/pull/3300))
- Add improved Tabs model that resolves sizing and hover issues ([#3301](https://github.com/holoviz/panel/pull/3301), [#3321](https://github.com/holoviz/panel/pull/3321), [#3329](https://github.com/holoviz/panel/pull/3329))

#### Tabulator

- Add support to expand rows in `Tabulator` ([#2762](https://github.com/holoviz/panel/pull/2762), [#2837](https://github.com/holoviz/panel/pull/2837), [#3010](https://github.com/holoviz/panel/pull/3010), [#3163](https://github.com/holoviz/panel/pull/3163))
- Implement client-side filtering on `Tabulator` ([#2815](https://github.com/holoviz/panel/pull/2815), [#3298](https://github.com/holoviz/panel/pull/3298))
- Add `Tabulator.header_align` parameter ([#2861](https://github.com/holoviz/panel/pull/2861))
- Implement `Tabulator.on_edit` callbacks ([#2887](https://github.com/holoviz/panel/pull/2887), [#3209](https://github.com/holoviz/panel/pull/3209), [#2958](https://github.com/holoviz/panel/pull/2958))
- Implement DateEditor and DatetimeEditor for `Tabulator` ([#2899](https://github.com/holoviz/panel/pull/2899), [#3008](https://github.com/holoviz/panel/pull/3008))
- Implement `Tabulator.buttons` ([#3111](https://github.com/holoviz/panel/pull/3111))
- Redesign `Tabulator.styles` handling ([#3175](https://github.com/holoviz/panel/pull/3175))
- Set default alignment for `Tabulator` ([#3194](https://github.com/holoviz/panel/pull/3194))
- Bidirectionally sync `Tabulator.sorters` ([#3217](https://github.com/holoviz/panel/pull/3217))
- Add support for setting percentage widths on `Tabulator` columns ([#3239](https://github.com/holoviz/panel/pull/3239))
- Add `Tabulator.on_click` callback ([#3245](https://github.com/holoviz/panel/pull/3245))
- Restore `Tabulator` scroll position after patch ([#3273](https://github.com/holoviz/panel/pull/3273))
- Enable max row limits for `Tabulator` ([#3306](https://github.com/holoviz/panel/pull/3306))

#### Notebook

- Add basic JupyterLab theme support ([#2848](https://github.com/holoviz/panel/pull/2848))
- Support jupyter server `root_dir` with lab extension ([#3172](https://github.com/holoviz/panel/pull/3172))
- Avoid multiple extension execution in the notebook ([#3266](https://github.com/holoviz/panel/pull/3266))
- Added fullpath to `jupyter_server_extension` ([#3270](https://github.com/holoviz/panel/pull/3270))

#### General improvements

- Warn users if extension is not loaded before server page is rendered ([#2766](https://github.com/holoviz/panel/pull/2766))
- Sync URL location hash interactively ([#2982](https://github.com/holoviz/panel/pull/2982))
- Change accent and header background color for Fast Templates ([#2984](https://github.com/holoviz/panel/pull/2984))
- Add thread safety and TTL to `pn.state.as_cached` ([#3198](https://github.com/holoviz/panel/pull/3198))
- Add py.typed file to support mypy ([#3055](https://github.com/holoviz/panel/pull/3055))
- Handle authentication errors ([#3096](https://github.com/holoviz/panel/pull/3096))
- Support saving png to file-like objects ([#3155](https://github.com/holoviz/panel/pull/3155))
- Check if there are any query parameters in `baseurl` and adds it to `location.search` if possible ([#3214](https://github.com/holoviz/panel/pull/3214))
- Improve handling of `--index` CLI argument ([#3221](https://github.com/holoviz/panel/pull/3221))
- Fix event dispatch ([#3231](https://github.com/holoviz/panel/pull/3231))
- Add azure oauth v2.0 endpoint support ([#3224](https://github.com/holoviz/panel/pull/3224))
- Ensure `gc.collect` is not excessively called ([#3259](https://github.com/holoviz/panel/pull/3259))
- Added `panel.reactive` and `panel.viewable` to namespace ([#3157](https://github.com/holoviz/panel/pull/3157))
- Consistent handling of page title ([#3290](https://github.com/holoviz/panel/pull/3290))

### Bugs

#### Components

- Fix warnings in `ReactiveHTML` regex ([#2786](https://github.com/holoviz/panel/pull/2786))
- Fixed UTF-8 decoding in Terminal widget ([#2880](https://github.com/holoviz/panel/pull/2880))
- Allow a `param.Selector` with no objects to be casted to `AutocompleteInput` ([#2966](https://github.com/holoviz/panel/pull/2966))
- Update `ButtonGroup` value when changing options ([#2999](https://github.com/holoviz/panel/pull/2999))
- Fix `TQDM` style color reset ([#3040](https://github.com/holoviz/panel/pull/3040))
- Fix align-items on `Flexbox` ([#3122](https://github.com/holoviz/panel/pull/3122))
- Fix issue serializing `Spinner` with negative value ([#3154](https://github.com/holoviz/panel/pull/3154))
- Fixes for jslinking `HoloViews` components ([#3165](https://github.com/holoviz/panel/pull/3165))
- `BooleanStatus` and `LoadingSpinner` now update when changing color ([#3191](https://github.com/holoviz/panel/pull/3191))
- Fix `Widget.from_param` when precedence is negative ([#3199](https://github.com/holoviz/panel/pull/3199))
- Ensure `DiscreteSlider` label is updated ([#3278](https://github.com/holoviz/panel/pull/3278))
- Ensure `ReactiveHTML` template variables only escapes exact matches ([#3279](https://github.com/holoviz/panel/pull/3279))
- Fix handling of single and empty options on `DiscreteSlider` ([#3297](https://github.com/holoviz/panel/pull/3297))
- Ensure `Progress` correctly initializes as indeterminate ([#3307](https://github.com/holoviz/panel/pull/3307))
- Always resolve DOM nodes in ReactiveHTML._scripts ([#3311](https://github.com/holoviz/panel/pull/3311))
- Fixes `CrossSelector.disabled` parameter ([#3326](https://github.com/holoviz/panel/pull/3326))
- Fix `EditableSlider` updates when no `value_throttled` is set ([#3387](https://github.com/holoviz/panel/pull/3387))

#### Tabulator

- Fix HTMLTemplateFormatter on `Tabulator` ([#2781](https://github.com/holoviz/panel/pull/2781))
- Fix layout of `Tabulator` with non-default theme ([#3147](https://github.com/holoviz/panel/pull/3147))
- Ensure `Tabulator` selection is not reset on patch ([#3287](https://github.com/holoviz/panel/pull/3287))
- Fix `Tabulator.download` method ([#3292](https://github.com/holoviz/panel/pull/3292))
- Restore ability to limit number of `selectable` rows on `Tabulato` ([#3295](https://github.com/holoviz/panel/pull/3295))
- Ensure `Tabulator` value update reports correct old value ([#3308](https://github.com/holoviz/panel/pull/3308))

#### Templates

- Fix Fast template vertical slider CSS ([#3045](https://github.com/holoviz/panel/pull/3045))
- Fix template `theme.css` ([#3057](https://github.com/holoviz/panel/pull/3057))
- Ensure roots are rendered into `GoldenTemplate` ([#3313](https://github.com/holoviz/panel/pull/3313))
- Ensure correct theme is applied to `HoloViews` pane in template ([#3386](https://github.com/holoviz/panel/pull/3386))

#### General

- Added check for bool in `Location.parse_query` ([#2759](https://github.com/holoviz/panel/pull/2759))
- Ensure cleanup happens when enabling `--warm` or `--autoreload` with Bokeh 2.4 ([#2760](https://github.com/holoviz/panel/pull/2760))
- Ensure autoload.js correctly determines `state.rel_path` ([#2776](https://github.com/holoviz/panel/pull/2776))
- Fix issue with `.app` method ([#3047](https://github.com/holoviz/panel/pull/3047))
- Add document argument to django.py autoload_js_script call ([#3100](https://github.com/holoviz/panel/pull/3100))
- Avoid sending messages on closed or closing Websocket ([#3115](https://github.com/holoviz/panel/pull/3115))
- Fix Django resource handling ([#3116](https://github.com/holoviz/panel/pull/3116))
- Fix handling of `loading_max_height` ([#3205](https://github.com/holoviz/panel/pull/3205))
- Fix Django `DocConsumer` ([#3281](https://github.com/holoviz/panel/pull/3281))
- Fix `jupyter_server_config` for preview server extension ([#3291](https://github.com/holoviz/panel/pull/3291))
- Fix handling of `oauth_provider` argument to `panel.io.server.serve` ([#3293](https://github.com/holoviz/panel/pull/3293))
- Allow exporting absolute paths when saving ([#3305](https://github.com/holoviz/panel/pull/3305))

### Documentation

- Added `ToggleGroup` docs ([#2679](https://github.com/holoviz/panel/pull/2679))
- Adds a code of conduct ([#2892](https://github.com/holoviz/panel/pull/2892))
- Add docstrings to sliders module ([#3176](https://github.com/holoviz/panel/pull/3176))
- Gallery Examples for Graphviz and NetworkX ([#2732](https://github.com/holoviz/panel/pull/2732))
- Add layouts + throttling sections to Performance docs ([#3171](https://github.com/holoviz/panel/pull/3171))
- Adds `Plotly` styling gallery notebook ([#3038](https://github.com/holoviz/panel/pull/3038))
- Adds a matplotlib style guide notebook to gallery ([#3036](https://github.com/holoviz/panel/pull/3036))
- Adds vega altair style example for the gallery. ([#3032](https://github.com/holoviz/panel/pull/3032))
- Wrap new gallery examples into apps ([#2546](https://github.com/holoviz/panel/pull/2546))
- Add docstring to panel module ([#3177](https://github.com/holoviz/panel/pull/3177))
- added documentation for gcp ([#3119](https://github.com/holoviz/panel/pull/3119))
- Add docs about the file size limits of the `FileInput` widget ([#3044](https://github.com/holoviz/panel/pull/3044))
- Add docstrings for most widgets and panes ([#3352](https://github.com/holoviz/panel/pull/3352), [#3353](https://github.com/holoviz/panel/pull/3353), [#3354](https://github.com/holoviz/panel/pull/3354), [#3359](https://github.com/holoviz/panel/pull/3359), [#3365](https://github.com/holoviz/panel/pull/3365), [#3366](https://github.com/holoviz/panel/pull/3366), [#3367](https://github.com/holoviz/panel/pull/3367), [#3369](https://github.com/holoviz/panel/pull/3369))

### Compatibility

- Update to latest version of `Perspective` ([#3318](https://github.com/holoviz/panel/pull/3318))
- Update `Vega` version ([#3320](https://github.com/holoviz/panel/pull/3320))
- Update `ipywidgets` support for compatibility with latest bokeh ([#3206](https://github.com/holoviz/panel/pull/3206), [#3299](https://github.com/holoviz/panel/pull/3299))
- Bump plotly.js version ([#3227](https://github.com/holoviz/panel/pull/3227))
- Updates to Param 2.0 API ([#2845](https://github.com/holoviz/panel/pull/2845))
- Updates for Python 3.10 deprecations ([#3065](https://github.com/holoviz/panel/pull/3065))
- Update and improve `DeckGL` pane ([#3158](https://github.com/holoviz/panel/pull/3158))

### API Changes

- Make `Param.mapping` public ([#3173](https://github.com/holoviz/panel/pull/3173))
- Switch `DatetimePicker` `start`/`end` to `param.Date` ([#3202](https://github.com/holoviz/panel/pull/3202))
- `Perspective` parameters renamed: `row_pivots` -> `split_by`, `column_pivots` -> `group_by` and `computed_columns` -> `expressions` ([#3318](https://github.com/holoviz/panel/pull/3318))

## Version 0.12.7

Date: 2021-03-27

The 0.12.7 release primarily fixes an incompatibility with the new jinja2 3.1.0 release. Many thanks to @maartenbreddels, @govinda18, @raybellwaves and the maintainers @maximlt and @philippjfr for contributing further fixes to this release.

Bug fixes:

- Wrong offset when memoryview format is non-byte ([#3206](https://github.com/holoviz/panel/pull/3206))
- Support jupyter server root_dir with lab extension ([#3172](https://github.com/holoviz/panel/pull/3172))

Docs:

- add note on enabling panel widget on Jupyter Lab ([#3029](https://github.com/holoviz/panel/pull/3029))
- Remove redundant and confusing JupyterLab install instructions ([#3037](https://github.com/holoviz/panel/pull/3037))

Compatibility:

- Fix jinja2 imports ([#3258](https://github.com/holoviz/panel/pull/3258))

## Version 0.12.6

Date: 2021-12-08

The 0.12.6 release fixes a major regression introduced in the last release along with a small number of pre-existing bugs.

Regressions:

- Always load imported bokeh extensions ([#2957](https://github.com/holoviz/panel/pull/2957))
- Fix regression rendering `HoloViews` plotly backend ([#2961](https://github.com/holoviz/panel/pull/2961))

Bug fixes:

- Do not run `Ace` import on initialization ([#2959](https://github.com/holoviz/panel/pull/2959))
- Improve handling of `ReactiveHTML` cleanup ([#2974](https://github.com/holoviz/panel/pull/2974), [#2993](https://github.com/holoviz/panel/pull/2993))
- Ensure empty `Str` has same height as non-empty ([#2981](https://github.com/holoviz/panel/pull/2981))
- Ensure `Tabulator` supports grouping on numeric columns ([#2987](https://github.com/holoviz/panel/pull/2987))
- Fix `Tabulator` with multi-index and pagination ([#2989](https://github.com/holoviz/panel/pull/2989))
- Allow index as column name in table widgets ([#2990](https://github.com/holoviz/panel/pull/2990))
- Ensure TemplateActions component does not have height ([#2997](https://github.com/holoviz/panel/pull/2997))

## Version 0.12.5

Date: 2021-11-23

The 0.12.5 release contains a larger number of bug fixes and minor enhancements. Many thanks to @pmav99, @samuelyeewl, @xavArtley, @L8Y, @Prashant0kgp, @t-houssian, @kristw, @jlstevens and the maintainers @maximlt, @MarcSkovMadsen and @philippjfr for their contributions to this release.

Compatibility:

- Ensure ipywidget rendering is compatible with ipykernel>6 and bokeh>2.4 ([#2798](https://github.com/holoviz/panel/pull/2798))
- Build panel.js against bokeh.js 2.4.2 ([#2945](https://github.com/holoviz/panel/pull/2945))

Enhancements:

- Add 'light' to list of button types ([#2814](https://github.com/holoviz/panel/pull/2814), [#2816](https://github.com/holoviz/panel/pull/2816))
- Make OAuth cookie expiry configurable ([#2724](https://github.com/holoviz/panel/pull/2724))
- Run `onload` callbacks with `--warm` option ([#2844](https://github.com/holoviz/panel/pull/2844))
- Improve Plotly responsive sizing behavior ([#2838](https://github.com/holoviz/panel/pull/2838))
- Adds escape parameter to `DataFrame` pane to enable using html markup ([#2893](https://github.com/holoviz/panel/pull/2893))
- Allow to update the completions options from a parameter ([#2895](https://github.com/holoviz/panel/pull/2895))
- `Tabs` cache dynamic contents ([#2909](https://github.com/holoviz/panel/pull/2909))
- Allow setting a maximum height for the loading indicator ([#2910](https://github.com/holoviz/panel/pull/2910))
- Ensure loading of MathJax bundle is optional ([#2919](https://github.com/holoviz/panel/pull/2919))

Bug fixes:

- Resolve issues with inline resources on save ([#2794](https://github.com/holoviz/panel/pull/2794))
- Restore ability to set a maximum number of selectable rows on `Tabulator` ([#2791](https://github.com/holoviz/panel/pull/2791))
- Fixed bug where Tabulator with remote pagination would modify the wrong rows ([#2801](https://github.com/holoviz/panel/pull/2801))
- Ensure non-exported requirejs modules do not error ([#2808](https://github.com/holoviz/panel/pull/2808))
- Ensure `Tabulator` checkbox selection only happens in checkbox column ([#2812](https://github.com/holoviz/panel/pull/2812))
- `Vtkvolume` correction of dimensions order ([#2818](https://github.com/holoviz/panel/pull/2818))
- Allow data item to miss optional field in `Vega` pane ([#2853](https://github.com/holoviz/panel/pull/2853))
- Allow to set `AutoCompleteInput` in a Param pane ([#2874](https://github.com/holoviz/panel/pull/2874))
- Fix `Terminal` keystroke and size handling ([#2878](https://github.com/holoviz/panel/pull/2878))
- Fix `Tabulator` styles on scroll ([#2881](https://github.com/holoviz/panel/pull/2881))
- Do not sync `Indicator` properties from frontend to avoid errors ([#2886](https://github.com/holoviz/panel/pull/2886))
- Fix roundtrip of datetimes on `ReactiveData` components ([#2888](https://github.com/holoviz/panel/pull/2888))
- Fix handling of `Plotly` pane in `Tabs` ([#2890](https://github.com/holoviz/panel/pull/2890))
- Fix bokeh colorbar background for dark theme ([#2897](https://github.com/holoviz/panel/pull/2897))
- Fix issues when streaming or patching `ReactiveData` ([#2900](https://github.com/holoviz/panel/pull/2900))
- Ensure stream and patch events do not boomerang ([#2902](https://github.com/holoviz/panel/pull/2902))
- Fixes for `Card` rendering in `MaterialTemplate` ([#2911](https://github.com/holoviz/panel/pull/2911), [#2912](https://github.com/holoviz/panel/pull/2912))
- Ensure `HoloViews` matplotlib output uses tight layout ([#2920](https://github.com/holoviz/panel/pull/2920))
- Fix decoding of single quoted strings in url parameters ([#2925](https://github.com/holoviz/panel/pull/2925))
- Fix Tabulator checkbox selection ([#2931](https://github.com/holoviz/panel/pull/2931))
- Fix Vega pane sizing issues ([#2933](https://github.com/holoviz/panel/pull/2933))
- Ensure toggled Accordion only triggers one event on change of active Card ([#2934](https://github.com/holoviz/panel/pull/2934))
- Ensure LiteralInput JS deserializer does not insert extra spaces ([#2935](https://github.com/holoviz/panel/pull/2935))
- Fix issue in detecting script data assignment in `ReactiveHTML` ([#2939](https://github.com/holoviz/panel/pull/2939))
- Ensure `Card` collapsible icon offset is computed robustly ([#2940](https://github.com/holoviz/panel/pull/2940))
- Ensure `--autoreload` does not reload panel modules ([#2941](https://github.com/holoviz/panel/pull/2941))
- Ensure `pn.state.curdoc` is available to async callbacks ([#2942](https://github.com/holoviz/panel/pull/2942))

Documentation:

- Fix default values of panels.io.server.serve(](https://github.com/holoviz/panel/pull/)) ([#2799](https://github.com/holoviz/panel/pull/2799))
- Update docs about pn.serve per user state ([#2849](https://github.com/holoviz/panel/pull/2849))
- Added FastApi in the user guide for embedding apps ([#2870](https://github.com/holoviz/panel/pull/2870))
- Simplify homepage ([#2850](https://github.com/holoviz/panel/pull/2850))

CVEs:

- Update jQuery to remediate CVEs ([#2885](https://github.com/holoviz/panel/pull/2885))

## Version 0.12.4

Date: 2021-09-24

The 0.12.4 release fixes a number of bugs and a regression of the autoreload feature in 0.12.2 and 0.12.3.

Compatibility:

- Fix issues with `--autoreload` caused by changes in Bokeh 2.4 ([#2755](https://github.com/holoviz/panel/pull/2755))

Enhancements:

- Ensure user is warned if an extension was not loaded in time on server ([#2765](https://github.com/holoviz/panel/pull/2765))
- Allow Viewer classes to be served ([#2768](https://github.com/holoviz/panel/pull/2768))
- Add support for rendering `.ico` files and `pathlib` objects ([#2757](https://github.com/holoviz/panel/pull/2757))

Bug fixes:

- Fixed export of vtk.js module ([#2562](https://github.com/holoviz/panel/pull/2562))
- Fix broken `HTMLTemplateFormatter` on `Tabulator` ([#2730](https://github.com/holoviz/panel/pull/2730))
- Fix serialization issues of Panel components on `ReactiveHTML` ([#2743](https://github.com/holoviz/panel/pull/2743))
- Ensure `FlexBox` behaves like a layout and makes its children discoverable ([#2779](https://github.com/holoviz/panel/pull/2779))
- Ensure `Plotly` plots can be updated in tabs ([#2747](https://github.com/holoviz/panel/pull/2747))
- Fix embedding of Panel apps in Flask ([#2727](https://github.com/holoviz/panel/pull/2727))
- Ensure `Spinner` widget honors bounds when created from `Param` object ([#2740](https://github.com/holoviz/panel/pull/2740))
- Ensure `Tabulator` style does not disappear after resize event ([#2770](https://github.com/holoviz/panel/pull/2770))
- Fix `PeriodicCallback` errors ([#2764](https://github.com/holoviz/panel/pull/2764))
- Fix syncing of boolean types with URL parameters ([#2758](https://github.com/holoviz/panel/pull/2758))
- Ensure `Tabulator.download_menu` applies kwargs to the filename `TextInput` ([#2763](https://github.com/holoviz/panel/pull/2764))
- Ensure `Tabulator` does not error when no Styler is defined ([#2785](https://github.com/holoviz/panel/pull/2785))

Documentation:

- Fix MaterialUI custom component example ([#2680](https://github.com/holoviz/panel/pull/2680))
- Fix image url in `Markdown` reference gallery example ([#2734](https://github.com/holoviz/panel/pull/2734))
- Add Folium thumbnail in reference gallery ([#2744](https://github.com/holoviz/panel/pull/2744))


## Version 0.12.3

Date: 2021-09-17

The 0.12.2 release unfortunately has a compatibility issue with Bokeh 2.4 which broke the `show()` method. This release fixes this regression.

- Patch Bokeh to fix show() ([#2748](https://github.com/holoviz/panel/pull/2748))


## Version 0.12.2

Date: 2021-09-16

This a patch release with a small number of bug fixes and compatibility for bokeh 2.4. Many thanks to the contributors @Stubatiger, @maximlt, @nghenzi and the maintainers @MarcSkovMadsen and @philippjfr for the fixes in this release.

Enhancements:

- Add option to hide constant parameters on `Param` pane ([#2637](https://github.com/holoviz/panel/issues/2637))
- Added `on_session_destroyed` callback ([#2659](https://github.com/holoviz/panel/issues/2659))
- Stricter validation for linking syntax in `ReactiveHTML._template` ([#2689](https://github.com/holoviz/panel/issues/2689))

Bug fixes:

- Improved thread safety ([#2631](https://github.com/holoviz/panel/issues/2631))
- Ensure sessions get distinct files in `config` ([#2646](https://github.com/holoviz/panel/issues/2646))
- Fix bug when updating `Trend` data ([#2647](https://github.com/holoviz/panel/issues/2647))
- Ensure sorters are applied correctly after updating `Tabulator` value ([#2639](https://github.com/holoviz/panel/issues/2639))
- Correctly reflect filtered data on `Tabulator.selection` ([#2676](https://github.com/holoviz/panel/issues/2676)
- Unescape child literal HTML in ReactiveHTML ([#2690](https://github.com/holoviz/panel/issues/2690))
- Ensure Trend indicator can be rendered in layout ([#2694](https://github.com/holoviz/panel/issues/2694))

Documentation:

- Enhance templates docs ([#2658](https://github.com/holoviz/panel/issues/2658))
- Add Folium reference notebook ([#2672](https://github.com/holoviz/panel/issues/2672))

Compatibility:

- Add support for bokeh 2.4 ([#2644](https://github.com/holoviz/panel/issues/2644), [#2687](https://github.com/holoviz/panel/issues/2687), [#2696](https://github.com/holoviz/panel/issues/2696))


## Version 0.12.1

Date: 2021-08-10

This is a patch release with a small number of fixes following the 0.12.0 release. Many thanks to the maintainers @MarcSkovMadsen and @philippjfr for the fixes in this release.

Enhancements:

- Bundle .map files during build to allow source mapping ([#2591](https://github.com/holoviz/panel/issues/2591))
- Various style improvements for Fast templates ([#2604](https://github.com/holoviz/panel/issues/2604), [#2609](https://github.com/holoviz/panel/issues/2609), [#2611](https://github.com/holoviz/panel/issues/2611), [#2615](https://github.com/holoviz/panel/issues/2615))
- Implement hierarchical aggregation for `Tabulator` ([#2624](https://github.com/holoviz/panel/issues/2624))

Bug fixes:

- Fix logo on Fast templates ([#2184](https://github.com/holoviz/panel/issues/2184))
- Fix height responsiveness of Folium pane ([#2231](https://github.com/holoviz/panel/issues/2231))
- Fix bug updating `Tqdm` indicator ([#2554](https://github.com/holoviz/panel/issues/2554))
- Ensure `--autoreload` doesn't error on cleaned up session ([#2570](https://github.com/holoviz/panel/issues/2570))
- Don't use persisted layout if `save_layout=False` ([#2579](https://github.com/holoviz/panel/issues/2579))
- Pin version of tqdm with asyncio support ([#2595](https://github.com/holoviz/panel/issues/2595))
- Reset layout when resetting grid template layout ([#2576](https://github.com/holoviz/panel/issues/2576))
- Fix line-height issues in Fast templates ([#2600](https://github.com/holoviz/panel/issues/2600))
- Clean up sessions after warmup and ensure periodic callbacks are cleaned up ([#2601](https://github.com/holoviz/panel/issues/2601))

Documentation:

- Enable JupyterLab preview button on binder ([#2545](https://github.com/holoviz/panel/issues/2545))
- Update theme toggle documentation for Fast templates ([#2560](https://github.com/holoviz/panel/issues/2560))
- Update Fast template documentation and enable full screen ([#2577](https://github.com/holoviz/panel/issues/2577))
- Fix binder links on website ([#2590](https://github.com/holoviz/panel/issues/2590))
- Add docs about loading the ipywidgets extension ([#2594](https://github.com/holoviz/panel/issues/2594))


## Version 0.12.0

Date: 2021-07-18

Blog post: https://blog.holoviz.org/panel_0.12.0.html

The 0.12.0 release is a minor release with a lot of exciting and a huge amount of bug fixes. We are very excited about the growing community and the many contributions we received. In particular we would like to thank @douglas-raillard-arm, @mathrick, @jlstevens, @hyamanieu, @Liam-Deacon, @Stubatiger, @ablythed, @syamajala, @Hoxbro, @jbednar, @brl0, @OBITORASU, @fleming79, dhruvbalwada and @rmorshea for contributing various fixes and improvements and the core developers @xavArtley, @MarcSkovMadsen and @philippjfr for continuing to push the development of Panel.

Features:

- Add `ReactiveHTML` ([#1894](https://github.com/holoviz/panel/issues/1894), [#2091](https://github.com/holoviz/panel/issues/2091), [#2092](https://github.com/holoviz/panel/issues/2092), [#2098](https://github.com/holoviz/panel/issues/2098), [#2115](https://github.com/holoviz/panel/issues/2115), [#2210](https://github.com/holoviz/panel/issues/2210), [#2287](https://github.com/holoviz/panel/issues/2287), [#2290](https://github.com/holoviz/panel/issues/2290), [#2332](https://github.com/holoviz/panel/issues/2332), [#2345](https://github.com/holoviz/panel/issues/2345), [#2372](https://github.com/holoviz/panel/issues/2372), [#2373](https://github.com/holoviz/panel/issues/2373), [#2374](https://github.com/holoviz/panel/issues/2374), [#2383](https://github.com/holoviz/panel/issues/2383), [#2384](https://github.com/holoviz/panel/issues/2384), [#2393](https://github.com/holoviz/panel/issues/2393), [#2397](https://github.com/holoviz/panel/issues/2397), [#2399](https://github.com/holoviz/panel/issues/2399), [#2400](https://github.com/holoviz/panel/issues/2400), [#2401 [#2402](https://github.com/holoviz/panel/issues/2402), [#2404](https://github.com/holoviz/panel/issues/2404), [#2533](https://github.com/holoviz/panel/issues/2533), [#2535](https://github.com/holoviz/panel/issues/2535))
- Add `Terminal` Widget based on xterm.js ([#2090](https://github.com/holoviz/panel/issues/2090))
- Adding a `DatetimePicker` widget ([#2107](https://github.com/holoviz/panel/issues/2107), [#2135](https://github.com/holoviz/panel/issues/2135))
- Add editable sliders ([#2111](https://github.com/holoviz/panel/issues/2111), [#2133](https://github.com/holoviz/panel/issues/2133), [#2208](https://github.com/holoviz/panel/issues/2208))
- Add `FlexBox` layout ([#2233](https://github.com/holoviz/panel/issues/2233), [#2511](https://github.com/holoviz/panel/issues/2511))
- Add ability to configure global template ([#2271](https://github.com/holoviz/panel/issues/2271))
- Add `GridStack` layout ([#2375](https://github.com/holoviz/panel/issues/2375))
- Add `PDF` pane ([#2444](https://github.com/holoviz/panel/issues/2444))
- Add `/panel-preview` endpoint for Jupyter server extension ([#2341](https://github.com/holoviz/panel/issues/2341), [#2361](https://github.com/holoviz/panel/issues/2361))
- Add `Tqdm` Indicator ([#2079](https://github.com/holoviz/panel/issues/2079))

Enhancements:

- Add empty `Progress` bar ([#2088](https://github.com/holoviz/panel/issues/2088))
- Optimize initialization of templates ([#2096](https://github.com/holoviz/panel/issues/2096))
- Serialize `Perspective` schema ([#2130](https://github.com/holoviz/panel/issues/2130))
- Updated `JSON` pane to accept single quote and wrap properly ([#2143](https://github.com/holoviz/panel/issues/2143), [#2443](https://github.com/holoviz/panel/issues/2443))
- Improvements for `Perspective` ([#2153](https://github.com/holoviz/panel/issues/2153))
- Improve handling of server prefix and proxied deployment scenarios ([#2159](https://github.com/holoviz/panel/issues/2159), [#2162](https://github.com/holoviz/panel/issues/2162))
- Add support for setting bokeh theme ([#2164](https://github.com/holoviz/panel/issues/2164), [#2166](https://github.com/holoviz/panel/issues/2166), [#2170](https://github.com/holoviz/panel/issues/2170))
- Completely overhauled the default index template ([#2198](https://github.com/holoviz/panel/issues/2198), [#2340](https://github.com/holoviz/panel/issues/2340))
- Enhancements for `Template` modals ([#2269](https://github.com/holoviz/panel/issues/2269), [#2523](https://github.com/holoviz/panel/issues/2523))
- Make the Template sidebar width configurable ([#2301](https://github.com/holoviz/panel/issues/2301))
- Improve look and feel and styling of Fast templates ([#2303](https://github.com/holoviz/panel/issues/2303), [#2469](https://github.com/holoviz/panel/issues/2469), [#2484](https://github.com/holoviz/panel/issues/2484), [#2488](https://github.com/holoviz/panel/issues/2488))
- Allow setting kwargs in `Reactive.controls` ([#2304](https://github.com/holoviz/panel/issues/2304))
- Add global configuration variable to always throttle sliders ([#2306](https://github.com/holoviz/panel/issues/2306))
- Add support for controlling text alignment in `DataFrame` and `Tabulator` ([#2331](https://github.com/holoviz/panel/issues/2331))
- Add `Tabulator` theme for Fast Templates ([#2425](https://github.com/holoviz/panel/issues/2425))
- Add ability to make only certain `Tabulator` rows selectable ([#2433](https://github.com/holoviz/panel/issues/2433))
- Add `visible` parameter to all components ([#2440](https://github.com/holoviz/panel/issues/2440))
- Send `Plotly` restyle and relayout events rather than full updates ([#2445](https://github.com/holoviz/panel/issues/2445))
- Add `push_notebook` helper function for syncing bokeh property changes in notebooks ([#2447](https://github.com/holoviz/panel/issues/2447))
- Improve visual styling of `Card` ([#2343](https://github.com/holoviz/panel/issues/2343), [#2348](https://github.com/holoviz/panel/issues/2348), [#2376](https://github.com/holoviz/panel/issues/2376), [#2437](https://github.com/holoviz/panel/issues/2437), [#2527](https://github.com/holoviz/panel/issues/2437))
- Ensure `config` variables are configured per user session ([#2358](https://github.com/holoviz/panel/issues/2358), [#2455](https://github.com/holoviz/panel/issues/2455), [#2481](https://github.com/holoviz/panel/issues/2481))
- Add `save_layout` and `prevent_collision` to `ReactTemplate` and `FastGridTemplate` ([#2296](https://github.com/holoviz/panel/issues/2296), [#2357](https://github.com/holoviz/panel/issues/2357))
- Add ability to declare root application from `panel serve` ([#2392](https://github.com/holoviz/panel/issues/2392))
- Support jslinking Parameterized class ([#2441](https://github.com/holoviz/panel/issues/2441))
- Improve `config.sizing_mode` behavior ([#2442](https://github.com/holoviz/panel/issues/2442))
- Add separate `RangeSlider` `value_start` and `value_end` parameters ([#2457](https://github.com/holoviz/panel/issues/2457), [#2468](https://github.com/holoviz/panel/issues/2468))
- Allow saving Templates ([#2461](https://github.com/holoviz/panel/issues/))
- Bundle `Tabulator` resources to allow usage in airgapped environment ([#2471](https://github.com/holoviz/panel/issues/2471))
- Ensure `Trend` indicator title wraps ([#2483](https://github.com/holoviz/panel/issues/2483))
- Scroll on `Tabulator` selection ([#2503](https://github.com/holoviz/panel/issues/2503))
- Increase notebook resource load timeout ([#2515](https://github.com/holoviz/panel/issues/2515))
- Auto-detect VSCode and Colab comms ([#2536](https://github.com/holoviz/panel/issues/2536))
- Add tooltip to ``Tabulator`` cells to see unformatted value ([#2543](https://github.com/holoviz/panel/issues/2543))

Bug fixes:

- Fix missing video in `Video` ([#2109](https://github.com/holoviz/panel/issues/2109))
- use idom.config to set dist dir ([#2117](https://github.com/holoviz/panel/issues/2117))
- Remove bootstrap CSS from `FastGridTemplate` ([#2123](https://github.com/holoviz/panel/issues/2123))
- Fix issues with `Ace` z-index ([#2126](https://github.com/holoviz/panel/issues/2126))
- Fix updating of `Tabulator` selection property ([#2128](https://github.com/holoviz/panel/issues/2128))
- Ensure changes on ReactiveData source are scheduled correctly ([#2134](https://github.com/holoviz/panel/issues/2134))
- Fixed `Player` looping when start is 0 ([#2141](https://github.com/holoviz/panel/issues/2141))
- Fix divide by zero issues on Trend indicator ([#2148](https://github.com/holoviz/panel/issues/2148))
- Ensure `GridSpec` override handles duplicate matches ([#2150](https://github.com/holoviz/panel/issues/2150))
- Fix for `loading` parameter widget linking ([#2160](https://github.com/holoviz/panel/issues/2160))
- Fix `Tabulator` ajax call on empty data ([#2161](https://github.com/holoviz/panel/issues/2161))
- Fix `Tabulator` sorting and data initialization ([#2163](https://github.com/holoviz/panel/issues/2163))
- Fix editing `Tabulator` with filters applied ([#2165](https://github.com/holoviz/panel/issues/2165))
- Fix theming on `HoloViews` plot updates ([#2209](https://github.com/holoviz/panel/issues/2209))
- Fixed data handling on `Perspective` pane ([#2212](https://github.com/holoviz/panel/issues/2212))
- Improve template and resource management for png export ([#2221](https://github.com/holoviz/panel/issues/2221))
- Improve and standardize selection behavior of `Tabulator` ([#2230](https://github.com/holoviz/panel/issues/2230))
- Ensure JS changes to `Plotly` pane are applied if not explicitly triggered ([#2251](https://github.com/holoviz/panel/issues/2251))
- Fix server-side Tabulator selection changes ([#2252](https://github.com/holoviz/panel/issues/2252))
- Fix update of `Param` subobjects ([#2255](https://github.com/holoviz/panel/issues/2255))
- Add support for `vtkCornerAnnotations` ([#2257](https://github.com/holoviz/panel/issues/2257))
- Improve request handling for remote pagination on `Tabulator` ([#2265](https://github.com/holoviz/panel/issues/2265))
- Allow setting `Param` precedence to None ([#2266](https://github.com/holoviz/panel/issues/2266))
- Disable nested field separators on `Tabulator` ([#2289](https://github.com/holoviz/panel/issues/2289))
- Fix errors when applying `Perspective` filters ([#2300](https://github.com/holoviz/panel/issues/2300), [#2521](https://github.com/holoviz/panel/issues/2521))
- Ensure `Param` pane handles changes to unknown parameter ([#2346](https://github.com/holoviz/panel/issues/2346))
- Fix issues with local `Audio` and `Video` ([#2380](https://github.com/holoviz/panel/issues/2380))
- Ensure `ReactiveData` emits correct old data in event ([#2398](https://github.com/holoviz/panel/issues/2398))
- Ensure `Plotly` interactivity works when `Plotly` panes are displayed in tabs ([#2418](https://github.com/holoviz/panel/issues/2418), [#2463](https://github.com/holoviz/panel/issues/))
- Fix `Ace` widget disabled parameter ([#2449](https://github.com/holoviz/panel/issues/2449))
- Ensure external resources are configured correctly on save ([#2452](https://github.com/holoviz/panel/issues/2452))
- Ensure table formatters and editors are copied on render to avoid bokeh errors ([#2453](https://github.com/holoviz/panel/issues/2453))
- Allow unicode auth response body ([#2462](https://github.com/holoviz/panel/issues/2462))
- Workaround TypeError for non-string json keys on `Plotly` pane ([#2465](https://github.com/holoviz/panel/issues/2465))
- Fix issue with throttled updates on Param ([#2470](https://github.com/holoviz/panel/issues/2470))
- Ensure `Tabulator` style is applied while streaming ([#2478](https://github.com/holoviz/panel/issues/2478))
- Fix issues setting resources on save ([#2492](https://github.com/holoviz/panel/issues/2492))
- Fix `VideoStream` unpause ([#2508](https://github.com/holoviz/panel/issues/2508))
- Ensure `DataFrame` and `Tabulator` widget data can be updated in callback ([#2510](https://github.com/holoviz/panel/issues/2510))
- Fix chaining of `bind` functions ([#2513](https://github.com/holoviz/panel/issues/2513))
- Fix broken serialisation when syncing url parameters ([#2520](https://github.com/holoviz/panel/issues/2520))
- Fix `Perspective` for string types ([#2525](https://github.com/holoviz/panel/issues/2525))
- Fix race condition in `--autoreload` ([#2539](https://github.com/holoviz/panel/issues/2539))

Documentation:

- Update `Server_Deployment.ipynb` ([#2118](https://github.com/holoviz/panel/issues/2118))
- Expand description of `watch=True` in `Param.ipynb` ([#2120](https://github.com/holoviz/panel/issues/2120))
- Switch to PyData Sphinx Theme ([#2139](https://github.com/holoviz/panel/issues/2139))
- Replace altair iris example with penguins ([#2213](https://github.com/holoviz/panel/issues/2213))
- Enable Binder ([#2198](https://github.com/holoviz/panel/issues/2198))
- Updates and fixes for Developer Guide ([#2381](https://github.com/holoviz/panel/issues/2381))
- Fixed `Tabs` documentation ([#2448](https://github.com/holoviz/panel/issues/2448))
- Added basic description and example of the `Tabulator.configuration` parameter ([#2412](https://github.com/holoviz/panel/issues/2412))
- Add parameters to `Plotly` reference guide ([#2385](https://github.com/holoviz/panel/issues/2385))
- Add useful links to developer docs ([#2319](https://github.com/holoviz/panel/issues/2319))
- Add documentation about parameterized components ([#2454](https://github.com/holoviz/panel/issues/2454))
- Demonstrate how to lazily load tabs ([#2479](https://github.com/holoviz/panel/issues/2479))

Compatibility:

- Compatibility with HoloViews 2.0 ([#2344](https://github.com/holoviz/panel/issues/2344))
- Fix Tabulator styling with pandas 1.3 ([#2512](https://github.com/holoviz/panel/issues/2512))

Deprecations:

- Remove add_periodic_callback method ([#2439](https://github.com/holoviz/panel/issues/2439))
- Remove deprecated panel.callbacks modules
- Remove deprecated Ace pane and Audio Widget ([#2427](https://github.com/holoviz/panel/issues/2427))
- Remove Progress widget docs ([#2451](https://github.com/holoviz/panel/issues/2451))
- Tabulator no longer loaded by default, must be initialized with `pn.extension('tabulator'](https://github.com/holoviz/panel/issues/))` ([#2364](https://github.com/holoviz/panel/issues/2364))

## Version 0.11.3

Date: 2021-04-14

The 0.11.3 release is another micro-release in the 0.11 series primarily focused on updating the documentation theme and a regression in loading `Tabulator` data.

Bug fixes:

- Fix `Tabulator` sorting and data initialization ([#2163](https://github.com/holoviz/panel/issues/2163))
- Improved handling of `IDOM` build directory ([#2168](https://github.com/holoviz/panel/issues/2168))

Documentation:

- Switch to PyData Sphinx Theme ([#2139](https://github.com/holoviz/panel/issues/2139))


## Version 0.11.2

Date: 2021-04-08

The 0.11.2 release is a micro-release fixing a number of smaller bugs. Many thanks to @Hoxbro, @dhruvbalwada, @rmorshea, @MarcSkovMadsen, @fleming79, @OBITURASU and @philippjfr for their contributions to this release.

Enhancements:

- Optimize adding of roots to templates to avoid multiple preprocessing cycles ([#2096](https://github.com/holoviz/panel/issues/2096))
- Use schema to support date(time) dtypes on `Perspective` ([#2130](https://github.com/holoviz/panel/issues/2130))

Bug fixes:

- Fix regression on `Video` pane causing video not to be rendered at all ([#2109](https://github.com/holoviz/panel/issues/2109))
- Fix missing closing tag in Fast templates ([#2121](https://github.com/holoviz/panel/issues/2121))
- Remove bootstrap CSS from `FastGridTemplate` ([#2123](https://github.com/holoviz/panel/issues/2123))
- Ensure `Tabulator` selection can be set from Python ([#2128](https://github.com/holoviz/panel/issues/2128))
- Ensure changes on ReactiveData objects are scheduled correctly on server ([#2134](https://github.com/holoviz/panel/issues/2134))
- Fix for `Player` widget when start value is 0 ([#2141](https://github.com/holoviz/panel/issues/2141))
- Support single quotes on JSON pane ([#2143](https://github.com/holoviz/panel/issues/2143))
- Fix divide by zero issues when value_change is computed from zero baseline ([#2148](https://github.com/holoviz/panel/issues/2148))
- Ensure `GridSpec` handles overrides across multiple cells ([#2150](https://github.com/holoviz/panel/issues/2150))
- Fix for `loading` parameter widget linking ([#2160](https://github.com/holoviz/panel/issues/2160))
- Use relative URLs for resource loading to ensure proxied apps work ([#2159](https://github.com/holoviz/panel/issues/2159))
- Fix `Tabulator` ajax call on empty data ([#2161](https://github.com/holoviz/panel/issues/2161))

Documentation:

- Fix typo in Binder section of server deployment documentation ([#2118](https://github.com/holoviz/panel/issues/2118))
- Improve documentation surrounding watch=True in Param user guide ([#2120](https://github.com/holoviz/panel/issues/2120))

Compatibility:

- Ensure IDOM pane configures paths correctly for latest version ([#2117](https://github.com/holoviz/panel/issues/2127), [#2132](https://github.com/holoviz/panel/issues/2132))

## Version 0.11.1

Date: 2021-03-15

The 0.11.1 release is a micro-release addressing a number of smaller
bugs in the last release. Many thanks to the contributors to this
release including @Hoxbro, @xavArtley, @Jacob-Barhak and @philippjfr.

Enhancements:

- Allow setting horizontal and vertical alignment separately ([#2072](https://github.com/holoviz/panel/issues/2072))
- Expose widgets `visible` property ([#2065](https://github.com/holoviz/panel/issues/2065))
- Allow bind to extract dependencies and evaluate other dynamic functions ([#2056](https://github.com/holoviz/panel/issues/2056))
- Allow setting `root_directory` on `FileSelector` widget ([#2086](https://github.com/holoviz/panel/issues/2086()

Bug fixes:

- Fixed loading of jQuery in `BootstrapTemplate` ([#2057](https://github.com/holoviz/panel/issues/2057))
- Fix VTK imports to ensure `VTKVolume` pane renders grids ([#2071](https://github.com/holoviz/panel/issues/2071))
- Fix loading of template resources from relative paths ([#2067](https://github.com/holoviz/panel/issues/2067))
- Fix `Spinner` component overflow ([#2070](https://github.com/holoviz/panel/issues/2070))
- Handle integer column names on `Perspective` widget ([#2069](https://github.com/holoviz/panel/issues/2069))
- Fix bundling of template resources ([#2076](https://github.com/holoviz/panel/issues/2076))
- Fix `value_throttled` in `pn.depends` decorator ([#2085](https://github.com/holoviz/panel/issues/2085))

Compatibility:

- Switch GitHub OAuth to use header authorization token ([#2073](https://github.com/holoviz/panel/issues/2073))

## Version 0.11.0

Date: 2021-03-01

The 0.11.0 release brings a number of exciting new features to Panel
as well as some enhancements and bug fixes. This release is also
required for Bokeh 2.3 compatibility since a lot of changes to the
Bokeh property system required updates. Many thanks to the many
contributors to this release including @MarcSkovMadsen, @xavArtley,
@hyamanieu, @cloud-rocket, @kcpevey, @kaseyrussell, @miliante,
@AjayThorve and @philippjfr.

Major features:

- A `Perspective` pane based on the FINOS Perspective library ([#2034](https://github.com/holoviz/panel/issues/2034))
- Implement `--autoreload` functionality for the Panel server ([#1983](https://github.com/holoviz/panel/issues/1983))
- Add `--warm` option to panel serve, useful for pre-loading items into the state cache ([#1971](https://github.com/holoviz/panel/issues/1971))
- Add ability to define JS modules and Template specific resources ([#1967](https://github.com/holoviz/panel/issues/1967))
- `panel.serve` now supports serving static files and Bokeh apps, not just Panel apps ([#1939](https://github.com/holoviz/panel/issues/1939))
- Add a `TrendIndicator` for conveniently showing history and value of a numeric quantity ([#1895](https://github.com/holoviz/panel/issues/1895))
- Add `TextToSpeech` widget ([#1878](https://github.com/holoviz/panel/issues/1878))
- Add `SpeechToText` widget ([#1880](https://github.com/holoviz/panel/issues/1880))
- Add `loading` parameter and spinners to all components ([#1730](https://github.com/holoviz/panel/issues/1730), [#2026](https://github.com/holoviz/panel/issues/2026))
- Add `IDOM` pane to develop interactive HTML components in Python ([#2004](https://github.com/holoviz/panel/issues/2004))
- Add powerful new `Tabulator` widget for flexible and configurable display of tabular data ([#1531](https://github.com/holoviz/panel/issues/1531), [#1887](https://github.com/holoviz/panel/issues/1887))

Enhancements:

- Add watch argument to `bind` function so that covers all the features of pn.depends ([#2000](https://github.com/holoviz/panel/issues/2000))
- Add `format` parameter to DatetimeRangeInput widget ([#2043](https://github.com/holoviz/panel/issues/2043))
- Allow `ParamMethod` and `ParamFunction` to evaluate lazily ([#1966](https://github.com/holoviz/panel/issues/1966))
- Add `value_input` parameter to TextInput widgets ([#2007](https://github.com/holoviz/panel/issues/2007))
- Implement `Glyph3dMapper` support for `VTK` panes ([#2002](https://github.com/holoviz/panel/issues/2002), [#2003](https://github.com/holoviz/panel/issues/2003))
- Add Jupyter server extension to serve resources ([#1982](https://github.com/holoviz/panel/issues/1982))
- Enhancements for `DarkTheme` ([#1964](https://github.com/holoviz/panel/issues/1964))
- Add `refresh` functionality to `FileSelector` ([#1962](https://github.com/holoviz/panel/issues/1962))
- Add support for Auth0 authentication ([#1934](https://github.com/holoviz/panel/issues/1934))
- Avoid recursive preprocessing slowing down rendering ([#1852](https://github.com/holoviz/panel/issues/1852))
- Add support for per-layer tooltips on `DeckGL` pane ([#1846](https://github.com/holoviz/panel/issues/1846))
- Add `Viewer` baseclass for custom user components ([#2045](https://github.com/holoviz/panel/issues/2045))

Bug fixes:

- Fixed `FileSelector` file icon on selected files ([#2046](https://github.com/holoviz/panel/issues/2046))
- Drop query args when checking URLs ([#2037](https://github.com/holoviz/panel/issues/2037))
- Fix `Card.header_background` propagation ([#2035](https://github.com/holoviz/panel/issues/2035))
- Disable `GoldenTemplate` sidebar when empty ([#2017](https://github.com/holoviz/panel/issues/2017))
- Ensure `Card.collapsed` and `Accordion.active` parameters are synced ([#2009](https://github.com/holoviz/panel/issues/2009))
- Fix inline resources when saving ([#1956](https://github.com/holoviz/panel/issues/1956))
- Switch `Param` pane widget type when bounds (un)defined ([#1953](https://github.com/holoviz/panel/issues/1953))

Compatibility:

- Compatibility with Bokeh>=2.3 ([#1948](https://github.com/holoviz/panel/issues/1948), [#1988](https://github.com/holoviz/panel/issues/1988), [#1991](https://github.com/holoviz/panel/issues/1991))
- Updated `ECharts` pane to 5.0.2 of JS library ([#2016](https://github.com/holoviz/panel/issues/2016))

Documentation:

- Document pn.bind in API user guide ([#1973](https://github.com/holoviz/panel/issues/1973))

## Version 0.10.3

Date: 2021-01-18

Another micro-release in the 0.10.x series focusing primarily on bug and regression fixes. Many thanks to @miliante, @MarcSkovMadsen, @Hoxbro, @jlstevens, @jbednar and @philippjfr.

Bug fixes:

- Fix inverted axes on HoloViews plots ([#1732](https://github.com/holoviz/panel/issues/1732))
- Fix enabling/disabling of FileDownload widget ([#1510](https://github.com/holoviz/panel/issues/1510), [#1820](https://github.com/holoviz/panel/issues/1820))
- Fix issues serving template resources on server with route prefix ([#1821](https://github.com/holoviz/panel/issues/1821))
- Fixes for rendering ECharts from pyecharts ([#1874](https://github.com/holoviz/panel/issues/1874), [#1876](https://github.com/holoviz/panel/issues/1876))
- Fix issues with scroll behavior when expanding/collapsing Card/Accordion ([#1833](https://github.com/holoviz/panel/issues/1833), [#1884](https://github.com/holoviz/panel/issues/1884))
- Ensure DiscreSlider label is correctly linked to value ([#1906](https://github.com/holoviz/panel/issues/1906))
- Fix support for setting header_color and header_background on all templates ([#1872](https://github.com/holoviz/panel/issues/1872))
- Ensure that Template preprocessors are applied during initialization ([#1922](https://github.com/holoviz/panel/issues/1922))

Enhancements:

- Support throttled in Param widget ([#1800](https://github.com/holoviz/panel/pull/1800))
- Support rendering of hvPlot Interactive objects ([#1824](https://github.com/holoviz/panel/issues/1824))
- Allow recording session launch time in server session_info ([#1909](https://github.com/holoviz/panel/pull/1909))
- Add Button.value parameter ([#1910](https://github.com/holoviz/panel/issues/1910))
- Support upload of multiple parameters on FileInput ([#1911](https://github.com/holoviz/panel/pull/1911))
- Improve support for DarkTheme in templates ([#1855](https://github.com/holoviz/panel/pull/1855), [#1856](https://github.com/holoviz/panel/pull/1856))

Documentation:

- Fixed IntSlider and FloatSlider example ([#1825](https://github.com/holoviz/panel/pull/1825))
- Updated instructions for using Panel in JupyterLab ([#1908](https://github.com/holoviz/panel/pull/1908))

## Version 0.10.2

Date: 2020-11-13

This is another micro-release primarily fixing various minor bugs in functionality introduced as part of the 0.10.0 release. Many thanks to @MarcSkovMadsen, @ahuang11, @xavArtley, @Hoxbro, @jbednar and @philippjfr.

Bug fixes:

- Fix various issues with Template CSS ([#1663](https://github.com/holoviz/panel/pull/1663), [#1742](https://github.com/holoviz/panel/pull/1742))
- Fix BytesIO/StringIO buffers as input to image panes ([#1711](https://github.com/holoviz/panel/issues/1711))
- Fix out-of-bounds errors when assigning to `GridSpec` with fixed ncols ([#1721](https://github.com/holoviz/panel/pull/1721))
- Fix deserialization issues for `Plotly.hover_data` ([#1722](https://github.com/holoviz/panel/pull/))
- Fixed updating of `Alert` parameters after initialization ([#1725](https://github.com/holoviz/panel/pull/1725))
- Fix ordering of items added to Template areas ([#1736](https://github.com/holoviz/panel/pull/1736))
- Fix interactivity for items in Card ([#1750](https://github.com/holoviz/panel/pull/1750))
- Ensure onload callbacks are only run once ([#1746](https://github.com/holoviz/panel/pull/1746))
- Allow overriding items in grid based templates ([#1741](https://github.com/holoviz/panel/pull/1741))
- Ensure `ECharts` and `ipywidget` rerender when in `Card` ([#1765](https://github.com/holoviz/panel/pull/1765))
- Ensure template dark theme persists on HoloViews plots ([#1764](https://github.com/holoviz/panel/pull/1764))
- Fix responsive height in Plotly pane ([#1770](https://github.com/holoviz/panel/pull/1770))
- Ensure image panes resize in width and height ([#1777](https://github.com/holoviz/panel/pull/1777))
- Fix issues with Location.sync serialization ([#1784](https://github.com/holoviz/panel/pull/1784))
- Add throttled argument to interact ([#1259](https://github.com/holoviz/panel/pull/1259))
- ECharts pane now loads echarts-gl for 3D support ([#1785](https://github.com/holoviz/panel/pull/1785))

Enhancements:

- Improved OAuth encryption key validation ([#1762](https://github.com/holoviz/panel/pull/1762))
- Add `progress` option to `.save` method ([#1776](https://github.com/holoviz/panel/pull/1776))

## Version 0.10.1

Date: 2020-10-27

This is a micro release of Paanel primarily containing bug fixes following the 0.10.0 release. Many thanks to @MarcSkovMadsen, @jbednar and @philippjfr for contributing fixes to this release.

Enhancements:

- Add pn.bind function to bind parameters to a function ([#1629](https://github.com/holoviz/panel/issues/1629))

Bug fixes:

- Fix `WidgetBox` CSS ([#855](https://github.com/holoviz/panel/pull/855))
- Fix CSS load order in Templates ([#1698](https://github.com/holoviz/panel/pull/1698))
- Allow setting `DiscreteSlider` orientation ([#1683](https://github.com/holoviz/panel/pull/1683))
- Ensure JS callbacks and links are only set up once on templates ([#1700](https://github.com/holoviz/panel/pull/1700))
- Initialize pipeline only once ([#1705](https://github.com/holoviz/panel/pull/1705))
- Allow using `NumberInput` as `Param` pane widget ([#1708](https://github.com/holoviz/panel/issues/1708))

## Version 0.10.0

Date: 2020-10-23

This is a minor but jam-packed release of Panel, with a slew of new features and enhancements, plus a wide array of minor fixes and improvements to the documentation, and website.
Many thanks to the people who contributed to this release, including @philippjfr, @MarkSkovMadsen (alert pane, templates, docs), @xavArtley (VTK improvements, templates, input/spinner widgets), @maximlt (panel serve), @jbednar (docs, reviewing), @kebowen (templates), @ahuang11 (datepicker), @nghenzi (react template, bugfixes), @nritsche (panel serve), @ltalirz (autocomplete input), @BoBednar (docs), @tmikolajczyk, @halilbay, @Hoxbro, and @ceball (testing and automation).

Features:

- Add `Card` and `Accordion` layout ([#1262](https://github.com/holoviz/panel/pull/1262), [#1266](https://github.com/holoviz/panel/pull/1266), [#1267](https://github.com/holoviz/panel/pull/1267), [#1616](https://github.com/holoviz/panel/pull/1616), [#1619](https://github.com/holoviz/panel/pull/1619))
- Location component ([#1150](https://github.com/holoviz/panel/pull/1150), [#1297](https://github.com/holoviz/panel/pull/1297), [#1357](https://github.com/holoviz/panel/pull/1357), [#1407](https://github.com/holoviz/panel/pull/1407), [#1498](https://github.com/holoviz/panel/pull/1498), [#1519](https://github.com/holoviz/panel/pull/1519), [#1532](https://github.com/holoviz/panel/pull/1532), [#1638](https://github.com/holoviz/panel/pull/1638), [#1658](https://github.com/holoviz/panel/pull/1658))
- VTK improvements: colorbars ([#1270](https://github.com/holoviz/panel/pull/1270)), synchronization ([#1248](https://github.com/holoviz/panel/pull/1248), [#1637](https://github.com/holoviz/panel/pull/1637)), orientation widget ([#1635](https://github.com/holoviz/panel/pull/1635)), volume controller ([#1631](https://github.com/holoviz/panel/pull/1631)), serialization ([#1596](https://github.com/holoviz/panel/pull/1596)), follower ([#1451](https://github.com/holoviz/panel/pull/1451))
- Add default templates ([#1277](https://github.com/holoviz/panel/pull/1277), [#1374](https://github.com/holoviz/panel/pull/1374), [#1419](https://github.com/holoviz/panel/pull/1419), [#1421](https://github.com/holoviz/panel/pull/1421), [#1459](https://github.com/holoviz/panel/pull/1459), [#1472](https://github.com/holoviz/panel/pull/1472), [#1473](https://github.com/holoviz/panel/pull/1473), [#1479](https://github.com/holoviz/panel/pull/1479), [#1530](https://github.com/holoviz/panel/pull/1530), [#1535](https://github.com/holoviz/panel/pull/1535), [#1608](https://github.com/holoviz/panel/pull/1608), [#1617](https://github.com/holoviz/panel/pull/1617), [#1645](https://github.com/holoviz/panel/pull/1645), [#1647](https://github.com/holoviz/panel/pull/1647), [#1650](https://github.com/holoviz/panel/pull/1650), [#1660](https://github.com/holoviz/panel/pull/1660), [#1661](https://github.com/holoviz/panel/pull/1661), [#1662](https://github.com/holoviz/panel/pull/1662), [#1677](https://github.com/holoviz/panel/pull/1677), [#1682](https://github.com/holoviz/panel/pull/1682), [#1685](https://github.com/holoviz/panel/pull/1685), [#1687](https://github.com/holoviz/panel/pull/1687))
- Improvements for ipywidgets support ([#1285](https://github.com/holoviz/panel/pull/1285), [#1389](https://github.com/holoviz/panel/pull/1389), [#1476](https://github.com/holoviz/panel/pull/1476), [#1675](https://github.com/holoviz/panel/pull/1675))
- Add `pn.state.busy` and `pn.state.onload` callback ([#1392](https://github.com/holoviz/panel/pull/1392), [#1518](https://github.com/holoviz/panel/pull/1518))
- Add support for serving static files ([#1319](https://github.com/holoviz/panel/pull/1319), [#1492](https://github.com/holoviz/panel/pull/1492))
- Add an `Alert` pane ([#1181](https://github.com/holoviz/panel/pull/1181), [#1422](https://github.com/holoviz/panel/pull/1422))
- Add ability to declare OAuth provider ([#820](https://github.com/holoviz/panel/pull/820), [#1468](https://github.com/holoviz/panel/pull/1468), [#1470](https://github.com/holoviz/panel/pull/1470), [#1474](https://github.com/holoviz/panel/pull/1474), [#1475](https://github.com/holoviz/panel/pull/1475), [#1480](https://github.com/holoviz/panel/pull/1480), [#1508](https://github.com/holoviz/panel/pull/1508), [#1594](https://github.com/holoviz/panel/pull/1594), [#1625](https://github.com/holoviz/panel/pull/1625))
- Add `ECharts` pane ([#1484](https://github.com/holoviz/panel/pull/1484), [#1691](https://github.com/holoviz/panel/pull/1691))
- Add busy/loading indicators and enable on Template ([#1493](https://github.com/holoviz/panel/pull/1493))
- Allow serving REST APIs as part of panel serve ([#1164](https://github.com/holoviz/panel/pull/1164))
- Add `pn.state.as_cached` function ([#1526](https://github.com/holoviz/panel/pull/1526))
- Add MenuButton widget ([#1533](https://github.com/holoviz/panel/pull/1533))
- Add a number of `ValueIndicators` ([#1528](https://github.com/holoviz/panel/pull/1528), [#1590](https://github.com/holoviz/panel/pull/1590), [#1627](https://github.com/holoviz/panel/pull/1627), [#1628](https://github.com/holoviz/panel/pull/1628), [#1633](https://github.com/holoviz/panel/pull/1633))
- Add support for `param.Event` ([#1600](https://github.com/holoviz/panel/pull/1600))
- Add `IntInput` and `FloatInput` widgets ([#1513](https://github.com/holoviz/panel/pull/1513))
- Record session statistics on `pn.state.session_info` ([#1615](https://github.com/holoviz/panel/pull/1615), [#1620](https://github.com/holoviz/panel/pull/1620), [#1634](https://github.com/holoviz/panel/pull/1634))
- Bundle external JS dependencies for custom models and templates ([#1651](https://github.com/holoviz/panel/pull/1651), [#1655](https://github.com/holoviz/panel/pull/1655))
- Add support for ipympl (interactive mode) on Matplotlib ([#1469](https://github.com/holoviz/panel/pull/1469))

Enhancements:

- Allow defining explicit embed states ([#1274](https://github.com/holoviz/panel/pull/1274))
- Implement `__add__` and `__iadd__` on layouts ([#1282](https://github.com/holoviz/panel/pull/1282))
- Add support for hierarchical multi-indexed DataFrame ([#1383](https://github.com/holoviz/panel/pull/1383))
- Add `show_index` option to `DataFrame` widget ([#1488](https://github.com/holoviz/panel/pull/1488))
- Link widgets with same name during embed ([#1543](https://github.com/holoviz/panel/pull/1543))
- Wait until JS dependency is loaded before rendering ([#1577](https://github.com/holoviz/panel/pull/1577))
- For `AutocompleteInput`, allow user-defined values ([#1588](https://github.com/holoviz/panel/pull/1588)) and case-insensitivity ([#1548](https://github.com/holoviz/panel/pull/1548))
- Allow dates to be disabled in DatePicker ([#1524](https://github.com/holoviz/panel/pull/1524))
- Enable new features for a Bokeh DataTable ([#1512](https://github.com/holoviz/panel/pull/1512))
- Panel serve improvements: MethodType parameter ([#1450](https://github.com/holoviz/panel/pull/1450)), title per app ([#1354](https://github.com/holoviz/panel/pull/1354))
- Server deployment guide for Azure ([#1350](https://github.com/holoviz/panel/pull/1350))
- Add Widget.from_param classmethod ([#1344](https://github.com/holoviz/panel/pull/1344))
- More options for ACE widget ([#1391](https://github.com/holoviz/panel/pull/1391))

Bugfixes and minor improvements:

- VTK model compilation ([#1669](https://github.com/holoviz/panel/pull/1669)), findPokedRenderer ([#1456](https://github.com/holoviz/panel/pull/1456)), misc ([#1406](https://github.com/holoviz/panel/pull/1406), [#1409](https://github.com/holoviz/panel/pull/1409))
- Fix parameterized parameter handling ([#1584](https://github.com/holoviz/panel/pull/1584))
- Theming improvements ([#1670](https://github.com/holoviz/panel/pull/1670))
- JS dependency handling ([#1626](https://github.com/holoviz/panel/pull/1626))
- Parameterized: explicit triggering ([#1623](https://github.com/holoviz/panel/pull/1623)), strings with None default ([#1622](https://github.com/holoviz/panel/pull/1622))
- Docs and examples ([#1242](https://github.com/holoviz/panel/pull/1242), [#1435](https://github.com/holoviz/panel/pull/1435), [#1448](https://github.com/holoviz/panel/pull/1448), [#1467](https://github.com/holoviz/panel/pull/1467), [#1540](https://github.com/holoviz/panel/pull/1540), [#1541](https://github.com/holoviz/panel/pull/1541), [#1558](https://github.com/holoviz/panel/pull/1558), [#1570](https://github.com/holoviz/panel/pull/1570), [#1576](https://github.com/holoviz/panel/pull/1576), [#1609](https://github.com/holoviz/panel/pull/1609))
- Many other minor fixes and improvements ([#1284](https://github.com/holoviz/panel/pull/1284), [#1384](https://github.com/holoviz/panel/pull/1384), [#1423](https://github.com/holoviz/panel/pull/1423), [#1489](https://github.com/holoviz/panel/pull/1489), [#1495](https://github.com/holoviz/panel/pull/1495), [#1502](https://github.com/holoviz/panel/pull/1502), [#1503](https://github.com/holoviz/panel/pull/1503), [#1507](https://github.com/holoviz/panel/pull/1507), [#1520](https://github.com/holoviz/panel/pull/1520), [#1521](https://github.com/holoviz/panel/pull/1521), [#1536](https://github.com/holoviz/panel/pull/1536), [#1539](https://github.com/holoviz/panel/pull/1539), [#1546](https://github.com/holoviz/panel/pull/1546), [#1547](https://github.com/holoviz/panel/pull/1547), [#1553](https://github.com/holoviz/panel/pull/1553), [#1562](https://github.com/holoviz/panel/pull/1562), [#1595](https://github.com/holoviz/panel/pull/1595), [#1621](https://github.com/holoviz/panel/pull/1621), [#1639](https://github.com/holoviz/panel/pull/1639))

Backwards compatibility:

- Switch away from inline resources in notebook ([#1538](https://github.com/holoviz/panel/pull/1538), [#1678](https://github.com/holoviz/panel/pull/1678))
- `Viewable.add_periodic_callback` is deprecated; use pn.state.add_periodic_callback ([#1542](https://github.com/holoviz/panel/pull/1542))
- Use `widget_type` instead of `type` to override Param widget type in Param pane ([#1614](https://github.com/holoviz/panel/pull/1614))
- `Spinner` widget is now called `NumberInput` ([#1513](https://github.com/holoviz/panel/pull/1513))


## Version 0.9.7

The 0.9.6 release unfortunately caused a major regression in layout performance due to the way optimizations in Bokeh and Panel interacted. This release fixes this regression.

- Fix regression in layout performance ([#1453](https://github.com/holoviz/panel/pull/1453))

## Version 0.9.6

This is a minor bug fix release primarily for compatibility with Bokeh versions >=2.1.0 along with a variety of important bug fixes. Many thanks for the many people who contributed to this release including @mattpap, @kebowen730, @xavArtley, @maximlt, @jbednar, @mycarta, @basnijholt, @jbednar and @philippjfr.

- Compatibility with Bokeh 2.1 ([#1424](https://github.com/holoviz/panel/pull/1424), [#1428](https://github.com/holoviz/panel/pull/1428))
- Fixes for `FileDownload` widget handling of callbacks ([#1246](https://github.com/holoviz/panel/pull/1246), [#1306](https://github.com/holoviz/panel/pull/1306))
- Improvements and fixes for Param pane widget mapping ([#1301](https://github.com/holoviz/panel/pull/1301), [#1342](https://github.com/holoviz/panel/pull/1342), [#1378](https://github.com/holoviz/panel/pull/1378))
- Fixed bugs handling of closed Tabs ([#1337](https://github.com/holoviz/panel/pull/1337))
- Fix bug in layout `clone` method ([#1349](https://github.com/holoviz/panel/pull/1349))
- Improvements for `Player` widget ([#1353](https://github.com/holoviz/panel/pull/1353), [#1360](https://github.com/holoviz/panel/pull/1360))
- Fix for `jslink` on Bokeh models ([#1358](https://github.com/holoviz/panel/pull/1358))
- Fix for rendering geometries in `Vega` pane ([#1359](https://github.com/holoviz/panel/pull/1359))
- Fix issue with `HoloViews` pane overriding selected renderer ([#1429](https://github.com/holoviz/panel/pull/1429))
- Fix issues with `JSON` pane depth parameter and rerendering ([#1431](https://github.com/holoviz/panel/pull/1431))
- Fixed `param.Date` and `param.CalenderDate` parameter mappings ([#1433](https://github.com/holoviz/panel/pull/1433), [#1434](https://github.com/holoviz/panel/pull/1434))
- Fixed issue with enabling `num_procs` on `pn.serve` ([#1436](https://github.com/holoviz/panel/pull/1436))
- Warn if a particular extension could not be loaded ([#1437](https://github.com/holoviz/panel/pull/1437))
- Fix issues with garbage collection and potential memory leaks ([#1407](https://github.com/holoviz/panel/pull/1407))
- Support recent versions of pydeck in `DeckGL` pane ([#1443](https://github.com/holoviz/panel/pull/1443))
- Ensure JS callbacks on widget created from Parameters are initialized ([#1439](https://github.com/holoviz/panel/pull/1439))

## Version 0.9.5

Date: 2019-04-04

This release primarily focused on improvements and additions to the documentation. Many thanks to @MarcSkovMadsen, @philippjfr and @michaelaye for contributing to this release.

Enhancements:

- Add `Template.save` with ability to save to HTML and PNG but not embed ([#1224](https://github.com/holoviz/panel/pull/1224))

Bug fixes:

- Fixed formatting of datetimes in `DataFrame` widget ([#1221](https://github.com/holoviz/panel/pull/1221))
- Add `panel/models/vtk/` subpackage to MANIFEST to ensure it is shipped with packages

Documentation:

- Add guidance about developing custom models ([#1220](https://github.com/holoviz/panel/pull/1220))
- Add Folium example to gallery ([#1189](https://github.com/holoviz/panel/pull/1189))
- Add `FileDownload` and `FileInput` example to gallery ([#1193](https://github.com/holoviz/panel/pull/1193))

## Version 0.9.4

Date: 2020-04-02

This is a minor release fixing a number of regressions and compatibility issues which continue to crop up due to the upgrade to Bokeh 2.0 Additionally this release completely overhauls how communication in notebook environments are handled, eliminating the need to register custom callbacks with inlined JS callbacks to sync properties. Many thanks to the contributors to this release including @hyamanieu, @maximlt, @mattpap and the maintainer @philippjfr.

Enhancements:

- Switch to using CommManager in notebook hugely simplifying comms in notebooks and reducing the amount of inlined Javascript ([#1171](https://github.com/holoviz/panel/pull/1171))
- Add ability to serve Flask apps directly using pn.serve ([#1215](https://github.com/holoviz/panel/pull/1215))

Bug fixes:

- Fix bug in Template which caused all roots to instantiate two models for each component ([#1216](https://github.com/holoviz/panel/pull/1216))
- Fixed bug with Bokeh 2.0 DataPicker datetime format ([#1187](https://github.com/holoviz/panel/pull/1187))
- Publish Panel.js to CDN to allow static HTML exports with CDN resources to work ([#1190](https://github.com/holoviz/panel/pull/1190))
- Handle bug in rendering Vega models with singular dataset ([#1201](https://github.com/holoviz/panel/pull/1201))
- Removed escaping workaround for HTML models resulting in broken static exports ([#1206](https://github.com/holoviz/panel/pull/1206))
- Fixed bug closing Tabs ([#1208](https://github.com/holoviz/panel/pull/1208))
- Embed Panel logo in server index.html ([#1209](https://github.com/holoviz/panel/pull/1209))

Compatibility:

- This release adds compatibility with Bokeh 2.0.1 which caused a regression in loading custom models

## Version 0.9.3

Date: 2019-03-21

This is a minor release fixing an issue with recent versions of Tornado. It also fixes issue with the packages built on the PyViz conda channel.

- Respect write-locks on synchronous Websocket events ([#1170](https://github.com/holoviz/panel/pull/1170)](https://github.com/holoviz/panel/issues/1170))

## Version 0.9.2

Date: 2019-03-21

This is a minor release with a number of bug fixes. Many thanks to @ceball, @Guillemdb and @philippjfr for contributing these fixes.

Bug fixes:

- Fix regression in DiscreteSlider layout ([#1163](https://github.com/holoviz/panel/pull/1163)](https://github.com/holoviz/panel/issues/1164))
- Fix for saving as PNG which regressed due to changes in bokeh 2.0 ([#1165](https://github.com/holoviz/panel/pull/1165)](https://github.com/holoviz/panel/issues/1165))
- Allow pn.serve to resolve Template instances returned by a function ([#1167](https://github.com/holoviz/panel/pull/1167)](https://github.com/holoviz/panel/issues/1167))
- Ensure Template can render empty HoloViews pane ([#1168](https://github.com/holoviz/panel/pull/1168)](https://github.com/holoviz/panel/issues/1168))

## Version 0.9.1

Date: 2019-03-19

This is very minor releases fixing small regressions in the 0.9.0 release:

Bug fixes:

- Fix issue with `Button` label not being applied ([#1152](https://github.com/holoviz/panel/pull/1152)](https://github.com/holoviz/panel/issues/1152))
- Pin pyviz_comms 0.7.4 to avoid issues with undefined vars ([#1153](https://github.com/holoviz/panel/pull/1153)](https://github.com/holoviz/panel/issues/1153))

## Version 0.9.0

Date: 2019-03-13

This is a major release primarily for compatibility with the recent Bokeh 2.0 release. Additionally this release has a small number of features and bug fixes:

Features:

- Added a `MultiChoice` widget ([#1140](https://github.com/holoviz/panel/pull/1140)](https://github.com/holoviz/panel/issues/1140))
- Add `FileDownload` widget ([#915](https://github.com/holoviz/panel/issues/915), [#1146](https://github.com/holoviz/panel/pull/1146)](https://github.com/holoviz/panel/issues/1146))
- Add ability to define `Slider` format option ([#1142](https://github.com/holoviz/panel/pull/1142)](https://github.com/holoviz/panel/issues/1142))
- Expose `pn.state.cookies` and `pn.state.headers` to allow accessing HTTP headers and requests from inside an app ([#1143](https://github.com/holoviz/panel/pull/1143))

Bug fixes:

- Ensure `DiscreteSlider` respects layout options ([#1144](https://github.com/holoviz/panel/pull/1144)](https://github.com/holoviz/panel/issues/1144))

Removals:

- Slider no longer support `callback_policy` and `callback_throttle` as they have been replaced by the `value_throttled` property in bokeh

## Version 0.8.1

Date: 2019-03-11

This release is a minor release with a number of bug fixes and minor enhancements. Many thanks to the community of contributors including @bstadlbauer, @ltalirz @ceball and @gmoutsofor submitting the fixes and the maintainers, including @xavArtley, @jbednar and @philippjfr, for continued development.

Minor enhancements:

- Added verbose option to display server address ([#1098](https://github.com/holoviz/panel/pull/1098)](https://github.com/holoviz/panel/issues/1098)) [@philippjfr]

Bug fixes:

- Fix PNG export due to issue with PhantomJS ([#1081](https://github.com/holoviz/panel/pull/1081)](https://github.com/holoviz/panel/issues/1081), [#1092](https://github.com/holoviz/panel/pull/1092)](https://github.com/holoviz/panel/issues/1092)) [@bstadlbauer, @philippjfr]
- Fix for threaded server ([#1090](https://github.com/holoviz/panel/pull/1090)](https://github.com/holoviz/panel/issues/1090)) [@xavArtley]
- Ensure Plotly Pane does not perform rerender on each property change ([#1109](https://github.com/holoviz/panel/pull/1109)](https://github.com/holoviz/panel/issues/1109)) [@philippjfr]
- Fix issues with jslink and other callbacks in Template ([#1135](https://github.com/holoviz/panel/pull/1135)](https://github.com/holoviz/panel/issues/1135)) [@philippjfr]
- Various fixes for VTK pane ([#1123](https://github.com/holoviz/panel/pull/1123)](https://github.com/holoviz/panel/issues/1123)) [@xavArtley]
- Fixes for .show keyword arguments ([#1073](https://github.com/holoviz/panel/pull/1073)](https://github.com/holoviz/panel/issues/1073), [#1106](https://github.com/holoviz/panel/pull/1106)](https://github.com/holoviz/panel/issues/1106)) [@gmoutso]

## Version 0.8.0

Date: 2019-01-31

This release focuses primarily on solidifying existing functionality, significantly improving performance and fixing a number of important bugs. Additionally this release contains exciting new functionality, including several new components.  We want to thank the many contributors to this release (a full list is provided at the bottom), particularly @MarcSkovMadsen (the author of [awesome-panel.org](http://awesome-panel.org)) and @xavArtley, who has been hard at work at improving VTK support. We also want to thank the remaining contributors including @philippjfr, @ceball, @jbednar, @jlstevens, @Italirz, @mattpap, @Jacob-Barhak, @stefjunod and @kgullikson88. This release required only minimal changes in existing APIs and added a small number of new ones, reflecting the fact that Panel is now relatively stable and is progressing steadily towards a 1.0 release.

### Major Features & Enhancements

- Added new `DeckGL` pane ([#1019](https://github.com/holoviz/panel/issues/1019), [#1027](https://github.com/holoviz/panel/issues/1027))
- Major improvements to support for JS linking ([#1007](https://github.com/holoviz/panel/issues/1007))
- Huge performance improvements when nesting a lot of components deeply ([#867](https://github.com/holoviz/panel/issues/867), [#888](https://github.com/holoviz/panel/issues/888), [#895](https://github.com/holoviz/panel/issues/895), [#988](https://github.com/holoviz/panel/issues/988))
- Add support for displaying callback errors and print output in the notebook simplifying debugging ([#977](https://github.com/holoviz/panel/issues/977))
- Add support for dynamically populating `Tabs` ([#995](https://github.com/holoviz/panel/issues/995))
- Added `FileSelector` widget to browse the servers file system and select files ([#909](https://github.com/holoviz/panel/issues/909))
- Add `pn.serve` function to serve multiple apps at once on the same serve ([#963](https://github.com/holoviz/panel/issues/963))
- Add a `JSON` pane to display json data in a tree format ([#953](https://github.com/holoviz/panel/issues/953))

### Enhancements

- Updated Parameter mappings ([#999](https://github.com/holoviz/panel/issues/999))
- Ensure that closed tabs update `Tabs.objects` ([#973](https://github.com/holoviz/panel/issues/973))
- Fixed HoloViews axis linking across `Template` roots ([#980](https://github.com/holoviz/panel/issues/980))
- Merge FactorRange when linking HoloViews axes ([#968](https://github.com/holoviz/panel/issues/968))
- Expose title and other kwargs on `.show()` ([#962](https://github.com/holoviz/panel/issues/962))
- Let `FileInput` widget set filename ([#956](https://github.com/holoviz/panel/issues/956)
- Expose further bokeh CLI commands and added help ([#951](https://github.com/holoviz/panel/issues/951))
- Enable responsive sizing for `Vega`/altair pane ([#949](https://github.com/holoviz/panel/issues/949))
- Added encode parameter to `SVG` pane ([#913](https://github.com/holoviz/panel/issues/913))
- Improve `Markdown` handling including syntax highlighting and indentation ([#881](https://github.com/holoviz/panel/issues/881))
- Add ability to define Template variables ([#815](https://github.com/holoviz/panel/issues/815))
- Allow configuring responsive behavior globally ([#851](https://github.com/holoviz/panel/issues/851))
- Ensure that changes applied in callbacks are reflected on the frontend immediately ([#857](https://github.com/holoviz/panel/issues/857))
- Add ability to add axes coordinates to `VTK` view ([#817](https://github.com/holoviz/panel/issues/817))
- Add config option for `safe_embed` which ensures all state is recorded ([#1040](https://github.com/holoviz/panel/issues/1040))
- Implemented `__signature__` for tab completion ([#1029](https://github.com/holoviz/panel/issues/1029))

### Bug fixes

- Fixed `DataFrame` widget selection parameter ([#989](https://github.com/holoviz/panel/issues/989))
- Fixes for rendering long strings on Windows systems ([#986](https://github.com/holoviz/panel/issues/986))
- Ensure that panel does not modify user objects ([#967](https://github.com/holoviz/panel/issues/967))
- Fix multi-level expand `Param` subobject ([#965](https://github.com/holoviz/panel/issues/965))
- Ensure `load_notebook` is executed only once ([#1000](https://github.com/holoviz/panel/issues/1000))
- Fixed bug updating `StaticText` on server ([#964](https://github.com/holoviz/panel/issues/964))
- Do not link `HoloViews` axes with different types ([#937](https://github.com/holoviz/panel/issues/937))
- Ensure that integer sliders are actually integers ([#876](https://github.com/holoviz/panel/issues/876))
- Ensure that `GridBox` contents maintain size ([#971](https://github.com/holoviz/panel/issues/971))

### Compatibility

- Compatibility for new Param API ([#992](https://github.com/holoviz/panel/issues/992), [#998](https://github.com/holoviz/panel/issues/998))
- Changes for compatibility with Vega5 and altair 4 ([#873](https://github.com/holoviz/panel/issues/873), [#889](https://github.com/holoviz/panel/issues/889), [#892](https://github.com/holoviz/panel/issues/892), [#927](https://github.com/holoviz/panel/issues/927), [#933](https://github.com/holoviz/panel/issues/933))

### Backwards compatibility

- The Ace pane has been deprecated in favor of the Ace widget ([#908](https://github.com/holoviz/panel/issues/908))

### Docs

- Updated Django multiple app example and user guide ([#928](https://github.com/holoviz/panel/issues/928)) [@stefjunod]
- Clarify developer installation instructions, and fix up some metadata. ([#952](https://github.com/holoviz/panel/issues/952), [#978](https://github.com/holoviz/panel/issues/978))
- Added `Param` reference notebook ([#944](https://github.com/holoviz/panel/issues/944))
- Added `Divider` reference notebook

## Version 0.7.0

Date: 2019-11-18T21:22:16Z

This major release includes significant new functionality along with important bug and documentation fixes, including contributions from @philippjfr (maintainer and lead developer), @xavArtley (VTK support), @jbednar (docs), @DancingQuanta (FileInput), @a-recknagel (Python 3.8 support, misc), @julwin (TextAreaInput, PasswordInput), @rs2 (example notebooks), @xtaje (default values), @Karamya (Audio widget), @ceball, @ahuang11 , @eddienko, @Jacob-Barhak, @jlstevens, @jsignell, @kleavor, @lsetiawan, @mattpap, @maxibor, and @RedBeardCode.

Major enhancements:
- Added pn.ipywidget() function for using panels and panes as ipwidgets, e.g. in voila ([#745](https://github.com/holoviz/panel/issues/745), [#755](https://github.com/holoviz/panel/issues/755), [#771](https://github.com/holoviz/panel/issues/771))
- Greatly expanded and improved Pipeline, which now allows branching graphs ([#712](https://github.com/holoviz/panel/issues/712), [#735](https://github.com/holoviz/panel/issues/735), [#737](https://github.com/holoviz/panel/issues/737), [#770](https://github.com/holoviz/panel/issues/770))
- Added streaming helper objects, including for the streamz package ([#767](https://github.com/holoviz/panel/issues/767), [#769](https://github.com/holoviz/panel/issues/769))
- Added VTK gallery example and other VTK enhancements ([#605](https://github.com/holoviz/panel/issues/605), [#606](https://github.com/holoviz/panel/issues/606), [#715](https://github.com/holoviz/panel/issues/715), [#729](https://github.com/holoviz/panel/issues/729))
- Add GridBox layout ([#608](https://github.com/holoviz/panel/issues/608), [#761](https://github.com/holoviz/panel/issues/761), [#763](https://github.com/holoviz/panel/issues/763))
- New widgets and panes:
   * Progress bar ([#726](https://github.com/holoviz/panel/issues/726))
   * Video ([#696](https://github.com/holoviz/panel/issues/696))
   * TextAreaInput widget ([#658](https://github.com/holoviz/panel/issues/658))
   * PasswordInput widget ([#655](https://github.com/holoviz/panel/issues/655))
   * Divider ([#756](https://github.com/holoviz/panel/issues/756)),
   * bi-directional jslink ([#764](https://github.com/holoviz/panel/issues/764))
   * interactive DataFrame pane for Pandas, Dask and Streamz dataframes ([#560](https://github.com/holoviz/panel/issues/560), [#751](https://github.com/holoviz/panel/issues/751))

Other enhancements:
- Make Row/Column scrollable ([#760](https://github.com/holoviz/panel/issues/760))
- Support file-like objects (not just paths) for images ([#686](https://github.com/holoviz/panel/issues/686))
- Added isdatetime utility ([#687](https://github.com/holoviz/panel/issues/687))
- Added repr, kill_all_servers, and cache to pn.state ([#697](https://github.com/holoviz/panel/issues/697),[#776](https://github.com/holoviz/panel/issues/776))
- Added Slider value_throttled parameter ([#777](https://github.com/holoviz/panel/issues/777))
- Extended existing widgets and panes:
   * WidgetBox can be disabled programmatically ([#532](https://github.com/holoviz/panel/issues/532))
   * Templates can now render inside a notebook cell ([#666](https://github.com/holoviz/panel/issues/666))
   * Added jscallback method to Viewable objects ([#665](https://github.com/holoviz/panel/issues/665))
   * Added min_characters parameter to AutocompleteInput ([#721](https://github.com/holoviz/panel/issues/721))
   * Added accept parameter to FileInput ([#602](https://github.com/holoviz/panel/issues/602))
   * Added definition_order parameter to CrossSelector ([#570](https://github.com/holoviz/panel/issues/570))
   * Misc widget fixes and improvements ([#703](https://github.com/holoviz/panel/issues/703), [#717](https://github.com/holoviz/panel/issues/717), [#724](https://github.com/holoviz/panel/issues/724), [#762](https://github.com/holoviz/panel/issues/762), [#775](https://github.com/holoviz/panel/issues/775)](https://github.com/holoviz/panel/issues/775))

Bug fixes and minor improvements:
- Removed mutable default args ([#692](https://github.com/holoviz/panel/issues/692), [#694](https://github.com/holoviz/panel/issues/694))
- Improved tests ([#691](https://github.com/holoviz/panel/issues/691), [#699](https://github.com/holoviz/panel/issues/699), [#700](https://github.com/holoviz/panel/issues/700))
- Improved fancy layout for scrubber ([#571](https://github.com/holoviz/panel/issues/571))
- Improved plotly datetime handling ([#688](https://github.com/holoviz/panel/issues/688), [#698](https://github.com/holoviz/panel/issues/698))
- Improved JSON embedding ([#589](https://github.com/holoviz/panel/issues/589))
- Misc fixes and improvements ([#626](https://github.com/holoviz/panel/issues/626), [#631](https://github.com/holoviz/panel/issues/631), [#645](https://github.com/holoviz/panel/issues/645), [#662](https://github.com/holoviz/panel/issues/662), [#681](https://github.com/holoviz/panel/issues/681), [#689](https://github.com/holoviz/panel/issues/689), [#695](https://github.com/holoviz/panel/issues/695), [#723](https://github.com/holoviz/panel/issues/723), [#725](https://github.com/holoviz/panel/issues/725), [#738](https://github.com/holoviz/panel/issues/738), [#743](https://github.com/holoviz/panel/issues/743), [#744](https://github.com/holoviz/panel/issues/744), [#748](https://github.com/holoviz/panel/issues/748), [#749](https://github.com/holoviz/panel/issues/749), [#758](https://github.com/holoviz/panel/issues/758), [#768](https://github.com/holoviz/panel/issues/768), [#772](https://github.com/holoviz/panel/issues/772), [#774](https://github.com/holoviz/panel/issues/774), [#775](https://github.com/holoviz/panel/issues/775)](https://github.com/holoviz/panel/issues/775), [#779](https://github.com/holoviz/panel/issues/779), [#784](https://github.com/holoviz/panel/issues/784), [#785](https://github.com/holoviz/panel/issues/785), [#787](https://github.com/holoviz/panel/issues/787), [#788](https://github.com/holoviz/panel/issues/788), [#789](https://github.com/holoviz/panel/issues/789))
- Prepare support for python 3.8 ([#702](https://github.com/holoviz/panel/issues/702))

Documentation:
- Expanded and updated FAQ ([#750](https://github.com/holoviz/panel/issues/750), [#765](https://github.com/holoviz/panel/issues/765))
- Add Comparisons section ([#643](https://github.com/holoviz/panel/issues/643))
- Docs fixes and improvements ([#635](https://github.com/holoviz/panel/issues/635), [#670](https://github.com/holoviz/panel/issues/670), [#705](https://github.com/holoviz/panel/issues/705), [#708](https://github.com/holoviz/panel/issues/708), [#709](https://github.com/holoviz/panel/issues/709), [#740](https://github.com/holoviz/panel/issues/740), [#747](https://github.com/holoviz/panel/issues/747), [#752](https://github.com/holoviz/panel/issues/752))

## Version 0.6.4

Date: 2019-10-08T17:41:51Z

This release includes a number of important bug fixes along with some minor enhancements, including contributions from @philippjfr, @jsignell, @ahuang11, @jonmmease, and @hoseppan.

Enhancements:

- Allow pn.depends and pn.interact to accept widgets and update their output when widget values change ([#639](https://github.com/holoviz/panel/issues/639))
- Add fancy_layout option to HoloViews pane ([#543](https://github.com/holoviz/panel/issues/543))
- Allow not embedding local files (e.g. images) when exporting to HTML ([#625](https://github.com/holoviz/panel/issues/625))

Bug fixes and minor improvements:

- Restore logging messages that were being suppressed by the distributed package ([#682](https://github.com/holoviz/panel/issues/682))
- HoloViews fixes and improvements ([#595](https://github.com/holoviz/panel/issues/595), [#599](https://github.com/holoviz/panel/issues/599), [#601](https://github.com/holoviz/panel/issues/601), [#659](https://github.com/holoviz/panel/issues/659))
- Misc other bug fixes and improvements ([#575](https://github.com/holoviz/panel/issues/575), [#588](https://github.com/holoviz/panel/issues/588), [#649](https://github.com/holoviz/panel/issues/649), [#654](https://github.com/holoviz/panel/issues/654), [#657](https://github.com/holoviz/panel/issues/657), [#660](https://github.com/holoviz/panel/issues/660), [#667](https://github.com/holoviz/panel/issues/667), [#677](https://github.com/holoviz/panel/issues/677))

Documentation:
- Added example of opening a URL from jslink ([#607](https://github.com/holoviz/panel/issues/607))


## Version 0.6.3

Date: 2019-09-19T10:28:36Z

This release saw a number of important bug and documentation fixes along with some minor enhancements.

Enhancements:

- Added support for embedding Player widget ([#584](https://github.com/holoviz/panel/issues/584))
- Add support for linking HoloViews plot axes across panels ([#586](https://github.com/holoviz/panel/issues/586))
- Allow saving to BytesIO buffer ([#596](https://github.com/holoviz/panel/issues/596))
- Allow `PeriodicCallback.period` to be updated dynamically ([#609](https://github.com/holoviz/panel/issues/609))

Bug fixes:

- While hooks are applied to model no events are sent to frontend ([#585](https://github.com/holoviz/panel/issues/585))
- Various fixes for embedding and rendering ([#594](https://github.com/holoviz/panel/issues/594))

Documentation:

- New example of periodic callbacks ([#573](https://github.com/holoviz/panel/issues/573))
- Improve `panel serve` documentation ([#611](https://github.com/holoviz/panel/issues/611), [#614](https://github.com/holoviz/panel/issues/614))
- Add server deployment guide ([#642](https://github.com/holoviz/panel/issues/642))


## Version 0.6.2

Date: 2019-08-08T15:13:31Z

Minor bugfix release patching issues with 0.6.1, primarily in the CI setup. Also removed the not-yet-supported definition_order parameter of pn.CrossSelector.


## Version 0.6.1

Date: 2019-08-01T14:54:20Z


## Version 0.6.0

Date: 2019-06-02T17:56:26Z


## Version 0.5.1

Date: 2019-04-11T16:52:06Z

Minor release closely following up on 0.5.0 updating version requirements to include the officially released bokeh 1.1.0. This release also includes contributions from @philippjfr (with fixes for pipeline and embed features), @xavArtley (addition of a new widget) and @banesullivan (fixes for VTK support).

Features:

- Addition of ``Spinner`` widget for numeric inputs ([#368](https://github.com/holoviz/panel/issues/368))

Bugfixes:

- Skip jslinked widgets when using embed ([#376](https://github.com/holoviz/panel/issues/376))
- Correctly revert changes to pipelines when stage transitions fail ([#375](https://github.com/holoviz/panel/issues/375))
- Fixed bug handling scalar arrays in VTK pane ([#372](https://github.com/holoviz/panel/issues/372))

## Version 0.5.0

Date: 2019-04-04T00:42:59Z

Major new release, greatly improving usability and capabilities.  Includes contributions from  @philippjfr (docs, better layouts, and many other features),  @xavArtley (VTK support, Ace code editor), @banesullivan (VTK support),  @jbednar and @rtmatx (docs),  @jsignell (docs, infrastructure, interact support), and @jlstevens (labels for parameters).

Major new features:

- Now uses Bokeh 1.1's greatly improved layout system, requiring far fewer manual adjustments to spacing ([#32](https://github.com/holoviz/panel/issues/32))
- Greatly expanded docs, now with galleries ([#241](https://github.com/holoviz/panel/issues/241), [#251](https://github.com/holoviz/panel/issues/251), [#265](https://github.com/holoviz/panel/issues/265), [#281](https://github.com/holoviz/panel/issues/281), [#318](https://github.com/holoviz/panel/issues/318), [#332](https://github.com/holoviz/panel/issues/332), [#347](https://github.com/holoviz/panel/issues/347), [#340](https://github.com/holoviz/panel/issues/340))
- Allow embedding app state, to support static HTML export of panels ([#250](https://github.com/holoviz/panel/issues/250))
- Added new GridSpec layout type, making it simpler to make grid-based dashboards ([#338](https://github.com/holoviz/panel/issues/338))
- Added VTK 3D object pane ([#312](https://github.com/holoviz/panel/issues/312), [#337](https://github.com/holoviz/panel/issues/337), [#349](https://github.com/holoviz/panel/issues/349), [#355](https://github.com/holoviz/panel/issues/355), [#363](https://github.com/holoviz/panel/issues/363))
- Added Ace code editor pane ([#359](https://github.com/holoviz/panel/issues/359))
- Allow defining external JS and CSS resources via config, making it easier to extend Panel ([#330](https://github.com/holoviz/panel/issues/330))
- Add HTML model capable of executing JS code, allowing more complex embedded items ([#32](https://github.com/holoviz/panel/issues/32)6)
- Add a KaTeX and MathJax based LaTeX pane, replacing the previous limited matplotlib/PNG-based support ([#311](https://github.com/holoviz/panel/issues/311))

Other new features:

- Allow passing Parameter instances to Param pane, making it much simpler to work with individual parameters ([#303](https://github.com/holoviz/panel/issues/303))
- Added parameter for widget alignment ([#367](https://github.com/holoviz/panel/issues/367))
- Allow specifying initial value when specifying min/max/step for interact ([#334](https://github.com/holoviz/panel/issues/334))
- Add support for param.Number step ([#365](https://github.com/holoviz/panel/issues/365))
- Add a PeriodicCallback ([#348](https://github.com/holoviz/panel/issues/348))
- Expose curdoc and session_context when using serve ([#336](https://github.com/holoviz/panel/issues/336))
- Add support for saving and loading embedded data from JSON ([#301](https://github.com/holoviz/panel/issues/301))
- Add support for specifying arbitrary `label` for Parameters ([#290](https://github.com/holoviz/panel/issues/290))
- Add ColorPicker widget ([#267](https://github.com/holoviz/panel/issues/267))
- Add support for interact title ([#266](https://github.com/holoviz/panel/issues/266))

Bugfixes and minor improvements:

- Combine HTML and JS in MIME bundle to improve browser compatibility ([#32](https://github.com/holoviz/panel/issues/32)7)
- Inlined subobject expand toggle button ([#32](https://github.com/holoviz/panel/issues/32)9)
- Use Select widget for ObjectSelector consistently to avoid issues with short lists and numeric lists ([#362](https://github.com/holoviz/panel/issues/362))
- Various small improvements ([#238](https://github.com/holoviz/panel/issues/238), [#245](https://github.com/holoviz/panel/issues/245), [#257](https://github.com/holoviz/panel/issues/257), [#258](https://github.com/holoviz/panel/issues/258), [#259](https://github.com/holoviz/panel/issues/259), [#262](https://github.com/holoviz/panel/issues/262), [#264](https://github.com/holoviz/panel/issues/264), [#276](https://github.com/holoviz/panel/issues/276), [#289](https://github.com/holoviz/panel/issues/289), [#293](https://github.com/holoviz/panel/issues/293), [#307](https://github.com/holoviz/panel/issues/307), [#313](https://github.com/holoviz/panel/issues/313), [#343](https://github.com/holoviz/panel/issues/343), [#331](https://github.com/holoviz/panel/issues/331))
- Various bugfixes ([#247](https://github.com/holoviz/panel/issues/247), [#261](https://github.com/holoviz/panel/issues/261), [#263](https://github.com/holoviz/panel/issues/263), [#282](https://github.com/holoviz/panel/issues/282), [#288](https://github.com/holoviz/panel/issues/288), [#291](https://github.com/holoviz/panel/issues/291), [#297](https://github.com/holoviz/panel/issues/297), [#295](https://github.com/holoviz/panel/issues/295), [#305](https://github.com/holoviz/panel/issues/305), [#309](https://github.com/holoviz/panel/issues/309), [#32](https://github.com/holoviz/panel/issues/32)2, [#32](https://github.com/holoviz/panel/issues/32)8, [#341](https://github.com/holoviz/panel/issues/341), [#345](https://github.com/holoviz/panel/issues/345), [#354](https://github.com/holoviz/panel/issues/354), [#364](https://github.com/holoviz/panel/issues/364))

Changes potentially affecting backwards compatibility:

- Refactored io subpackage ([#315](https://github.com/holoviz/panel/issues/315))
- Moved panes and widgets into subpackage ([#283](https://github.com/holoviz/panel/issues/283))
- Cleaned up wdiget, deploy, and export APIs ([#268](https://github.com/holoviz/panel/issues/268), [#269](https://github.com/holoviz/panel/issues/269))
- Renamed pane precedence to priority to avoid confusion with Param precedence ([#235](https://github.com/holoviz/panel/issues/235))


## Version 0.4.0

Date: 2019-01-28T18:02:57Z

Thanks to @xavArtley for several contributions, and to @lebedov for bugfixes.

New features:

- Now Python2 compatible ([#225](https://github.com/holoviz/panel/issues/225))
- Audio player widget ([#215](https://github.com/holoviz/panel/issues/215),[#221](https://github.com/holoviz/panel/issues/221))
- FileInput widget ([#207](https://github.com/holoviz/panel/issues/207))
- General support for linking Panel objects, even in static exports ([#199](https://github.com/holoviz/panel/issues/199))
- New user-guide notebooks: Introduction ([#178](https://github.com/holoviz/panel/issues/178)), Links ([#195](https://github.com/holoviz/panel/issues/195)).

Enhancements:
- Improved Pipeline ([#220](https://github.com/holoviz/panel/issues/220), [#222](https://github.com/holoviz/panel/issues/222))

Bug fixes:
- Windows-specific issues ([#204](https://github.com/holoviz/panel/issues/204), [#209](https://github.com/holoviz/panel/issues/209), etc.)
- Various bugfixes ([#188](https://github.com/holoviz/panel/issues/188), [#189](https://github.com/holoviz/panel/issues/189), [#190](https://github.com/holoviz/panel/issues/190), [#203](https://github.com/holoviz/panel/issues/203))


## Version 0.3.1

Date: 2018-12-05T22:49:23Z

Minor release fixing packaging issues.


## Version 0.3.0

Date: 2018-12-05T00:47:25Z

Thanks to @mhc03 for bugfixes.

New features and enhancements
- New app: Euler's Method ([#161](https://github.com/holoviz/panel/issues/161))
- New widgets and panes: Player ([#110](https://github.com/holoviz/panel/issues/110)), DiscretePlayer ([#171](https://github.com/holoviz/panel/issues/171)), CrossSelector ([#153](https://github.com/holoviz/panel/issues/153))
- Spinner (spinner.gif)
- Compositional string reprs ([#129](https://github.com/holoviz/panel/issues/129))
- Add Param.widgets parameter to override default widgets ([#172](https://github.com/holoviz/panel/issues/172))
- Pipeline improvements ([#145](https://github.com/holoviz/panel/issues/145), etc.)
- Additional entry points for user commands ([#176](https://github.com/holoviz/panel/issues/176))
- Support calling from anaconda-project ([#133](https://github.com/holoviz/panel/issues/133))
- Improved docs

Bugfixes:
- Fix example packaging ([#177](https://github.com/holoviz/panel/issues/177))
- Various bugfixes and compatibility improvements ([#126](https://github.com/holoviz/panel/issues/126), [#128](https://github.com/holoviz/panel/issues/128), [#132](https://github.com/holoviz/panel/issues/132), [#136](https://github.com/holoviz/panel/issues/136), [#141](https://github.com/holoviz/panel/issues/141), [#142](https://github.com/holoviz/panel/issues/142), [#150](https://github.com/holoviz/panel/issues/150), [#151](https://github.com/holoviz/panel/issues/151), [#154](https://github.com/holoviz/panel/issues/154), etc.)

Compatibility changes
- Renamed Param expand options ([#127](https://github.com/holoviz/panel/issues/127))


## Version 0.1.3

Date: 2018-10-23T12:09:07Z<|MERGE_RESOLUTION|>--- conflicted
+++ resolved
@@ -2,15 +2,13 @@
 
 ## Version 1.6.0
 
-<<<<<<< HEAD
 ### Enhancements
 
 - Allow `ChatFeed.callback_exception` to accept a callable and 'traceback' (alias for verbose) ([#7558](https://github.com/holoviz/panel/pull/7558))
-=======
+
 ### Features
 
 - Introduces `ChatMessage` and `ChatFeed` edit functionality ([#7559](https://github.com/holoviz/panel/pull/7559))
->>>>>>> 2e71bae7
 
 ## Version 1.5.5
 
